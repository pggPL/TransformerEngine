--- conflicted
+++ resolved
@@ -142,19 +142,9 @@
     size_t input_batch, size_t bias_batch, size_t q_max_seqlen, size_t kv_max_seqlen,
     size_t attn_heads, size_t num_gqa_groups, size_t bias_heads, size_t qk_head_dim,
     size_t v_head_dim, float scaling_factor, float dropout_probability, NVTE_Bias_Type bias_type,
-<<<<<<< HEAD
     NVTE_Mask_Type mask_type, NVTE_Softmax_Type softmax_type, NVTE_QKV_Layout qkv_layout,
     DType dtype, bool is_training, size_t max_segments_per_seq, int64_t window_size_left,
     int64_t window_size_right) {
-  // For qkv_packed
-  auto qkv_shape = std::vector<size_t>{input_batch * q_max_seqlen, 3, attn_heads, qk_head_dim};
-  auto qkv_tensor = TensorWrapper(nullptr, qkv_shape, dtype);
-
-  // For kv_packed
-=======
-    NVTE_Mask_Type mask_type, NVTE_QKV_Layout qkv_layout, DType dtype, bool is_training,
-    size_t max_segments_per_seq, int64_t window_size_left, int64_t window_size_right) {
->>>>>>> b88f727b
   auto q_shape = std::vector<size_t>{input_batch * q_max_seqlen, attn_heads, qk_head_dim};
   auto q_tensor = TensorWrapper(nullptr, q_shape, dtype);
   auto k_shape = std::vector<size_t>{input_batch * kv_max_seqlen, num_gqa_groups, qk_head_dim};
@@ -200,11 +190,7 @@
         dummy_softmax_offset_tensor.data(), s_tensor.data(), o_tensor.data(), &aux_output_tensors,
         q_cu_seqlens_tensor.data(), kv_cu_seqlens_tensor.data(), ragged_offset_tensor.data(),
         ragged_offset_tensor.data(), dummy_page_table_tensor.data(), dummy_page_table_tensor.data(),
-<<<<<<< HEAD
-        dummy_rng_state_tensor.data(), q_max_seqlen, kv_max_seqlen, is_training, false,
-=======
         dummy_rng_state_tensor.data(), q_max_seqlen, kv_max_seqlen, is_training, false, false,
->>>>>>> b88f727b
         scaling_factor, dropout_probability, qkv_layout, bias_type, mask_type, softmax_type,
         window_size_left, window_size_right, query_workspace_tensor.data(), nullptr);
   }
@@ -306,12 +292,9 @@
     // QKV packed in q: [batch*seqlen, 3, heads, dim]
     // Python passes: q=packed_qkv, k=dummy, v=dummy
     // Extract K and V pointers from the packed q data
-<<<<<<< HEAD
-=======
     NVTE_CHECK(q_max_seqlen == kv_max_seqlen, "q_max_seqlen must equal kv_max_seqlen");
     NVTE_CHECK(qk_head_dim == v_head_dim,
                "For QKV packed layout, qk_head_dim must equal v_head_dim");
->>>>>>> b88f727b
     size_t stride = (typeToSize(dtype) * attn_heads * qk_head_dim);
     q_ptr = q;
     k_ptr = static_cast<void *>(static_cast<int8_t *>(q) + stride);
@@ -323,20 +306,13 @@
     // Q separate, KV packed in k: [batch*seqlen, 2, num_gqa_groups, dim]
     // Python passes: q=query, k=packed_kv, v=dummy
     // Extract V pointer from the packed k data
-<<<<<<< HEAD
-=======
     NVTE_CHECK(qk_head_dim == v_head_dim,
                "For KV packed layout, qk_head_dim must equal v_head_dim");
->>>>>>> b88f727b
     size_t stride = (typeToSize(dtype) * num_gqa_groups * qk_head_dim);
     q_ptr = q;
     k_ptr = k;
     v_ptr = static_cast<void *>(static_cast<int8_t *>(k) + stride);
-<<<<<<< HEAD
-    // V has same shape as K since they're views into the same packed tensor
-=======
     // V has same shape as K since they're packed together
->>>>>>> b88f727b
     v_shape = k_shape;
   }
   // else NVTE_HD_HD_HD: pointers and shapes already correct
@@ -347,21 +323,12 @@
 
   nvte_fused_attn_fwd(
       q_tensor.data(), k_tensor.data(), v_tensor.data(), bias_tensor.data(),
-<<<<<<< HEAD
       softmax_offset_tensor.data(), s_tensor.data(), o_tensor.data(), &aux_output_tensors,
       q_cu_seqlens_tensor.data(), kv_cu_seqlens_tensor.data(), q_seq_offsets_tensor.data(),
       k_seq_offsets_tensor.data(), dummy_page_table_tensor.data(), dummy_page_table_tensor.data(),
-      rng_state_tensor.data(), q_max_seqlen, kv_max_seqlen, is_training, false, scaling_factor,
+      rng_state_tensor.data(), q_max_seqlen, kv_max_seqlen, is_training, false, false, scaling_factor,
       dropout_probability, qkv_layout, bias_type, mask_type, softmax_type, window_size_left,
       window_size_right, workspace_tensor.data(), stream);
-=======
-      dummy_softmax_offset_tensor.data(), s_tensor.data(), o_tensor.data(), &aux_output_tensors,
-      q_cu_seqlens_tensor.data(), kv_cu_seqlens_tensor.data(), q_seq_offsets_tensor.data(),
-      k_seq_offsets_tensor.data(), dummy_page_table_tensor.data(), dummy_page_table_tensor.data(),
-      rng_state_tensor.data(), q_max_seqlen, kv_max_seqlen, is_training, false, false,
-      scaling_factor, dropout_probability, qkv_layout, bias_type, mask_type, softmax_type,
-      window_size_left, window_size_right, workspace_tensor.data(), stream);
->>>>>>> b88f727b
 
   nvte_tensor_pack_destroy(&aux_output_tensors);
 }
@@ -445,21 +412,9 @@
     size_t input_batch, size_t bias_batch, size_t q_max_seqlen, size_t kv_max_seqlen,
     size_t attn_heads, size_t num_gqa_groups, size_t bias_heads, size_t qk_head_dim,
     size_t v_head_dim, float scaling_factor, float dropout_probability, NVTE_Bias_Type bias_type,
-<<<<<<< HEAD
     NVTE_Mask_Type mask_type, NVTE_Softmax_Type softmax_type, NVTE_QKV_Layout qkv_layout,
     DType dtype, bool is_training, bool deterministic, size_t max_segments_per_seq,
     int64_t window_size_left, int64_t window_size_right) {
-  // For qkv_packed
-  auto qkv_shape = std::vector<size_t>{input_batch * q_max_seqlen, 3, attn_heads, qk_head_dim};
-  auto qkv_tensor = TensorWrapper(nullptr, qkv_shape, dtype);
-  auto dqkv_tensor = TensorWrapper(nullptr, qkv_shape, dtype);
-
-  // For kv_packed
-=======
-    NVTE_Mask_Type mask_type, NVTE_QKV_Layout qkv_layout, DType dtype, bool is_training,
-    bool deterministic, size_t max_segments_per_seq, int64_t window_size_left,
-    int64_t window_size_right) {
->>>>>>> b88f727b
   auto q_shape = std::vector<size_t>{input_batch * q_max_seqlen, attn_heads, qk_head_dim};
   auto q_tensor = TensorWrapper(nullptr, q_shape, dtype);
   auto dq_tensor = TensorWrapper(nullptr, q_shape, dtype);
@@ -511,7 +466,6 @@
     auto dummy_ragged_offset_tensor =
         TensorWrapper(nullptr, std::vector<size_t>{num_segments + 1}, DType::kInt32);
 
-<<<<<<< HEAD
     nvte_fused_attn_bwd(q_tensor.data(), k_tensor.data(), v_tensor.data(), output_tensor.data(),
                         doutput_tensor.data(),
                         s_tensor.data(),  // not used for F16
@@ -522,20 +476,7 @@
                         dummy_ragged_offset_tensor.data(), dummy_ragged_offset_tensor.data(),
                         q_max_seqlen, kv_max_seqlen, scaling_factor, dropout_probability,
                         qkv_layout, bias_type, mask_type, softmax_type, window_size_left,
-                        window_size_right, deterministic, query_workspace_tensor.data(), nullptr);
-=======
-    nvte_fused_attn_bwd(
-        q_tensor.data(), k_tensor.data(), v_tensor.data(), output_tensor.data(),
-        doutput_tensor.data(),
-        s_tensor.data(),  // not used for F16
-        s_tensor.data(),  // not used for F16
-        &aux_input_tensors, dq_tensor.data(), dk_tensor.data(), dv_tensor.data(),
-        dbias_tensor.data(), dummy_d_softmax_offset_tensor.data(), q_cu_seqlens_tensor.data(),
-        kv_cu_seqlens_tensor.data(), dummy_ragged_offset_tensor.data(),
-        dummy_ragged_offset_tensor.data(), q_max_seqlen, kv_max_seqlen, scaling_factor,
-        dropout_probability, qkv_layout, bias_type, mask_type, softmax_type, window_size_left,
-        window_size_right, deterministic, false, query_workspace_tensor.data(), nullptr);
->>>>>>> b88f727b
+                        window_size_right, deterministic, false, query_workspace_tensor.data(), nullptr);
   }
 
   nvte_tensor_pack_destroy(&aux_input_tensors);
@@ -599,12 +540,9 @@
 
   if (layout_group == NVTE_QKV_Layout_Group::NVTE_3HD) {
     // QKV packed in q: [batch*seqlen, 3, heads, dim]
-<<<<<<< HEAD
-=======
     NVTE_CHECK(q_max_seqlen == kv_max_seqlen, "q_max_seqlen must equal kv_max_seqlen");
     NVTE_CHECK(qk_head_dim == v_head_dim,
                "For QKV packed layout, qk_head_dim must equal v_head_dim");
->>>>>>> b88f727b
     size_t stride = (typeToSize(dtype) * attn_heads * qk_head_dim);
     q_ptr = q;
     k_ptr = static_cast<void *>(static_cast<int8_t *>(q) + stride);
@@ -616,11 +554,8 @@
     v_shape = q_shape;
   } else if (layout_group == NVTE_QKV_Layout_Group::NVTE_HD_2HD) {
     // Q separate, KV packed in k: [batch*seqlen, 2, num_gqa_groups, dim]
-<<<<<<< HEAD
-=======
     NVTE_CHECK(qk_head_dim == v_head_dim,
                "For KV packed layout, qk_head_dim must equal v_head_dim");
->>>>>>> b88f727b
     size_t stride = (typeToSize(dtype) * num_gqa_groups * qk_head_dim);
     q_ptr = q;
     k_ptr = k;
@@ -628,10 +563,7 @@
     dq_ptr = dq;
     dk_ptr = dk;
     dv_ptr = static_cast<void *>(static_cast<int8_t *>(dk) + stride);
-<<<<<<< HEAD
-=======
     // V has same shape as K since they're packed together
->>>>>>> b88f727b
     v_shape = k_shape;
   }
 
@@ -643,23 +575,6 @@
   auto dv_tensor = TensorWrapper(dv_ptr, v_shape, dtype);
 
   if (is_ragged) {
-<<<<<<< HEAD
-    cudaMemsetAsync(dq, 0, transformer_engine::jax::product(q_shape) * typeToSize(dtype), stream);
-    if (layout_group == NVTE_QKV_Layout_Group::NVTE_3HD) {
-      // For packed QKV, dq contains all gradients, so clear it once with full size
-      cudaMemsetAsync(
-          static_cast<int8_t *>(dq) + transformer_engine::jax::product(q_shape) * typeToSize(dtype),
-          0, 2 * transformer_engine::jax::product(q_shape) * typeToSize(dtype), stream);
-    } else if (layout_group == NVTE_QKV_Layout_Group::NVTE_HD_2HD) {
-      cudaMemsetAsync(dk, 0, transformer_engine::jax::product(k_shape) * typeToSize(dtype), stream);
-      // For packed KV, dk contains both K and V gradients
-      cudaMemsetAsync(
-          static_cast<int8_t *>(dk) + transformer_engine::jax::product(k_shape) * typeToSize(dtype),
-          0, transformer_engine::jax::product(k_shape) * typeToSize(dtype), stream);
-    } else {
-      cudaMemsetAsync(dk, 0, transformer_engine::jax::product(k_shape) * typeToSize(dtype), stream);
-      cudaMemsetAsync(dv, 0, transformer_engine::jax::product(v_shape) * typeToSize(dtype), stream);
-=======
     size_t dtype_size = typeToSize(dtype);
     if (layout_group == NVTE_QKV_Layout_Group::NVTE_3HD) {
       // For packed QKV, dq contains all gradients (dq, dk, dv) - clear all at once
@@ -674,7 +589,6 @@
       cudaMemsetAsync(dq, 0, transformer_engine::jax::product(q_shape) * dtype_size, stream);
       cudaMemsetAsync(dk, 0, transformer_engine::jax::product(k_shape) * dtype_size, stream);
       cudaMemsetAsync(dv, 0, transformer_engine::jax::product(v_shape) * dtype_size, stream);
->>>>>>> b88f727b
     }
   }
 
@@ -684,17 +598,10 @@
       s_tensor.data(),  // not used for F16
       s_tensor.data(),  // not used for F16
       &aux_input_tensors, dq_tensor.data(), dk_tensor.data(), dv_tensor.data(), dbias_tensor.data(),
-<<<<<<< HEAD
       dsoftmax_offset_tensor.data(), q_cu_seqlens_tensor.data(), kv_cu_seqlens_tensor.data(),
       q_seq_offsets_tensor.data(), k_seq_offsets_tensor.data(), q_max_seqlen, kv_max_seqlen,
       scaling_factor, dropout_probability, qkv_layout, bias_type, mask_type, softmax_type,
-      window_size_left, window_size_right, deterministic, workspace_tensor.data(), stream);
-=======
-      dummy_d_softmax_offset_tensor.data(), q_cu_seqlens_tensor.data(), kv_cu_seqlens_tensor.data(),
-      q_seq_offsets_tensor.data(), k_seq_offsets_tensor.data(), q_max_seqlen, kv_max_seqlen,
-      scaling_factor, dropout_probability, qkv_layout, bias_type, mask_type, softmax_type,
       window_size_left, window_size_right, deterministic, false, workspace_tensor.data(), stream);
->>>>>>> b88f727b
 
   nvte_tensor_pack_destroy(&aux_input_tensors);
 }
