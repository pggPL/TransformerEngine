--- conflicted
+++ resolved
@@ -159,12 +159,6 @@
   auto output_trans_shape = std::vector<size_t>{hidden_size, batch_size};
   auto dbias_shape = std::vector<size_t>{hidden_size};
 
-<<<<<<< HEAD
-  auto input_tensor = TensorWrapper(nullptr, input_shape, in_dtype);
-  auto output_tensor = TensorWrapper(nullptr, output_shape, out_dtype);
-  output_tensor.set_columnwise_data(nullptr, out_dtype, output_trans_shape);
-  auto dbias_tensor = TensorWrapper(nullptr, dbias_shape, in_dtype);
-=======
   // Evil hack to specify TE impl
   // Note: nvte_quantize_dbias chooses its internal impl based on what
   // pointers are allocated, e.g. whether to output with column-wise
@@ -176,7 +170,6 @@
   auto output_tensor = TensorWrapper(reinterpret_cast<void *>(&temp), output_shape, out_dtype);
   output_tensor.set_columnwise_data(reinterpret_cast<void *>(&temp), out_dtype, output_trans_shape);
   auto dbias_tensor = TensorWrapper(reinterpret_cast<void *>(&temp), dbias_shape, in_dtype);
->>>>>>> bbfae2b9
 
   TensorWrapper dummy_workspace;
 
