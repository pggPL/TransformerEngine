--- conflicted
+++ resolved
@@ -1874,14 +1874,10 @@
             mesh, PartitionSpec(get_all_mesh_axes(), None)
         )
         arg_shardings = [arg_i.sharding for arg_i in arg_infos]
-<<<<<<< HEAD
         arg_shardings[5] = seed_sharding
-=======
-        arg_shardings[4] = seed_sharding
         # Ensure segment_pos gets same sharding as ID.
         arg_shardings[-1] = arg_shardings[-3]
         arg_shardings[-2] = arg_shardings[-4]
->>>>>>> f62cad90
         arg_shardings = tuple(arg_shardings)
         out_shardings = (out_sharding, softmax_aux_sharding, rng_state_sharding)
 
@@ -2094,9 +2090,10 @@
         dk_sharding = NamedSharding(mesh, PartitionSpec(*k_spec))
         dv_sharding = NamedSharding(mesh, PartitionSpec(*v_spec))
         dbias_sharding = NamedSharding(mesh, PartitionSpec(*bias_spec))
-<<<<<<< HEAD
         # Ring attention doesn't use dsoftmax_offset, but we need to return it for arity matching
         dsoftmax_offset_sharding = NamedSharding(mesh, PartitionSpec(*softmax_offset_spec))
+        arg_shardings[-1] = arg_shardings[-3]
+        arg_shardings[-2] = arg_shardings[-4]
         arg_shardings = tuple(arg_i.sharding for arg_i in arg_infos)
         out_shardings = (
             dq_sharding,
@@ -2105,16 +2102,6 @@
             dbias_sharding,
             dsoftmax_offset_sharding,
         )
-=======
-
-        arg_shardings = [arg_i.sharding for arg_i in arg_infos]
-        # Ensure segment_pos gets same sharding as ID.
-        arg_shardings[-1] = arg_shardings[-3]
-        arg_shardings[-2] = arg_shardings[-4]
-        arg_shardings = tuple(arg_shardings)
-
-        out_shardings = (dq_sharding, dk_sharding, dv_sharding, dbias_sharding)
->>>>>>> f62cad90
 
         helper = _FusedAttnCPWithP2PHelper(mesh, config)
         helper.check_supported()
@@ -2392,14 +2379,10 @@
             mesh, PartitionSpec(get_all_mesh_axes(), None)
         )
         arg_shardings = [arg_i.sharding for arg_i in arg_infos]
-<<<<<<< HEAD
         arg_shardings[5] = seed_sharding
-=======
-        arg_shardings[4] = seed_sharding
         # Ensure segment_pos gets same sharding as ID.
         arg_shardings[-1] = arg_shardings[-3]
         arg_shardings[-2] = arg_shardings[-4]
->>>>>>> f62cad90
         arg_shardings = tuple(arg_shardings)
         out_shardings = (out_sharding, softmax_aux_sharding, rng_state_sharding)
 
@@ -2540,19 +2523,13 @@
         if not is_context_parallel:
             return FusedAttnBwdPrimitive.partition(config, mesh, arg_infos, result_infos)
 
-<<<<<<< HEAD
-        arg_shardings = tuple(arg.sharding for arg in arg_infos)
-        # dq, dk, dv, dbias, dsoftmax_offset sharding = q, k, v, bias, softmax_offset sharding
-        out_shardings = tuple(arg.sharding for arg in arg_infos[:5])
-=======
         arg_shardings = [arg_i.sharding for arg_i in arg_infos]
         # Ensure segment_pos gets same sharding as ID.
         arg_shardings[-1] = arg_shardings[-3]
         arg_shardings[-2] = arg_shardings[-4]
         arg_shardings = tuple(arg_shardings)
-        # dq, dk, dv, dbias sharding = q, k, v, bias sharding
-        out_shardings = tuple(arg.sharding for arg in arg_infos[:4])
->>>>>>> f62cad90
+        # dq, dk, dv, dbias, dsoftmax_offset sharding = q, k, v, bias, softmax_offset sharding
+        out_shardings = tuple(arg.sharding for arg in arg_infos[:5])
 
         helper = _FusedAttnCPWithP2PHelper(mesh, config)
         helper.check_supported()
