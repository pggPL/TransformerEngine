--- conflicted
+++ resolved
@@ -6,7 +6,6 @@
 Utils for the debug features.
 """
 
-<<<<<<< HEAD
 import torch
 import nvdlfw_inspect.api as debug_api
 
@@ -26,7 +25,6 @@
         else:
             skip_reduction = True
     return skip_reduction, reduction_group, reduce_within_microbatch
-=======
 
 def next_enabled_iter(start_step, end_step, start_end_list, freq, iteration):
     """
@@ -60,5 +58,4 @@
         if candidate <= e:
             return run_current, candidate
 
-    return run_current, None  # No next iteration found
->>>>>>> 7042c2f0
+    return run_current, None  # No next iteration found