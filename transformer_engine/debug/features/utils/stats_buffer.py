# Copyright (c) 2022-2025, NVIDIA CORPORATION & AFFILIATES. All rights reserved.
#
# See LICENSE for license information.

"""
Buffer used for LogTensorStats and LogFp8TensorStats features.
Buffers are fed with tensors, they compute necessary stats and save them.
When log() is called, they gather stats from all nodes, compute combined final stats and log them.
"""


from collections import defaultdict
from typing import Dict
import torch

from nvdlfw_inspect.utils import gather_along_first_dim
from nvdlfw_inspect.logging import MetricLogger

from transformer_engine.debug.features.utils.stats_computation import (
    STATS,
    DEPENDENCIES,
    stats_to_num,
)
from transformer_engine.debug.pytorch.debug_state import TEDebugState


class _Buffer:
    """
    Buffer stores temporary statistics for one tensor for one layer.
    It also can synchronize between nodes and log final stats.
    """

    def __init__(self, layer_name, tensor_name, stats, reduction_group, reduce_within_microbatch):
        self.layer_name = layer_name
        self.tensor_name = tensor_name
        self.reduction_group = reduction_group
        self.reduce_within_microbatch = reduce_within_microbatch
        self.stats_to_log = stats

        self.stats_to_compute = set()
        for stat in stats:
            self.stats_to_compute = self.stats_to_compute | DEPENDENCIES[stat]

        self._buffer = torch.zeros(len(STATS), dtype=torch.float32).cuda()
        self._new_buffer = self._buffer.clone()
        self._tmp_buffer = self._buffer.clone()

        # in case of data parallelism it is possible that layer will not be run on one node
        # modified is set to True if node is run
        # we do not take not run nodes into account
        self.modified = torch.tensor([False], dtype=torch.bool).cuda()
        self.iteration = None
        self.skip_reduction = False

    def _reset_before_next_step(self):
        """Resets the state after the logging."""
        self.modified[0] = False

    def _gather_helper_stats(self) -> torch.Tensor:
        """
        If tensor stats should be accumulated among many nodes,
        this method gathers all stats from the nodes where the stat was modified.
        """
        if self.skip_reduction:
            return self._buffer.unsqueeze(0)
        mask = gather_along_first_dim(self.modified, process_group=self.reduction_group)[0]
        gathered_buffer, _ = gather_along_first_dim(
            self._buffer.unsqueeze(0), process_group=self.reduction_group
        )
        return gathered_buffer[mask.to(torch.bool)]

    def feed(self, tensor, iteration, aux_dict=None):
        """
        feed() is used to add tensor for computing the statistics.
        Because of the microbatching, feed() can be used multiple
        times for one log().

        The aux_dict is used to share common computation between different stats.
        For example for LogFp8TensorStats in can contain quantized tensors in different precisions.

        The main reason of this design: need to combine results for already processed
        tensors with the result of the new tensor.
        """

        self.iteration = iteration

        # If the stats are not reduced within microbatch and
        # buffer was fed, we do not change the stats for the tensor.
        # It is used for weights and microbatching.
        if self.modified[0] and not self.reduce_within_microbatch:
            return

        if (
            tensor.numel() == 0
            if hasattr(tensor, "numel")
            else all((t is None or t.numel() == 0) for t in tensor.get_data_tensors())
        ):
            return

        # save stats for tensor to tmp buffer
        for stat_name in self.stats_to_compute:
            fn, _ = STATS[stat_name]
            self._tmp_buffer[stats_to_num[stat_name]] = fn(tensor, aux_dict)

        # [num_buffers, num_stats]
        buffers = torch.cat((self._buffer.unsqueeze(0), self._tmp_buffer.unsqueeze(0)), dim=0)

        for stat_name in self.stats_to_compute:
            fn, combinator = STATS[stat_name]
            if self.modified[0]:
                self._new_buffer[stats_to_num[stat_name]] = combinator(buffers)
            else:
                fn = STATS[stat_name][0]
                self._new_buffer[stats_to_num[stat_name]] = fn(tensor, aux_dict)

        self._buffer.copy_(self._new_buffer)

        self.modified[0] = True

    def log(self):
        """
        Log the tensor stats and resets buffer.
        """
        # [num_active_nodes, num_stats]
        gathered_helper_stats = self._gather_helper_stats()

        if not self.modified[0]:
            return {}
        output = {}
        for stat_name in self.stats_to_log:
            combiner = STATS[stat_name][1]
            stat_value = combiner(gathered_helper_stats)

            MetricLogger.log_scalar(
                f"{self.layer_name}_{self.tensor_name}_{stat_name}", stat_value, self.iteration
            )
            output[(self.layer_name, self.tensor_name, stat_name, self.iteration)] = (
                stat_value  # for debugging purposes
            )
        self._reset_before_next_step()
        return output


class StatsBuffers:
    """
    StatsBuffers class represents all buffers of the statistics for all tensors.
    It is used to feed the tensors to the correct buffers.
    """

    def __init__(self):
        self.buffers = {}  # (layer_name, tensor_name) -> buffer
        self.reduction_group_to_buffer = defaultdict(list)

        # Logging stats involves synchronization between nodes
        # and non-trivial cpu overhead.
        # It should be only done if absolutely necessary.
        # This variables helps to determine if we can reduce.
        self.at_least_one_layer_fed = False
        self.layers_to_next_iter: Dict[str, int] = {}

    def _if_run_reduction(self) -> bool:
        """
        Returns True if reduction should be run.

        This is the case if at least one layer logged stats.
        If not, it may be the case that some layer was not run on this node.
        If we know that such layers on all other nodes do not log this time,
        we can not reduce. If this in not the case, we should reduce.

        To ensure corretness, we assume that every layer is invoked at first forward pass.
        If this is not the case, hang might happen.
        """
        if self.at_least_one_layer_fed:
            return True
        iteration = TEDebugState.get_iteration()
        for _, next_iter in self.layers_to_next_iter.items():
            # Note that layer can be not run for many iterations,
            # in this case we will synchronize until every step until we get any information from it.
            if iteration >= next_iter:
                return True
        return False

    def reset(self):
        """Resets all buffers."""
        self.buffers = {}  # (layer_name, tensor_name) -> buffer
        self.reduction_group_to_buffer = defaultdict(list)
        self.at_least_one_layer_fed = False
        self.layers_to_next_iter: Dict[str, int] = {}

    def try_add_buffer(
        self, layer_name, tensor_name, stats, options, reduction_group, reduce_within_microbatch
    ):
        """If buffer for such combination of stats/tensor_name/... is not present, this method creates it."""
        if (layer_name, tensor_name, options) in self.buffers:
            return
        buffer = _Buffer(layer_name, tensor_name, stats, reduction_group, reduce_within_microbatch)
        self.buffers[(layer_name, tensor_name, options)] = buffer
        self.reduction_group_to_buffer[reduction_group].append(buffer)

<<<<<<< HEAD
    def feed(
        self, layer_name, tensor_name, options, tensor, iteration, skip_reduction, aux_dict=None
    ):
        """
        Feeds the tensor into the respective buffer.

        The aux_dict is used to share common computation between different stats.
        For example for LogFp8TensorStats in can contain quantized tensors in different precisions.
        """
=======
    def feed(self, layer_name, tensor_name, options, tensor, iteration, skip_reduction):
        """Feeds the tensor into the respective buffer."""
        self.at_least_one_layer_fed = True
>>>>>>> 7042c2f0
        buffer = self.buffers[(layer_name, tensor_name, options)]
        buffer.feed(tensor, iteration, aux_dict)
        buffer.skip_reduction = skip_reduction

    def log_stats(self):
        """Logs the stats from all the buffers."""
        if not self._if_run_reduction():
            return {}

        output = {}
        for reduction_group, buffers in self.reduction_group_to_buffer.items():
            changed_buffers = [
                (i, buffer)
                for i, buffer in enumerate(buffers)
                if gather_along_first_dim(
                    buffer.modified.unsqueeze(0), process_group=reduction_group
                )[0].any()
            ]
            for _, buffer in changed_buffers:
                stats = buffer.log()
                output.update(stats)
<<<<<<< HEAD
=======
        self.at_least_one_layer_fed = False
>>>>>>> 7042c2f0
        return output


STATS_BUFFERS = StatsBuffers()<|MERGE_RESOLUTION|>--- conflicted
+++ resolved
@@ -197,7 +197,6 @@
         self.buffers[(layer_name, tensor_name, options)] = buffer
         self.reduction_group_to_buffer[reduction_group].append(buffer)
 
-<<<<<<< HEAD
     def feed(
         self, layer_name, tensor_name, options, tensor, iteration, skip_reduction, aux_dict=None
     ):
@@ -207,11 +206,7 @@
         The aux_dict is used to share common computation between different stats.
         For example for LogFp8TensorStats in can contain quantized tensors in different precisions.
         """
-=======
-    def feed(self, layer_name, tensor_name, options, tensor, iteration, skip_reduction):
-        """Feeds the tensor into the respective buffer."""
         self.at_least_one_layer_fed = True
->>>>>>> 7042c2f0
         buffer = self.buffers[(layer_name, tensor_name, options)]
         buffer.feed(tensor, iteration, aux_dict)
         buffer.skip_reduction = skip_reduction
@@ -233,10 +228,7 @@
             for _, buffer in changed_buffers:
                 stats = buffer.log()
                 output.update(stats)
-<<<<<<< HEAD
-=======
         self.at_least_one_layer_fed = False
->>>>>>> 7042c2f0
         return output
 
 
