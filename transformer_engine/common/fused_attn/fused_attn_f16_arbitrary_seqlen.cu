--- conflicted
+++ resolved
@@ -249,24 +249,11 @@
             std::vector<int64_t> o_stride(4);
             generateMatrixStrides(b, h, s_q, s_kv, d, o_stride.data(),
                     layout, NVTE_QKV_Matrix::NVTE_O_Matrix);
-<<<<<<< HEAD
-            if (is_ragged) {
-                O->set_output(true)
-                    .set_dim({b, h, s_q, d})
-                    .set_stride(o_stride)
-                    .set_ragged_offset(offset_o);
-            } else {
-                O->set_output(true)
-                    .set_dim({b, h, s_q, d})
-                    .set_stride(o_stride);
-            }
-=======
             O->set_output(true).set_dim({b, h, s_q, d}).set_stride(o_stride);
 
             Stats->set_output(true).set_data_type(fe::DataType_t::FLOAT)
                     .set_dim({b, h, s_q, 1})
                     .set_stride({h * s_q, s_q, 1, 1});
->>>>>>> 2ded3d51
 
             Stats->set_output(true).set_data_type(fe::DataType_t::FLOAT)
                     .set_dim({b, h, s_q, 1})
