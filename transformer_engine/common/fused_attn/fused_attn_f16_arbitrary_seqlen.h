/*************************************************************************
 * Copyright (c) 2022-2025, NVIDIA CORPORATION & AFFILIATES. All rights reserved.
 *
 * See LICENSE for license information.
 ************************************************************************/

/*! \file fused_attn_arbitrary_seqlen.h
 *  \brief Functions for fused attention with seqlen > 512
 */

#ifndef TRANSFORMER_ENGINE_COMMON_FUSED_ATTN_FUSED_ATTN_ARBITRARY_SEQLEN_H_
#define TRANSFORMER_ENGINE_COMMON_FUSED_ATTN_FUSED_ATTN_ARBITRARY_SEQLEN_H_

#include <cudnn.h>

#include "common/common.h"
#include "transformer_engine/fused_attn.h"

namespace transformer_engine {
#if (CUDNN_VERSION >= 8900)
<<<<<<< HEAD
=======
void fused_attn_arbitrary_seqlen_fwd_qkvpacked(
    size_t batch, size_t num_attn_heads, size_t max_seqlen, size_t head_dim, size_t num_tokens,
    bool is_training, bool return_max_logit, float attn_scale, float p_dropout,
    NVTE_QKV_Layout qkv_layout, NVTE_Bias_Type bias_type, NVTE_Mask_Type mask_type,
    NVTE_Softmax_Type softmax_type, int64_t window_size_left, int64_t window_size_right,
    const Tensor *input_QKV, const Tensor *input_Bias, const Tensor *input_SoftmaxOffset,
    Tensor *output_O, NVTETensorPack *Aux_CTX_Tensors, const Tensor *cu_seqlens,
    const Tensor *cu_seqlens_padded, const Tensor *rng_state, Tensor *workspace,
    cudaStream_t stream, cudnnHandle_t handle);

void fused_attn_arbitrary_seqlen_bwd_qkvpacked(
    size_t batch, size_t num_attn_heads, size_t max_seqlen, size_t head_dim, size_t num_tokens,
    float attn_scale, float p_dropout, NVTE_QKV_Layout qkv_layout, NVTE_Bias_Type bias_type,
    NVTE_Mask_Type mask_type, NVTE_Softmax_Type softmax_type, int64_t window_size_left,
    int64_t window_size_right, bool deterministic, const Tensor *input_QKV, const Tensor *input_O,
    const Tensor *input_dO, const Tensor *input_Bias, const Tensor *input_SoftmaxOffset,
    Tensor *output_S, Tensor *output_dQKV, Tensor *output_dBias, Tensor *output_dSoftmaxOffset,
    const Tensor *cu_seqlens, const Tensor *cu_seqlens_padded, const Tensor *rng_state,
    Tensor *workspace, cudaStream_t stream, cudnnHandle_t handle);

void fused_attn_arbitrary_seqlen_fwd_kvpacked(
    size_t batch, size_t num_attn_heads, size_t num_gqa_groups, size_t max_seqlen_q,
    size_t max_seqlen_kv, size_t head_dim, size_t num_tokens_q, size_t num_tokens_kv,
    size_t num_pages_k, size_t num_pages_v, size_t page_size_k, size_t page_size_v,
    size_t max_pages_per_seq_k, size_t max_pages_per_seq_v, bool is_training, bool return_max_logit,
    float attn_scale, float p_dropout, NVTE_QKV_Layout qkv_layout, NVTE_Bias_Type bias_type,
    NVTE_Mask_Type mask_type, NVTE_Softmax_Type softmax_type, int64_t window_size_left,
    int64_t window_size_right, const Tensor *input_Q, const Tensor *input_KV,
    const Tensor *input_Bias, const Tensor *input_SoftmaxOffset, Tensor *output_O,
    NVTETensorPack *Aux_CTX_Tensors, const Tensor *cu_seqlens_q, const Tensor *cu_seqlens_kv,
    const Tensor *cu_seqlens_q_padded, const Tensor *cu_seqlens_kv_padded,
    const Tensor *page_table_k, const Tensor *page_table_v, const Tensor *rng_state,
    Tensor *workspace, cudaStream_t stream, cudnnHandle_t handle);

void fused_attn_arbitrary_seqlen_bwd_kvpacked(
    size_t batch, size_t num_attn_heads, size_t num_gqa_groups, size_t max_seqlen_q,
    size_t max_seqlen_kv, size_t head_dim, size_t num_tokens_q, size_t num_tokens_kv,
    float attn_scale, float p_dropout, NVTE_QKV_Layout qkv_layout, NVTE_Bias_Type bias_type,
    NVTE_Mask_Type mask_type, NVTE_Softmax_Type softmax_type, int64_t window_size_left,
    int64_t window_size_right, bool deterministic, const Tensor *input_Q, const Tensor *input_KV,
    const Tensor *input_O, const Tensor *input_dO, const Tensor *input_Bias,
    const Tensor *input_SoftmaxOffset, Tensor *output_S, Tensor *output_dQ, Tensor *output_dKV,
    Tensor *output_dBias, Tensor *output_dSoftmaxOffset, const Tensor *cu_seqlens_q,
    const Tensor *cu_seqlens_kv, const Tensor *cu_seqlens_q_padded,
    const Tensor *cu_seqlens_kv_padded, const Tensor *rng_state, Tensor *workspace,
    cudaStream_t stream, cudnnHandle_t handle);

>>>>>>> 77a00635
void fused_attn_arbitrary_seqlen_fwd(
    size_t batch, size_t num_attn_heads, size_t num_gqa_groups, size_t max_seqlen_q,
    size_t max_seqlen_kv, size_t head_dim_qk, size_t head_dim_v, size_t num_tokens_q,
    size_t num_tokens_kv, size_t num_pages_k, size_t num_pages_v, size_t page_size_k,
    size_t page_size_v, size_t max_pages_per_seq_k, size_t max_pages_per_seq_v, bool is_training,
    bool return_max_logit, float attn_scale, float p_dropout, NVTE_QKV_Layout qkv_layout,
    NVTE_Bias_Type bias_type, NVTE_Mask_Type mask_type, NVTE_Softmax_Type softmax_type,
    int64_t window_size_left, int64_t window_size_right, const Tensor *input_Q,
    const Tensor *input_K, const Tensor *input_V, const Tensor *input_Bias,
    const Tensor *input_SoftmaxOffset, Tensor *output_O, NVTETensorPack *Aux_CTX_Tensors,
    const Tensor *cu_seqlens_q, const Tensor *cu_seqlens_kv, const Tensor *cu_seqlens_q_padded,
    const Tensor *cu_seqlens_kv_padded, const Tensor *page_table_k, const Tensor *page_table_v,
    const Tensor *rng_state, Tensor *workspace, cudaStream_t stream, cudnnHandle_t handle);

void fused_attn_arbitrary_seqlen_bwd(
    size_t batch, size_t num_attn_heads, size_t num_gqa_groups, size_t max_seqlen_q,
    size_t max_seqlen_kv, size_t head_dim_qk, size_t head_dim_v, size_t num_tokens_q,
    size_t num_tokens_kv, float attn_scale, float p_dropout, NVTE_QKV_Layout qkv_layout,
    NVTE_Bias_Type bias_type, NVTE_Mask_Type mask_type, NVTE_Softmax_Type softmax_type,
    int64_t window_size_left, int64_t window_size_right, bool deterministic, const Tensor *input_Q,
    const Tensor *input_K, const Tensor *input_V, const Tensor *input_O, const Tensor *input_dO,
    const Tensor *input_Bias, const Tensor *input_SoftmaxOffset, Tensor *output_S,
    Tensor *output_dQ, Tensor *output_dK, Tensor *output_dV, Tensor *output_dBias,
    Tensor *output_dSoftmaxOffset, const Tensor *cu_seqlens_q, const Tensor *cu_seqlens_kv,
    const Tensor *cu_seqlens_q_padded, const Tensor *cu_seqlens_kv_padded, const Tensor *rng_state,
    Tensor *workspace, cudaStream_t stream, cudnnHandle_t handle);

#endif  // CUDNN_VERSION >= 8900
}  // namespace transformer_engine

#endif  // TRANSFORMER_ENGINE_COMMON_FUSED_ATTN_FUSED_ATTN_ARBITRARY_SEQLEN_H_<|MERGE_RESOLUTION|>--- conflicted
+++ resolved
@@ -18,56 +18,6 @@
 
 namespace transformer_engine {
 #if (CUDNN_VERSION >= 8900)
-<<<<<<< HEAD
-=======
-void fused_attn_arbitrary_seqlen_fwd_qkvpacked(
-    size_t batch, size_t num_attn_heads, size_t max_seqlen, size_t head_dim, size_t num_tokens,
-    bool is_training, bool return_max_logit, float attn_scale, float p_dropout,
-    NVTE_QKV_Layout qkv_layout, NVTE_Bias_Type bias_type, NVTE_Mask_Type mask_type,
-    NVTE_Softmax_Type softmax_type, int64_t window_size_left, int64_t window_size_right,
-    const Tensor *input_QKV, const Tensor *input_Bias, const Tensor *input_SoftmaxOffset,
-    Tensor *output_O, NVTETensorPack *Aux_CTX_Tensors, const Tensor *cu_seqlens,
-    const Tensor *cu_seqlens_padded, const Tensor *rng_state, Tensor *workspace,
-    cudaStream_t stream, cudnnHandle_t handle);
-
-void fused_attn_arbitrary_seqlen_bwd_qkvpacked(
-    size_t batch, size_t num_attn_heads, size_t max_seqlen, size_t head_dim, size_t num_tokens,
-    float attn_scale, float p_dropout, NVTE_QKV_Layout qkv_layout, NVTE_Bias_Type bias_type,
-    NVTE_Mask_Type mask_type, NVTE_Softmax_Type softmax_type, int64_t window_size_left,
-    int64_t window_size_right, bool deterministic, const Tensor *input_QKV, const Tensor *input_O,
-    const Tensor *input_dO, const Tensor *input_Bias, const Tensor *input_SoftmaxOffset,
-    Tensor *output_S, Tensor *output_dQKV, Tensor *output_dBias, Tensor *output_dSoftmaxOffset,
-    const Tensor *cu_seqlens, const Tensor *cu_seqlens_padded, const Tensor *rng_state,
-    Tensor *workspace, cudaStream_t stream, cudnnHandle_t handle);
-
-void fused_attn_arbitrary_seqlen_fwd_kvpacked(
-    size_t batch, size_t num_attn_heads, size_t num_gqa_groups, size_t max_seqlen_q,
-    size_t max_seqlen_kv, size_t head_dim, size_t num_tokens_q, size_t num_tokens_kv,
-    size_t num_pages_k, size_t num_pages_v, size_t page_size_k, size_t page_size_v,
-    size_t max_pages_per_seq_k, size_t max_pages_per_seq_v, bool is_training, bool return_max_logit,
-    float attn_scale, float p_dropout, NVTE_QKV_Layout qkv_layout, NVTE_Bias_Type bias_type,
-    NVTE_Mask_Type mask_type, NVTE_Softmax_Type softmax_type, int64_t window_size_left,
-    int64_t window_size_right, const Tensor *input_Q, const Tensor *input_KV,
-    const Tensor *input_Bias, const Tensor *input_SoftmaxOffset, Tensor *output_O,
-    NVTETensorPack *Aux_CTX_Tensors, const Tensor *cu_seqlens_q, const Tensor *cu_seqlens_kv,
-    const Tensor *cu_seqlens_q_padded, const Tensor *cu_seqlens_kv_padded,
-    const Tensor *page_table_k, const Tensor *page_table_v, const Tensor *rng_state,
-    Tensor *workspace, cudaStream_t stream, cudnnHandle_t handle);
-
-void fused_attn_arbitrary_seqlen_bwd_kvpacked(
-    size_t batch, size_t num_attn_heads, size_t num_gqa_groups, size_t max_seqlen_q,
-    size_t max_seqlen_kv, size_t head_dim, size_t num_tokens_q, size_t num_tokens_kv,
-    float attn_scale, float p_dropout, NVTE_QKV_Layout qkv_layout, NVTE_Bias_Type bias_type,
-    NVTE_Mask_Type mask_type, NVTE_Softmax_Type softmax_type, int64_t window_size_left,
-    int64_t window_size_right, bool deterministic, const Tensor *input_Q, const Tensor *input_KV,
-    const Tensor *input_O, const Tensor *input_dO, const Tensor *input_Bias,
-    const Tensor *input_SoftmaxOffset, Tensor *output_S, Tensor *output_dQ, Tensor *output_dKV,
-    Tensor *output_dBias, Tensor *output_dSoftmaxOffset, const Tensor *cu_seqlens_q,
-    const Tensor *cu_seqlens_kv, const Tensor *cu_seqlens_q_padded,
-    const Tensor *cu_seqlens_kv_padded, const Tensor *rng_state, Tensor *workspace,
-    cudaStream_t stream, cudnnHandle_t handle);
-
->>>>>>> 77a00635
 void fused_attn_arbitrary_seqlen_fwd(
     size_t batch, size_t num_attn_heads, size_t num_gqa_groups, size_t max_seqlen_q,
     size_t max_seqlen_kv, size_t head_dim_qk, size_t head_dim_v, size_t num_tokens_q,
