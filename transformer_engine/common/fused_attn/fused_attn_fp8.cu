--- conflicted
+++ resolved
@@ -1931,17 +1931,10 @@
       variant_pack[seq_kv] = devActualSeqlenKV;
     }
 
-<<<<<<< HEAD
-    /* if (is_dropout) {
-      variant_pack[dropout_seed] = devPtrDropoutSeed;
-      variant_pack[dropout_offset] = devPtrDropoutOffset;
-    } */
-=======
     if (is_dropout) {
       variant_pack[dropout_seed] = devPtrDropoutSeed;
       variant_pack[dropout_offset] = devPtrDropoutOffset;
     }
->>>>>>> a959ff56
 
     NVTE_CHECK_CUDNN_FE(mha_graph->execute(handle, variant_pack, workspace));
   } catch (cudnn_frontend::cudnnException& e) {
@@ -2328,17 +2321,10 @@
       variant_pack[seq_kv] = devActualSeqlenKV;
     }
 
-<<<<<<< HEAD
-    /* if (is_dropout) {
-      variant_pack[dropout_seed] = devPtrDropoutSeed;
-      variant_pack[dropout_offset] = devPtrDropoutOffset;
-    } */
-=======
     if (is_dropout) {
       variant_pack[dropout_seed] = devPtrDropoutSeed;
       variant_pack[dropout_offset] = devPtrDropoutOffset;
     }
->>>>>>> a959ff56
 
     NVTE_CHECK_CUDNN_FE(mha_graph->execute(handle, variant_pack, workspace));
   } catch (cudnn_frontend::cudnnException& e) {
