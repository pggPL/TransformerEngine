--- conflicted
+++ resolved
@@ -167,12 +167,8 @@
                     || attn_mask_type == NVTE_Mask_Type::NVTE_PADDING_CAUSAL_MASK)
                 && bias_type == NVTE_Bias_Type::NVTE_POST_SCALE_BIAS))
             && ((qkv_format == NVTE_QKV_Format::NVTE_SBHD)
-<<<<<<< HEAD
-                || (sm_arch_ >= 90 && cudnn_runtime_version >= 90000
-=======
                 || (sm_arch_ >= 90 && cudnn_runtime_version >= 90100
                     && num_attn_heads == num_gqa_groups
->>>>>>> ee3b029f
                     && qkv_format == NVTE_QKV_Format::NVTE_THD)
                 || (qkv_format == NVTE_QKV_Format::NVTE_BSHD))) {
       flag_arb = true;
