/*************************************************************************
 * Copyright (c) 2022-2024, NVIDIA CORPORATION & AFFILIATES. All rights reserved.
 *
 * See LICENSE for license information.
 ************************************************************************/

#include "transformer_engine/fused_attn.h"

#include "../common.h"
#include "../cudnn_utils.h"
#include "../util/cuda_runtime.h"
#include "../util/system.h"
#include "fused_attn_f16_arbitrary_seqlen.h"
#include "fused_attn_f16_max512_seqlen.h"
#include "fused_attn_fp8.h"
#include "utils.h"

// map NVTE_QKV_Layout to NVTE_QKV_Layout_Group
NVTE_QKV_Layout_Group nvte_get_qkv_layout_group(NVTE_QKV_Layout qkv_layout) {
  switch (qkv_layout) {
    case NVTE_QKV_Layout::NVTE_SB3HD:
    case NVTE_QKV_Layout::NVTE_BS3HD:
    case NVTE_QKV_Layout::NVTE_T3HD:
      return NVTE_QKV_Layout_Group::NVTE_3HD;
    case NVTE_QKV_Layout::NVTE_SBH3D:
    case NVTE_QKV_Layout::NVTE_BSH3D:
    case NVTE_QKV_Layout::NVTE_TH3D:
      return NVTE_QKV_Layout_Group::NVTE_H3D;
    case NVTE_QKV_Layout::NVTE_SBHD_SB2HD:
    case NVTE_QKV_Layout::NVTE_BSHD_BS2HD:
    case NVTE_QKV_Layout::NVTE_THD_T2HD:
      return NVTE_QKV_Layout_Group::NVTE_HD_2HD;
    case NVTE_QKV_Layout::NVTE_SBHD_SBH2D:
    case NVTE_QKV_Layout::NVTE_BSHD_BSH2D:
    case NVTE_QKV_Layout::NVTE_THD_TH2D:
      return NVTE_QKV_Layout_Group::NVTE_HD_H2D;
    case NVTE_QKV_Layout::NVTE_SBHD_SBHD_SBHD:
    case NVTE_QKV_Layout::NVTE_BSHD_BSHD_BSHD:
    case NVTE_QKV_Layout::NVTE_THD_THD_THD:
      return NVTE_QKV_Layout_Group::NVTE_HD_HD_HD;
    default:
      NVTE_ERROR("qkv_layout not supported!");
  }
}

// map NVTE_QKV_Layout to NVTE_QKV_Format
NVTE_QKV_Format nvte_get_qkv_format(NVTE_QKV_Layout qkv_layout) {
  switch (qkv_layout) {
    case NVTE_QKV_Layout::NVTE_SB3HD:
    case NVTE_QKV_Layout::NVTE_SBH3D:
    case NVTE_QKV_Layout::NVTE_SBHD_SB2HD:
    case NVTE_QKV_Layout::NVTE_SBHD_SBH2D:
    case NVTE_QKV_Layout::NVTE_SBHD_SBHD_SBHD:
      return NVTE_QKV_Format::NVTE_SBHD;
    case NVTE_QKV_Layout::NVTE_BS3HD:
    case NVTE_QKV_Layout::NVTE_BSH3D:
    case NVTE_QKV_Layout::NVTE_BSHD_BS2HD:
    case NVTE_QKV_Layout::NVTE_BSHD_BSH2D:
    case NVTE_QKV_Layout::NVTE_BSHD_BSHD_BSHD:
      return NVTE_QKV_Format::NVTE_BSHD;
    case NVTE_QKV_Layout::NVTE_T3HD:
    case NVTE_QKV_Layout::NVTE_TH3D:
    case NVTE_QKV_Layout::NVTE_THD_T2HD:
    case NVTE_QKV_Layout::NVTE_THD_TH2D:
    case NVTE_QKV_Layout::NVTE_THD_THD_THD:
      return NVTE_QKV_Format::NVTE_THD;
    default:
      NVTE_ERROR("qkv_layout not supported!");
  }
}

// select a backend for fused attention
NVTE_Fused_Attn_Backend nvte_get_fused_attn_backend(
    NVTEDType q_dtype, NVTEDType kv_dtype, NVTE_QKV_Layout qkv_layout, NVTE_Bias_Type bias_type,
    NVTE_Mask_Type attn_mask_type, float dropout, size_t num_attn_heads, size_t num_gqa_groups,
    size_t max_seqlen_q, size_t max_seqlen_kv, size_t head_dim_qk, size_t head_dim_v,
    int64_t window_size_left, int64_t window_size_right) {
  using namespace transformer_engine;
  NVTE_Fused_Attn_Backend backend = NVTE_Fused_Attn_Backend::NVTE_No_Backend;
  const int device_id = cuda::current_device();
  const int sm_arch_ = cuda::sm_arch(device_id);
  NVTE_CHECK(q_dtype == kv_dtype, "Q and KV must have the same data type.");
  NVTE_QKV_Format qkv_format = nvte_get_qkv_format(qkv_layout);
  NVTE_QKV_Layout_Group layout_group = nvte_get_qkv_layout_group(qkv_layout);
  auto cudnn_runtime_version = cudnnGetVersion();

  // For ragged offsets we only support 32-bit prior to cuDNN 9.5
  // Only used when THD format is requested.
  const bool requires_64bit_ragged_offset =
      (qkv_format == NVTE_THD && fused_attn::get_ragged_offset_dtype(
                                     layout_group, num_attn_heads, num_gqa_groups, max_seqlen_q,
                                     max_seqlen_kv, head_dim_qk, head_dim_v) == DType::kInt64);
  const bool supported_ragged_offset_size =
      (!requires_64bit_ragged_offset || cudnn_runtime_version >= 90500);

  if (((q_dtype == NVTEDType::kNVTEFloat8E4M3) || (q_dtype == NVTEDType::kNVTEFloat8E5M2)) &&
      (sm_arch_ >= 90) && (bias_type == NVTE_Bias_Type::NVTE_NO_BIAS) &&
      (((cudnn_runtime_version >= 8900) && (qkv_layout == NVTE_QKV_Layout::NVTE_T3HD) &&
        (max_seqlen_q == max_seqlen_kv) && (max_seqlen_q <= 512) && (head_dim_qk == 64) &&
        (head_dim_v == 64) && (attn_mask_type == NVTE_Mask_Type::NVTE_PADDING_MASK)) ||
       ((cudnn_runtime_version >= 90201) && (max_seqlen_q % 128 == 0) &&
        (max_seqlen_kv % 128 == 0) &&
        (((sm_arch_ < 100) && (head_dim_qk == 128) && (head_dim_v == 128)) ||
         ((sm_arch_ >= 100) && (head_dim_qk <= 128) && (head_dim_v <= 128) &&
          (head_dim_qk % 16 == 0) && (head_dim_v % 16 == 0))) &&
        ((qkv_format == NVTE_QKV_Format::NVTE_BSHD) ||
         (qkv_format == NVTE_QKV_Format::NVTE_SBHD)) &&
        ((attn_mask_type == NVTE_Mask_Type::NVTE_PADDING_CAUSAL_MASK) ||
         (attn_mask_type == NVTE_Mask_Type::NVTE_PADDING_MASK) ||
         (attn_mask_type == NVTE_Mask_Type::NVTE_CAUSAL_MASK) ||
         (attn_mask_type == NVTE_Mask_Type::NVTE_NO_MASK)))) &&
      !requires_64bit_ragged_offset) {
    if (cudnn_runtime_version >= 8900) {
      backend = NVTE_Fused_Attn_Backend::NVTE_FP8;
    } else {
      backend = NVTE_Fused_Attn_Backend::NVTE_No_Backend;
      std::cout << "Warning: FP8 fused attention is supported by cuDNN 8.9.0+."
                   " Please upgrade your cuDNN version if possible."
                << std::endl;
    }
  } else if ((q_dtype == NVTEDType::kNVTEFloat16) || (q_dtype == NVTEDType::kNVTEBFloat16)) {
    bool flag_m512 = false;
    bool flag_arb = false;
    if ((sm_arch_ == 80 || sm_arch_ == 90) && (max_seqlen_q <= 512 && max_seqlen_q % 64 == 0) &&
        (max_seqlen_kv <= 512 && max_seqlen_kv % 64 == 0) && (head_dim_qk == 64) &&
        (head_dim_v == 64) && (num_attn_heads == num_gqa_groups) &&
        ((bias_type == NVTE_Bias_Type::NVTE_NO_BIAS) ||
         (bias_type == NVTE_Bias_Type::NVTE_POST_SCALE_BIAS)) &&
        ((attn_mask_type == NVTE_Mask_Type::NVTE_CAUSAL_MASK) ||
         (attn_mask_type == NVTE_Mask_Type::NVTE_PADDING_MASK) ||
         (attn_mask_type == NVTE_Mask_Type::NVTE_PADDING_CAUSAL_MASK &&
          max_seqlen_q == max_seqlen_kv) ||
         (attn_mask_type == NVTE_Mask_Type::NVTE_NO_MASK)) &&
        ((qkv_layout == NVTE_QKV_Layout::NVTE_SB3HD) ||
         (qkv_layout == NVTE_QKV_Layout::NVTE_SBHD_SB2HD) ||
         (qkv_layout == NVTE_QKV_Layout::NVTE_BS3HD) ||
         (qkv_layout == NVTE_QKV_Layout::NVTE_BSHD_BS2HD) ||
         (qkv_layout == NVTE_QKV_Layout::NVTE_BSHD_BSHD_BSHD)) &&
        ((window_size_left == -1) && (window_size_right == -1 || window_size_right == 0)) &&
        !requires_64bit_ragged_offset) {
      flag_m512 = true;
    }
<<<<<<< HEAD
    if (
        // special conditions for blackwell
        !(sm_arch_ == 100 &&
          (head_dim_qk > 128 || head_dim_v > 128 ||
           attn_mask_type == NVTE_Mask_Type::NVTE_PADDING_MASK ||
           attn_mask_type == NVTE_Mask_Type::NVTE_PADDING_CAUSAL_MASK ||
           attn_mask_type == NVTE_Mask_Type::NVTE_PADDING_CAUSAL_BOTTOM_RIGHT_MASK ||
           attn_mask_type == NVTE_Mask_Type::NVTE_CAUSAL_BOTTOM_RIGHT_MASK ||
           bias_type == NVTE_Bias_Type::NVTE_ALIBI ||
           bias_type == NVTE_Bias_Type::NVTE_POST_SCALE_BIAS ||
           !(window_size_left == -1 && (window_size_right == -1 || window_size_right == 0)))) &&
        // architecture
=======
    // TODO(cyang): replace with cudnn-frontend check_support for cleaner logic and better error messaging
    if (  // architecture
>>>>>>> 838345eb
        ((cudnn_runtime_version >= 8903 && sm_arch_ >= 80) ||
         (cudnn_runtime_version < 8903 && (sm_arch_ == 80 || sm_arch_ == 90))) &&
        // sequence length
        ((cudnn_runtime_version < 90000 && max_seqlen_q % 64 == 0 && max_seqlen_kv % 64 == 0) ||
         (cudnn_runtime_version >= 90000)) &&
        // number of heads
        ((cudnn_runtime_version < 8907 && num_attn_heads == num_gqa_groups) ||
         (cudnn_runtime_version >= 8907)) &&
        // head dimension
        ((head_dim_qk <= 128 && head_dim_qk % 8 == 0 && head_dim_v <= 128 && head_dim_v % 8 == 0) ||
         // TODO (cyang): add is_training to nvte_get_fused_attn_backend
         // d=256 only supported for forward
         (sm_arch_ >= 90 && cudnn_runtime_version >= 90000 && head_dim_qk <= 256 &&
          head_dim_qk % 8 == 0 && head_dim_v <= 256 && head_dim_v % 8 == 0)) &&
        // bias type
        ((cudnn_runtime_version < 8906 && bias_type == NVTE_Bias_Type::NVTE_NO_BIAS) ||
         (cudnn_runtime_version >= 8906 &&
          (bias_type == NVTE_Bias_Type::NVTE_NO_BIAS ||
           (bias_type == NVTE_Bias_Type::NVTE_ALIBI &&
            attn_mask_type != NVTE_Mask_Type::NVTE_NO_MASK &&
            attn_mask_type != NVTE_Mask_Type::NVTE_PADDING_MASK &&
            attn_mask_type != NVTE_Mask_Type::NVTE_PADDING_CAUSAL_MASK &&
            attn_mask_type != NVTE_Mask_Type::NVTE_PADDING_CAUSAL_BOTTOM_RIGHT_MASK &&
            sm_arch_ >= 90) ||
           (bias_type == NVTE_Bias_Type::NVTE_POST_SCALE_BIAS && sm_arch_ >= 90))) ||
         (cudnn_runtime_version >= 90000 &&
          (bias_type == NVTE_Bias_Type::NVTE_POST_SCALE_BIAS && sm_arch_ >= 80))) &&
        // mask type
        // pre-8.9.6: causal
        ((cudnn_runtime_version < 8906 && attn_mask_type == NVTE_Mask_Type::NVTE_CAUSAL_MASK) ||
         // 8.9.6: {bshd, sbhd} + {no_mask, causal, padding, padding_causal}
         (cudnn_runtime_version >= 8906 &&
          (qkv_format == NVTE_QKV_Format::NVTE_SBHD || qkv_format == NVTE_QKV_Format::NVTE_BSHD) &&
          (attn_mask_type == NVTE_Mask_Type::NVTE_CAUSAL_MASK ||
           attn_mask_type == NVTE_Mask_Type::NVTE_PADDING_MASK ||
           attn_mask_type == NVTE_Mask_Type::NVTE_PADDING_CAUSAL_MASK ||
           attn_mask_type == NVTE_Mask_Type::NVTE_NO_MASK)) ||
         // 9.1: adds thd + {padding, padding_causal}
         (cudnn_runtime_version >= 90100 && qkv_format == NVTE_QKV_Format::NVTE_THD &&
          (attn_mask_type == NVTE_Mask_Type::NVTE_PADDING_MASK ||
           attn_mask_type == NVTE_Mask_Type::NVTE_PADDING_CAUSAL_MASK)) ||
         // 9.3: adds {bshd, sbhd} + causal_bottom_right + self/cross-attn (sq <= skv)
         (cudnn_runtime_version >= 90300 &&
          (qkv_format == NVTE_QKV_Format::NVTE_SBHD || qkv_format == NVTE_QKV_Format::NVTE_BSHD) &&
          attn_mask_type == NVTE_Mask_Type::NVTE_CAUSAL_BOTTOM_RIGHT_MASK &&
          max_seqlen_q % 64 == 0 && max_seqlen_kv % 64 == 0 && max_seqlen_q <= max_seqlen_kv &&
          bias_type == NVTE_Bias_Type::NVTE_NO_BIAS && dropout == 0.0) ||
         // 9.6: adds {bshd, sbhd, thd} + padding_causal_bottom_right + self/cross-attn (sq <= skv)
         (cudnn_runtime_version >= 90600 &&
          attn_mask_type == NVTE_Mask_Type::NVTE_PADDING_CAUSAL_BOTTOM_RIGHT_MASK &&
          max_seqlen_q % 64 == 0 && max_seqlen_kv % 64 == 0 && max_seqlen_q <= max_seqlen_kv &&
          bias_type == NVTE_Bias_Type::NVTE_NO_BIAS && dropout == 0.0)) &&
        // bias + mask combination
        (!(cudnn_runtime_version >= 8906 &&
           (attn_mask_type == NVTE_Mask_Type::NVTE_PADDING_MASK ||
            attn_mask_type == NVTE_Mask_Type::NVTE_PADDING_CAUSAL_MASK) &&
           bias_type == NVTE_Bias_Type::NVTE_POST_SCALE_BIAS)) &&
        // qkv format
        (qkv_format == NVTE_QKV_Format::NVTE_SBHD || qkv_format == NVTE_QKV_Format::NVTE_BSHD ||
         (qkv_format == NVTE_QKV_Format::NVTE_THD && sm_arch_ >= 90 &&
          ((cudnn_runtime_version >= 90100 && num_attn_heads == num_gqa_groups) ||
           cudnn_runtime_version >= 90600))) &&
        // sliding window
        // pre-9.2: full attn, causal
        ((cudnn_runtime_version < 90200 && window_size_left == -1 &&
          (window_size_right == -1 || window_size_right == 0)) ||
         // 9.2: SWA (left, 0) + top-left diagonal + {bshd, sbhd}
         (cudnn_runtime_version >= 90200 &&
          ((window_size_left == -1 && (window_size_right == -1 || window_size_right == 0)) ||
           ((window_size_left >= 0 || window_size_left == -1) && window_size_right == 0 &&
            (attn_mask_type == NVTE_Mask_Type::NVTE_CAUSAL_MASK ||
             (attn_mask_type == NVTE_Mask_Type::NVTE_CAUSAL_BOTTOM_RIGHT_MASK &&
              max_seqlen_q == max_seqlen_kv)) &&
            max_seqlen_q <= max_seqlen_kv && dropout == 0.0 &&
            bias_type == NVTE_Bias_Type::NVTE_NO_BIAS &&
            (qkv_format == NVTE_QKV_Format::NVTE_BSHD ||
             qkv_format == NVTE_QKV_Format::NVTE_SBHD)))) ||
         // 9.6: SWA (left, 0) + top-left/bottom-right diagonal + {bshd, sbhd, thd}
         (cudnn_runtime_version >= 90600 &&
          ((window_size_left == -1 && (window_size_right == -1 || window_size_right == 0)) ||
           ((window_size_left >= 0 || window_size_left == -1) && window_size_right == 0 &&
            (attn_mask_type == NVTE_Mask_Type::NVTE_CAUSAL_BOTTOM_RIGHT_MASK ||
             attn_mask_type == NVTE_Mask_Type::NVTE_PADDING_CAUSAL_MASK ||
             attn_mask_type == NVTE_Mask_Type::NVTE_PADDING_CAUSAL_BOTTOM_RIGHT_MASK) &&
            max_seqlen_q <= max_seqlen_kv && bias_type == NVTE_Bias_Type::NVTE_NO_BIAS &&
            dropout == 0.0)))) &&
        // check 64-bit ragged offset support
        (supported_ragged_offset_size)) {
      flag_arb = true;
    }
    if (((max_seqlen_q > 512) || (max_seqlen_kv > 512)) && (flag_arb == true)) {
      backend = NVTE_Fused_Attn_Backend::NVTE_F16_arbitrary_seqlen;
    }
    if ((max_seqlen_q <= 512) && (max_seqlen_kv <= 512)) {
      if (flag_arb == true) {
        backend = NVTE_Fused_Attn_Backend::NVTE_F16_arbitrary_seqlen;
      } else if ((flag_arb == false) && (flag_m512 == true)) {
        backend = NVTE_Fused_Attn_Backend::NVTE_F16_max512_seqlen;
      }
      int env_backend = static_cast<int>(backend);
      env_backend = transformer_engine::getenv<int>("NVTE_FUSED_ATTN_BACKEND", env_backend);
      if (((env_backend == static_cast<int>(NVTE_Fused_Attn_Backend::NVTE_F16_max512_seqlen)) &&
           flag_m512) ||
          ((env_backend == static_cast<int>(NVTE_Fused_Attn_Backend::NVTE_F16_arbitrary_seqlen)) &&
           flag_arb)) {
        backend = static_cast<NVTE_Fused_Attn_Backend>(env_backend);
      }
    }
    if (cudnn_runtime_version < 8901 &&
        backend == NVTE_Fused_Attn_Backend::NVTE_F16_max512_seqlen) {
      backend = NVTE_Fused_Attn_Backend::NVTE_No_Backend;
      std::cout << "Warning: FP16/BF16 fused attention is supported by cuDNN 8.9.1+."
                   " Please upgrade your cuDNN version if possible."
                << std::endl;
    }
    if (cudnn_runtime_version < 8900 &&
        backend == NVTE_Fused_Attn_Backend::NVTE_F16_arbitrary_seqlen) {
      backend = NVTE_Fused_Attn_Backend::NVTE_No_Backend;
      std::cout << "Warning: FP16/BF16 fused attention is supported by cuDNN 8.9.0+."
                   " Please upgrade your cuDNN version if possible."
                << std::endl;
    }
  } else {
    backend = NVTE_Fused_Attn_Backend::NVTE_No_Backend;
  }
  return backend;
}

// NVTE fused attention FWD with packed QKV
void nvte_fused_attn_fwd_qkvpacked(const NVTETensor QKV, const NVTETensor Bias, NVTETensor S,
                                   NVTETensor O, NVTETensorPack *Aux_CTX_Tensors,
                                   const NVTETensor cu_seqlens, const NVTETensor cu_seqlens_padded,
                                   const NVTETensor rng_state, size_t max_seqlen, bool is_training,
                                   float attn_scale, float dropout, NVTE_QKV_Layout qkv_layout,
                                   NVTE_Bias_Type bias_type, NVTE_Mask_Type attn_mask_type,
                                   int64_t window_size_left, int64_t window_size_right,
                                   NVTETensor workspace, cudaStream_t stream) {
  NVTE_API_CALL(nvte_flash_attn_fwd_qkvpacked);
  using namespace transformer_engine;

  const Tensor *input_cu_seqlens = reinterpret_cast<const Tensor *>(cu_seqlens);
  const Tensor *input_cu_seqlens_padded = reinterpret_cast<const Tensor *>(cu_seqlens_padded);
  const Tensor *input_rng_state = reinterpret_cast<const Tensor *>(rng_state);
  const Tensor *input_QKV = reinterpret_cast<const Tensor *>(QKV);
  const Tensor *input_Bias = reinterpret_cast<const Tensor *>(Bias);
  Tensor *input_output_S = reinterpret_cast<Tensor *>(S);
  Tensor *output_O = reinterpret_cast<Tensor *>(O);
  Tensor *wkspace = reinterpret_cast<Tensor *>(workspace);

  auto ndim = input_QKV->data.shape.size();
  size_t b = input_cu_seqlens->data.shape[0] - 1;
  size_t h = 0;
  NVTE_QKV_Layout_Group layout_group = nvte_get_qkv_layout_group(qkv_layout);
  if (layout_group == NVTE_QKV_Layout_Group::NVTE_3HD) {
    h = input_QKV->data.shape[ndim - 2];
  } else if (layout_group == NVTE_QKV_Layout_Group::NVTE_H3D) {
    h = input_QKV->data.shape[ndim - 3];
  } else {
    NVTE_ERROR("nvte_fused_attn_fwd_qkvpacked only supports H3D and 3HD layouts!");
  }
  size_t d = input_QKV->data.shape[ndim - 1];
  size_t t = 0;
  NVTE_QKV_Format qkv_format = nvte_get_qkv_format(qkv_layout);
  if (qkv_format == NVTE_QKV_Format::NVTE_THD) {
    t = input_QKV->data.shape[0];
  }

  auto handle = cudnnExecutionPlanManager::Instance().GetCudnnHandle();
  const NVTEDType QKV_type = static_cast<NVTEDType>(input_QKV->data.dtype);

  NVTE_Fused_Attn_Backend fused_attention_backend = nvte_get_fused_attn_backend(
      QKV_type, QKV_type, qkv_layout, bias_type, attn_mask_type, dropout, h, h, max_seqlen,
      max_seqlen, d, d, window_size_left, window_size_right);

  if (fused_attention_backend == NVTE_Fused_Attn_Backend::NVTE_F16_max512_seqlen) {
#if (CUDNN_VERSION >= 8901)
    fused_attn_max_512_fwd_qkvpacked(b, h, max_seqlen, d, is_training, attn_scale, dropout,
                                     qkv_layout, bias_type, attn_mask_type, input_QKV, input_Bias,
                                     output_O, Aux_CTX_Tensors, input_cu_seqlens, input_rng_state,
                                     wkspace, stream, handle);
#else
    NVTE_ERROR("cuDNN 8.9.1 is required for BF16/FP16 fused attention with max_seqlen<=512. \n");
#endif
  } else if (fused_attention_backend == NVTE_Fused_Attn_Backend::NVTE_F16_arbitrary_seqlen) {
#if (CUDNN_VERSION >= 8900)
    fused_attn_arbitrary_seqlen_fwd_qkvpacked(
        b, h, max_seqlen, d, t, is_training, attn_scale, dropout, qkv_layout, bias_type,
        attn_mask_type, window_size_left, window_size_right, input_QKV, input_Bias, output_O,
        Aux_CTX_Tensors, input_cu_seqlens, input_cu_seqlens_padded, input_rng_state, wkspace,
        stream, handle);
#else
    NVTE_ERROR(
        "cuDNN 8.9.0 is required for BF16/FP16 fused attention with arbitrary sequence length. \n");
#endif
  } else if (fused_attention_backend == NVTE_Fused_Attn_Backend::NVTE_FP8) {
#if (CUDNN_VERSION >= 8900)
    fused_attn_fp8_fwd_qkvpacked(b, h, max_seqlen, d, is_training, attn_scale, dropout, qkv_layout,
                                 bias_type, attn_mask_type, input_QKV, input_output_S, output_O,
                                 Aux_CTX_Tensors, input_cu_seqlens, input_rng_state, wkspace,
                                 stream, handle);
#else
    NVTE_ERROR("cuDNN 8.9.0 is required for FP8 fused attention. \n");
#endif
  } else {
    NVTE_ERROR("Invalid combination of data type and sequence length for fused attention. \n");
  }
}
// NVTE fused attention BWD with packed QKV
void nvte_fused_attn_bwd_qkvpacked(const NVTETensor QKV, const NVTETensor O, const NVTETensor dO,
                                   const NVTETensor S, NVTETensor dP,
                                   const NVTETensorPack *Aux_CTX_Tensors, NVTETensor dQKV,
                                   NVTETensor dBias, const NVTETensor cu_seqlens,
                                   const NVTETensor cu_seqlens_padded, size_t max_seqlen,
                                   float attn_scale, float dropout, NVTE_QKV_Layout qkv_layout,
                                   NVTE_Bias_Type bias_type, NVTE_Mask_Type attn_mask_type,
                                   int64_t window_size_left, int64_t window_size_right,
                                   bool deterministic, NVTETensor workspace, cudaStream_t stream) {
  NVTE_API_CALL(nvte_flash_attn_bwd_qkvpacked);
  using namespace transformer_engine;

  const Tensor *input_cu_seqlens = reinterpret_cast<const Tensor *>(cu_seqlens);
  const Tensor *input_cu_seqlens_padded = reinterpret_cast<const Tensor *>(cu_seqlens_padded);
  const Tensor *input_QKV = reinterpret_cast<const Tensor *>(QKV);
  const Tensor *input_O = reinterpret_cast<const Tensor *>(O);
  const Tensor *input_dO = reinterpret_cast<const Tensor *>(dO);
  const Tensor *input_S = reinterpret_cast<const Tensor *>(S);
  Tensor *input_output_dP = reinterpret_cast<Tensor *>(dP);
  Tensor *output_dQKV = reinterpret_cast<Tensor *>(dQKV);
  Tensor *output_dBias = reinterpret_cast<Tensor *>(dBias);
  Tensor *wkspace = reinterpret_cast<Tensor *>(workspace);

  auto ndim = input_QKV->data.shape.size();
  size_t b = input_cu_seqlens->data.shape[0] - 1;
  size_t h = 0;
  NVTE_QKV_Layout_Group layout_group = nvte_get_qkv_layout_group(qkv_layout);
  if (layout_group == NVTE_QKV_Layout_Group::NVTE_3HD) {
    h = input_QKV->data.shape[ndim - 2];
  } else if (layout_group == NVTE_QKV_Layout_Group::NVTE_H3D) {
    h = input_QKV->data.shape[ndim - 3];
  } else {
    NVTE_ERROR("nvte_fused_attn_fwd_qkvpacked only supports H3D and 3HD layouts!");
  }
  size_t d = input_QKV->data.shape[ndim - 1];
  size_t t = 0;
  NVTE_QKV_Format qkv_format = nvte_get_qkv_format(qkv_layout);
  if (qkv_format == NVTE_QKV_Format::NVTE_THD) {
    t = input_QKV->data.shape[0];
  }

  auto handle = cudnnExecutionPlanManager::Instance().GetCudnnHandle();
  const NVTEDType QKV_type = static_cast<NVTEDType>(input_QKV->data.dtype);

  NVTE_Fused_Attn_Backend fused_attention_backend = nvte_get_fused_attn_backend(
      QKV_type, QKV_type, qkv_layout, bias_type, attn_mask_type, dropout, h, h, max_seqlen,
      max_seqlen, d, d, window_size_left, window_size_right);

  if (fused_attention_backend == NVTE_Fused_Attn_Backend::NVTE_F16_max512_seqlen) {
#if (CUDNN_VERSION >= 8901)
    Tensor *output_S = reinterpret_cast<Tensor *>(Aux_CTX_Tensors->tensors[0]);
    fused_attn_max_512_bwd_qkvpacked(
        b, h, max_seqlen, d, attn_scale, dropout, qkv_layout, bias_type, attn_mask_type, input_QKV,
        input_dO, output_S, output_dQKV, output_dBias, input_cu_seqlens, wkspace, stream, handle);
#else
    NVTE_ERROR("cuDNN 8.9.1 is required for BF16/FP16 fused attention with max_seqlen<=512. \n");
#endif
  } else if (fused_attention_backend == NVTE_Fused_Attn_Backend::NVTE_F16_arbitrary_seqlen) {
#if (CUDNN_VERSION >= 8900)
    Tensor *output_S = reinterpret_cast<Tensor *>(Aux_CTX_Tensors->tensors[0]);
    Tensor *input_Bias, *input_rng_state;
    if ((bias_type != NVTE_NO_BIAS) && (bias_type != NVTE_ALIBI)) {
      input_rng_state = reinterpret_cast<Tensor *>(Aux_CTX_Tensors->tensors[1]);
      input_Bias = reinterpret_cast<Tensor *>(Aux_CTX_Tensors->tensors[2]);
    } else {
      input_rng_state = reinterpret_cast<Tensor *>(Aux_CTX_Tensors->tensors[1]);
    }
    fused_attn_arbitrary_seqlen_bwd_qkvpacked(
        b, h, max_seqlen, d, t, attn_scale, dropout, qkv_layout, bias_type, attn_mask_type,
        window_size_left, window_size_right, deterministic, input_QKV, input_O, input_dO,
        input_Bias, output_S, output_dQKV, output_dBias, input_cu_seqlens, input_cu_seqlens_padded,
        input_rng_state, wkspace, stream, handle);
#else
    const char *err_msg =
        "cuDNN 8.9.0 is required for BF16/FP16 fused attention "
        "with arbitrary sequence length. \n";
    NVTE_ERROR(err_msg);
#endif
  } else if (fused_attention_backend == NVTE_Fused_Attn_Backend::NVTE_FP8) {
#if (CUDNN_VERSION >= 8900)
    const Tensor *input_M = reinterpret_cast<const Tensor *>(Aux_CTX_Tensors->tensors[0]);
    const Tensor *input_ZInv = reinterpret_cast<const Tensor *>(Aux_CTX_Tensors->tensors[1]);
    const Tensor *input_rng_state = reinterpret_cast<const Tensor *>(Aux_CTX_Tensors->tensors[2]);
    fused_attn_fp8_bwd_qkvpacked(b, h, max_seqlen, d, attn_scale, dropout, qkv_layout, bias_type,
                                 attn_mask_type, input_QKV, input_O, input_dO, input_M, input_ZInv,
                                 input_S, input_output_dP, output_dQKV, input_cu_seqlens,
                                 input_rng_state, wkspace, stream, handle);
#else
    NVTE_ERROR("cuDNN 8.9.0 is required for FP8 fused attention. \n");
#endif
  } else {
    NVTE_ERROR("Invalid combination of data type and sequence length for fused attention. \n");
  }
}
// NVTE fused attention FWD with packed KV
void nvte_fused_attn_fwd_kvpacked(const NVTETensor Q, const NVTETensor KV, const NVTETensor Bias,
                                  NVTETensor S, NVTETensor O, NVTETensorPack *Aux_CTX_Tensors,
                                  const NVTETensor cu_seqlens_q, const NVTETensor cu_seqlens_kv,
                                  const NVTETensor cu_seqlens_q_padded,
                                  const NVTETensor cu_seqlens_kv_padded, const NVTETensor rng_state,
                                  size_t max_seqlen_q, size_t max_seqlen_kv, bool is_training,
                                  float attn_scale, float dropout, NVTE_QKV_Layout qkv_layout,
                                  NVTE_Bias_Type bias_type, NVTE_Mask_Type attn_mask_type,
                                  int64_t window_size_left, int64_t window_size_right,
                                  NVTETensor workspace, cudaStream_t stream) {
  NVTE_API_CALL(nvte_flash_attn_fwd_kvpacked);
  using namespace transformer_engine;
  const Tensor *input_cu_seqlens_q = reinterpret_cast<const Tensor *>(cu_seqlens_q);
  const Tensor *input_cu_seqlens_kv = reinterpret_cast<const Tensor *>(cu_seqlens_kv);
  const Tensor *input_cu_seqlens_q_padded = reinterpret_cast<const Tensor *>(cu_seqlens_q_padded);
  const Tensor *input_cu_seqlens_kv_padded = reinterpret_cast<const Tensor *>(cu_seqlens_kv_padded);
  const Tensor *input_rng_state = reinterpret_cast<const Tensor *>(rng_state);
  const Tensor *input_Q = reinterpret_cast<const Tensor *>(Q);
  const Tensor *input_KV = reinterpret_cast<const Tensor *>(KV);
  const Tensor *input_Bias = reinterpret_cast<const Tensor *>(Bias);
  Tensor *input_output_S = reinterpret_cast<Tensor *>(S);
  Tensor *output_O = reinterpret_cast<Tensor *>(O);
  Tensor *wkspace = reinterpret_cast<Tensor *>(workspace);

  size_t b = input_cu_seqlens_q->data.shape[0] - 1;
  auto ndim = input_Q->data.shape.size();
  size_t h_q = input_Q->data.shape[ndim - 2];
  size_t d = input_Q->data.shape[ndim - 1];
  auto ndim_kv = input_KV->data.shape.size();
  size_t h_kv = 0;
  NVTE_QKV_Layout_Group layout_group = nvte_get_qkv_layout_group(qkv_layout);
  if (layout_group == NVTE_QKV_Layout_Group::NVTE_HD_2HD) {
    h_kv = input_KV->data.shape[ndim_kv - 2];
  } else if (layout_group == NVTE_QKV_Layout_Group::NVTE_HD_H2D) {
    h_kv = input_KV->data.shape[ndim_kv - 3];
  } else {
    NVTE_ERROR("nvte_fused_attn_fwd_kvpacked only supports HD_H2D and HD_2HD layouts!");
  }
  size_t t_q = 0;
  size_t t_kv = 0;
  NVTE_QKV_Format qkv_format = nvte_get_qkv_format(qkv_layout);
  if (qkv_format == NVTE_QKV_Format::NVTE_THD) {
    t_q = input_Q->data.shape[0];
    t_kv = input_KV->data.shape[0];
  }

  auto handle = cudnnExecutionPlanManager::Instance().GetCudnnHandle();
  const NVTEDType Q_type = static_cast<NVTEDType>(input_Q->data.dtype);
  const NVTEDType KV_type = static_cast<NVTEDType>(input_KV->data.dtype);

  NVTE_Fused_Attn_Backend fused_attention_backend = nvte_get_fused_attn_backend(
      Q_type, KV_type, qkv_layout, bias_type, attn_mask_type, dropout, h_q, h_kv, max_seqlen_q,
      max_seqlen_kv, d, d, window_size_left, window_size_right);

  if (fused_attention_backend == NVTE_Fused_Attn_Backend::NVTE_F16_max512_seqlen) {
#if (CUDNN_VERSION >= 8901)
    fused_attn_max_512_fwd_kvpacked(
        b, h_q, max_seqlen_q, max_seqlen_kv, d, is_training, attn_scale, dropout, qkv_layout,
        bias_type, attn_mask_type, input_Q, input_KV, input_Bias, output_O, Aux_CTX_Tensors,
        input_cu_seqlens_q, input_cu_seqlens_kv, input_rng_state, wkspace, stream, handle);
#else
    NVTE_ERROR("cuDNN 8.9.1 is required for BF16/FP16 fused attention with max_seqlen<=512. \n");
#endif
  } else if (fused_attention_backend == NVTE_Fused_Attn_Backend::NVTE_F16_arbitrary_seqlen) {
#if (CUDNN_VERSION >= 8903)
    fused_attn_arbitrary_seqlen_fwd_kvpacked(
        b, h_q, h_kv, max_seqlen_q, max_seqlen_kv, d, t_q, t_kv, is_training, attn_scale, dropout,
        qkv_layout, bias_type, attn_mask_type, window_size_left, window_size_right, input_Q,
        input_KV, input_Bias, output_O, Aux_CTX_Tensors, input_cu_seqlens_q, input_cu_seqlens_kv,
        input_cu_seqlens_q_padded, input_cu_seqlens_kv_padded, input_rng_state, wkspace, stream,
        handle);
#else
    NVTE_ERROR(
        "cuDNN 8.9.3 is required for BF16/FP16 fused attention with arbitrary sequence length. \n");
#endif
  } else if (fused_attention_backend == NVTE_Fused_Attn_Backend::NVTE_FP8) {
#if (CUDNN_VERSION >= 8900)
    fused_attn_fp8_fwd_kvpacked(
        b, h_q, h_kv, max_seqlen_q, max_seqlen_kv, d, is_training, attn_scale, dropout, qkv_layout,
        bias_type, attn_mask_type, input_Q, input_KV, input_output_S, output_O, Aux_CTX_Tensors,
        input_cu_seqlens_q, input_cu_seqlens_kv, input_rng_state, wkspace, stream, handle);
#else
    NVTE_ERROR("cuDNN 8.9.0 is required for FP8 fused attention. \n");
#endif
  } else {
    NVTE_ERROR("Invalid combination of data type and sequence length for fused attention. \n");
  }
}
// NVTE fused attention BWD with packed KV
void nvte_fused_attn_bwd_kvpacked(
    const NVTETensor Q, const NVTETensor KV, const NVTETensor O, const NVTETensor dO,
    const NVTETensor S, NVTETensor dP, const NVTETensorPack *Aux_CTX_Tensors, NVTETensor dQ,
    NVTETensor dKV, NVTETensor dBias, const NVTETensor cu_seqlens_q, const NVTETensor cu_seqlens_kv,
    const NVTETensor cu_seqlens_q_padded, const NVTETensor cu_seqlens_kv_padded,
    size_t max_seqlen_q, size_t max_seqlen_kv, float attn_scale, float dropout,
    NVTE_QKV_Layout qkv_layout, NVTE_Bias_Type bias_type, NVTE_Mask_Type attn_mask_type,
    int64_t window_size_left, int64_t window_size_right, bool deterministic, NVTETensor workspace,
    cudaStream_t stream) {
  NVTE_API_CALL(nvte_flash_attn_bwd_kvpacked);
  using namespace transformer_engine;
  const Tensor *input_cu_seqlens_q = reinterpret_cast<const Tensor *>(cu_seqlens_q);
  const Tensor *input_cu_seqlens_kv = reinterpret_cast<const Tensor *>(cu_seqlens_kv);
  const Tensor *input_cu_seqlens_q_padded = reinterpret_cast<const Tensor *>(cu_seqlens_q_padded);
  const Tensor *input_cu_seqlens_kv_padded = reinterpret_cast<const Tensor *>(cu_seqlens_kv_padded);
  const Tensor *input_Q = reinterpret_cast<const Tensor *>(Q);
  const Tensor *input_KV = reinterpret_cast<const Tensor *>(KV);
  const Tensor *input_O = reinterpret_cast<const Tensor *>(O);
  const Tensor *input_dO = reinterpret_cast<const Tensor *>(dO);
  const Tensor *input_S = reinterpret_cast<const Tensor *>(S);
  Tensor *input_output_dP = reinterpret_cast<Tensor *>(dP);
  Tensor *output_dQ = reinterpret_cast<Tensor *>(dQ);
  Tensor *output_dKV = reinterpret_cast<Tensor *>(dKV);
  Tensor *output_dBias = reinterpret_cast<Tensor *>(dBias);
  Tensor *wkspace = reinterpret_cast<Tensor *>(workspace);

  size_t b = input_cu_seqlens_q->data.shape[0] - 1;
  auto ndim = input_Q->data.shape.size();
  size_t h_q = input_Q->data.shape[ndim - 2];
  size_t d = input_Q->data.shape[ndim - 1];
  auto ndim_kv = input_KV->data.shape.size();
  size_t h_kv = 0;
  NVTE_QKV_Layout_Group layout_group = nvte_get_qkv_layout_group(qkv_layout);
  if (layout_group == NVTE_QKV_Layout_Group::NVTE_HD_2HD) {
    h_kv = input_KV->data.shape[ndim_kv - 2];
  } else if (layout_group == NVTE_QKV_Layout_Group::NVTE_HD_H2D) {
    h_kv = input_KV->data.shape[ndim_kv - 3];
  } else {
    NVTE_ERROR("nvte_fused_attn_fwd_kvpacked only supports HD_H2D and HD_2HD layouts!");
  }
  size_t t_q = 0;
  size_t t_kv = 0;
  NVTE_QKV_Format qkv_format = nvte_get_qkv_format(qkv_layout);
  if (qkv_format == NVTE_QKV_Format::NVTE_THD) {
    t_q = input_Q->data.shape[0];
    t_kv = input_KV->data.shape[0];
  }

  auto handle = cudnnExecutionPlanManager::Instance().GetCudnnHandle();
  const NVTEDType Q_type = static_cast<NVTEDType>(input_Q->data.dtype);
  const NVTEDType KV_type = static_cast<NVTEDType>(input_KV->data.dtype);

  NVTE_Fused_Attn_Backend fused_attention_backend = nvte_get_fused_attn_backend(
      Q_type, KV_type, qkv_layout, bias_type, attn_mask_type, dropout, h_q, h_kv, max_seqlen_q,
      max_seqlen_kv, d, d, window_size_left, window_size_right);

  if (fused_attention_backend == NVTE_Fused_Attn_Backend::NVTE_F16_max512_seqlen) {
#if (CUDNN_VERSION >= 8901)
    Tensor *output_S = reinterpret_cast<Tensor *>(Aux_CTX_Tensors->tensors[0]);
    fused_attn_max_512_bwd_kvpacked(
        b, h_q, max_seqlen_q, max_seqlen_kv, d, attn_scale, dropout, qkv_layout, bias_type,
        attn_mask_type, input_Q, input_KV, input_dO, output_S, output_dQ, output_dKV, output_dBias,
        input_cu_seqlens_q, input_cu_seqlens_kv, wkspace, stream, handle);
#else
    NVTE_ERROR("cuDNN 8.9.1 is required for BF16/FP16 fused attention with max_seqlen<=512. \n");
#endif
  } else if (fused_attention_backend == NVTE_Fused_Attn_Backend::NVTE_F16_arbitrary_seqlen) {
#if (CUDNN_VERSION >= 8903)
    Tensor *output_S = reinterpret_cast<Tensor *>(Aux_CTX_Tensors->tensors[0]);
    Tensor *input_Bias, *input_rng_state;
    if ((bias_type != NVTE_NO_BIAS) && (bias_type != NVTE_ALIBI)) {
      input_rng_state = reinterpret_cast<Tensor *>(Aux_CTX_Tensors->tensors[1]);
      input_Bias = reinterpret_cast<Tensor *>(Aux_CTX_Tensors->tensors[2]);
    } else {
      input_rng_state = reinterpret_cast<Tensor *>(Aux_CTX_Tensors->tensors[1]);
    }
    fused_attn_arbitrary_seqlen_bwd_kvpacked(
        b, h_q, h_kv, max_seqlen_q, max_seqlen_kv, d, t_q, t_kv, attn_scale, dropout, qkv_layout,
        bias_type, attn_mask_type, window_size_left, window_size_right, deterministic, input_Q,
        input_KV, input_O, input_dO, input_Bias, output_S, output_dQ, output_dKV, output_dBias,
        input_cu_seqlens_q, input_cu_seqlens_kv, input_cu_seqlens_q_padded,
        input_cu_seqlens_kv_padded, input_rng_state, wkspace, stream, handle);
#else
    const char *err_msg =
        "cuDNN 8.9.3 is required for BF16/FP16 fused attention "
        "with arbitrary sequence length. \n";
    NVTE_ERROR(err_msg);
#endif
  } else if (fused_attention_backend == NVTE_Fused_Attn_Backend::NVTE_FP8) {
#if (CUDNN_VERSION >= 8900)
    const Tensor *input_M = reinterpret_cast<const Tensor *>(Aux_CTX_Tensors->tensors[0]);
    const Tensor *input_ZInv = reinterpret_cast<const Tensor *>(Aux_CTX_Tensors->tensors[1]);
    const Tensor *input_rng_state = reinterpret_cast<const Tensor *>(Aux_CTX_Tensors->tensors[2]);
    fused_attn_fp8_bwd_kvpacked(b, h_q, h_kv, max_seqlen_q, max_seqlen_kv, d, attn_scale, dropout,
                                qkv_layout, bias_type, attn_mask_type, input_Q, input_KV, input_O,
                                input_dO, input_M, input_ZInv, input_S, input_output_dP, output_dQ,
                                output_dKV, input_cu_seqlens_q, input_cu_seqlens_kv,
                                input_rng_state, wkspace, stream, handle);
#else
    NVTE_ERROR("cuDNN 8.9.0 is required for FP8 fused attention. \n");
#endif
  } else {
    NVTE_ERROR("Invalid combination of data type and sequence length for fused attention. \n");
  }
}
// NVTE fused attention FWD with separate Q, K and V
void nvte_fused_attn_fwd(const NVTETensor Q, const NVTETensor K, const NVTETensor V,
                         const NVTETensor Bias, NVTETensor S, NVTETensor O,
                         NVTETensorPack *Aux_CTX_Tensors, const NVTETensor cu_seqlens_q,
                         const NVTETensor cu_seqlens_kv, const NVTETensor cu_seqlens_q_padded,
                         const NVTETensor cu_seqlens_kv_padded, const NVTETensor rng_state,
                         size_t max_seqlen_q, size_t max_seqlen_kv, bool is_training,
                         float attn_scale, float dropout, NVTE_QKV_Layout qkv_layout,
                         NVTE_Bias_Type bias_type, NVTE_Mask_Type attn_mask_type,
                         int64_t window_size_left, int64_t window_size_right, NVTETensor workspace,
                         cudaStream_t stream) {
  NVTE_API_CALL(nvte_flash_attn_fwd);
  using namespace transformer_engine;
  const Tensor *input_cu_seqlens_q = reinterpret_cast<const Tensor *>(cu_seqlens_q);
  const Tensor *input_cu_seqlens_kv = reinterpret_cast<const Tensor *>(cu_seqlens_kv);
  const Tensor *input_cu_seqlens_q_padded = reinterpret_cast<const Tensor *>(cu_seqlens_q_padded);
  const Tensor *input_cu_seqlens_kv_padded = reinterpret_cast<const Tensor *>(cu_seqlens_kv_padded);
  const Tensor *input_rng_state = reinterpret_cast<const Tensor *>(rng_state);
  const Tensor *input_Q = reinterpret_cast<const Tensor *>(Q);
  const Tensor *input_K = reinterpret_cast<const Tensor *>(K);
  const Tensor *input_V = reinterpret_cast<const Tensor *>(V);
  const Tensor *input_Bias = reinterpret_cast<const Tensor *>(Bias);
  Tensor *input_output_S = reinterpret_cast<Tensor *>(S);
  Tensor *output_O = reinterpret_cast<Tensor *>(O);
  Tensor *wkspace = reinterpret_cast<Tensor *>(workspace);

  auto ndim = input_Q->data.shape.size();
  size_t b = input_cu_seqlens_q->data.shape[0] - 1;
  size_t h_q = input_Q->data.shape[ndim - 2];
  size_t h_kv = input_K->data.shape[ndim - 2];
  size_t d_qk = input_Q->data.shape[ndim - 1];
  size_t d_v = input_V->data.shape[ndim - 1];
  size_t t_q = 0;
  size_t t_kv = 0;
  NVTE_QKV_Format qkv_format = nvte_get_qkv_format(qkv_layout);
  if (qkv_format == NVTE_QKV_Format::NVTE_THD) {
    t_q = input_Q->data.shape[0];
    t_kv = input_K->data.shape[0];
  }

  auto handle = cudnnExecutionPlanManager::Instance().GetCudnnHandle();
  const NVTEDType Q_type = static_cast<NVTEDType>(input_Q->data.dtype);
  const NVTEDType KV_type = static_cast<NVTEDType>(input_K->data.dtype);

  NVTE_Fused_Attn_Backend fused_attention_backend = nvte_get_fused_attn_backend(
      Q_type, KV_type, qkv_layout, bias_type, attn_mask_type, dropout, h_q, h_kv, max_seqlen_q,
      max_seqlen_kv, d_qk, d_v, window_size_left, window_size_right);

  if (fused_attention_backend == NVTE_Fused_Attn_Backend::NVTE_F16_max512_seqlen) {
#if (CUDNN_VERSION >= 8901)
    fused_attn_max_512_fwd(b, h_q, max_seqlen_q, max_seqlen_kv, d_qk, is_training, attn_scale,
                           dropout, qkv_layout, bias_type, attn_mask_type, input_Q, input_K,
                           input_V, input_Bias, output_O, Aux_CTX_Tensors, input_cu_seqlens_q,
                           input_cu_seqlens_kv, input_rng_state, wkspace, stream, handle);
#else
    NVTE_ERROR("cuDNN 8.9.1 is required for BF16/FP16 fused attention with max_seqlen<=512. \n");
#endif
  } else if (fused_attention_backend == NVTE_Fused_Attn_Backend::NVTE_F16_arbitrary_seqlen) {
#if (CUDNN_VERSION >= 8900)
    fused_attn_arbitrary_seqlen_fwd(
        b, h_q, h_kv, max_seqlen_q, max_seqlen_kv, d_qk, d_v, t_q, t_kv, is_training, attn_scale,
        dropout, qkv_layout, bias_type, attn_mask_type, window_size_left, window_size_right,
        input_Q, input_K, input_V, input_Bias, output_O, Aux_CTX_Tensors, input_cu_seqlens_q,
        input_cu_seqlens_kv, input_cu_seqlens_q_padded, input_cu_seqlens_kv_padded, input_rng_state,
        wkspace, stream, handle);
#else
    NVTE_ERROR(
        "cuDNN 8.9.0 is required for BF16/FP16 fused attention with arbitrary sequence length. \n");
#endif
  } else if (fused_attention_backend == NVTE_Fused_Attn_Backend::NVTE_FP8) {
#if (CUDNN_VERSION >= 8900)
    fused_attn_fp8_fwd(b, h_q, h_kv, max_seqlen_q, max_seqlen_kv, d_qk, is_training, attn_scale,
                       dropout, qkv_layout, bias_type, attn_mask_type, input_Q, input_K, input_V,
                       input_output_S, output_O, Aux_CTX_Tensors, input_cu_seqlens_q,
                       input_cu_seqlens_kv, input_rng_state, wkspace, stream, handle);
#else
    NVTE_ERROR("cuDNN 8.9.0 is required for FP8 fused attention. \n");
#endif
  } else {
    NVTE_ERROR("Invalid combination of data type and sequence length for fused attention. \n");
  }
}
// NVTE fused attention BWD with separate Q, K and V
void nvte_fused_attn_bwd(const NVTETensor Q, const NVTETensor K, const NVTETensor V,
                         const NVTETensor O, const NVTETensor dO, const NVTETensor S, NVTETensor dP,
                         const NVTETensorPack *Aux_CTX_Tensors, NVTETensor dQ, NVTETensor dK,
                         NVTETensor dV, NVTETensor dBias, const NVTETensor cu_seqlens_q,
                         const NVTETensor cu_seqlens_kv, const NVTETensor cu_seqlens_q_padded,
                         const NVTETensor cu_seqlens_kv_padded, size_t max_seqlen_q,
                         size_t max_seqlen_kv, float attn_scale, float dropout,
                         NVTE_QKV_Layout qkv_layout, NVTE_Bias_Type bias_type,
                         NVTE_Mask_Type attn_mask_type, int64_t window_size_left,
                         int64_t window_size_right, bool deterministic, NVTETensor workspace,
                         cudaStream_t stream) {
  NVTE_API_CALL(nvte_flash_attn_bwd);
  using namespace transformer_engine;
  const Tensor *input_cu_seqlens_q = reinterpret_cast<const Tensor *>(cu_seqlens_q);
  const Tensor *input_cu_seqlens_kv = reinterpret_cast<const Tensor *>(cu_seqlens_kv);
  const Tensor *input_cu_seqlens_q_padded = reinterpret_cast<const Tensor *>(cu_seqlens_q_padded);
  const Tensor *input_cu_seqlens_kv_padded = reinterpret_cast<const Tensor *>(cu_seqlens_kv_padded);
  const Tensor *input_Q = reinterpret_cast<const Tensor *>(Q);
  const Tensor *input_K = reinterpret_cast<const Tensor *>(K);
  const Tensor *input_V = reinterpret_cast<const Tensor *>(V);
  const Tensor *input_O = reinterpret_cast<const Tensor *>(O);
  const Tensor *input_dO = reinterpret_cast<const Tensor *>(dO);
  const Tensor *input_S = reinterpret_cast<const Tensor *>(S);
  Tensor *input_output_dP = reinterpret_cast<Tensor *>(dP);
  Tensor *output_dQ = reinterpret_cast<Tensor *>(dQ);
  Tensor *output_dK = reinterpret_cast<Tensor *>(dK);
  Tensor *output_dV = reinterpret_cast<Tensor *>(dV);
  Tensor *output_dBias = reinterpret_cast<Tensor *>(dBias);
  Tensor *wkspace = reinterpret_cast<Tensor *>(workspace);

  auto ndim = input_Q->data.shape.size();
  size_t b = input_cu_seqlens_q->data.shape[0] - 1;
  size_t h_q = input_Q->data.shape[ndim - 2];
  size_t h_kv = input_K->data.shape[ndim - 2];
  size_t d_qk = input_Q->data.shape[ndim - 1];
  size_t d_v = input_V->data.shape[ndim - 1];
  size_t t_q = 0;
  size_t t_kv = 0;
  NVTE_QKV_Format qkv_format = nvte_get_qkv_format(qkv_layout);
  if (qkv_format == NVTE_QKV_Format::NVTE_THD) {
    t_q = input_Q->data.shape[0];
    t_kv = input_K->data.shape[0];
  }

  auto handle = cudnnExecutionPlanManager::Instance().GetCudnnHandle();
  const NVTEDType Q_type = static_cast<NVTEDType>(input_Q->data.dtype);
  const NVTEDType KV_type = static_cast<NVTEDType>(input_K->data.dtype);

  NVTE_Fused_Attn_Backend fused_attention_backend = nvte_get_fused_attn_backend(
      Q_type, KV_type, qkv_layout, bias_type, attn_mask_type, dropout, h_q, h_kv, max_seqlen_q,
      max_seqlen_kv, d_qk, d_v, window_size_left, window_size_right);

  if (fused_attention_backend == NVTE_Fused_Attn_Backend::NVTE_F16_max512_seqlen) {
#if (CUDNN_VERSION >= 8901)
    Tensor *output_S = reinterpret_cast<Tensor *>(Aux_CTX_Tensors->tensors[0]);
    fused_attn_max_512_bwd(b, h_q, max_seqlen_q, max_seqlen_kv, d_qk, attn_scale, dropout,
                           qkv_layout, bias_type, attn_mask_type, input_Q, input_K, input_V,
                           input_dO, output_S, output_dQ, output_dK, output_dV, output_dBias,
                           input_cu_seqlens_q, input_cu_seqlens_kv, wkspace, stream, handle);
#else
    NVTE_ERROR("cuDNN 8.9.1 is required for BF16/FP16 fused attention with max_seqlen<=512. \n");
#endif
  } else if (fused_attention_backend == NVTE_Fused_Attn_Backend::NVTE_F16_arbitrary_seqlen) {
#if (CUDNN_VERSION >= 8900)
    Tensor *output_S = reinterpret_cast<Tensor *>(Aux_CTX_Tensors->tensors[0]);
    Tensor *input_Bias, *input_rng_state;
    if ((bias_type != NVTE_NO_BIAS) && (bias_type != NVTE_ALIBI)) {
      input_rng_state = reinterpret_cast<Tensor *>(Aux_CTX_Tensors->tensors[1]);
      input_Bias = reinterpret_cast<Tensor *>(Aux_CTX_Tensors->tensors[2]);
    } else {
      input_rng_state = reinterpret_cast<Tensor *>(Aux_CTX_Tensors->tensors[1]);
    }
    fused_attn_arbitrary_seqlen_bwd(
        b, h_q, h_kv, max_seqlen_q, max_seqlen_kv, d_qk, d_v, t_q, t_kv, attn_scale, dropout,
        qkv_layout, bias_type, attn_mask_type, window_size_left, window_size_right, deterministic,
        input_Q, input_K, input_V, input_O, input_dO, input_Bias, output_S, output_dQ, output_dK,
        output_dV, output_dBias, input_cu_seqlens_q, input_cu_seqlens_kv, input_cu_seqlens_q_padded,
        input_cu_seqlens_kv_padded, input_rng_state, wkspace, stream, handle);
#else
    const char *err_msg =
        "cuDNN 8.9.0 is required for BF16/FP16 fused attention "
        "with arbitrary sequence length. \n";
    NVTE_ERROR(err_msg);
#endif
  } else if (fused_attention_backend == NVTE_Fused_Attn_Backend::NVTE_FP8) {
#if (CUDNN_VERSION >= 8900)
    const Tensor *input_M = reinterpret_cast<const Tensor *>(Aux_CTX_Tensors->tensors[0]);
    const Tensor *input_ZInv = reinterpret_cast<const Tensor *>(Aux_CTX_Tensors->tensors[1]);
    const Tensor *input_rng_state = reinterpret_cast<const Tensor *>(Aux_CTX_Tensors->tensors[2]);
    fused_attn_fp8_bwd(b, h_q, h_kv, max_seqlen_q, max_seqlen_kv, d_qk, attn_scale, dropout,
                       qkv_layout, bias_type, attn_mask_type, input_Q, input_K, input_V, input_O,
                       input_dO, input_M, input_ZInv, input_S, input_output_dP, output_dQ,
                       output_dK, output_dV, input_cu_seqlens_q, input_cu_seqlens_kv,
                       input_rng_state, wkspace, stream, handle);
#else
    NVTE_ERROR("cuDNN 8.9.0 is required for FP8 fused attention. \n");
#endif
  } else {
    NVTE_ERROR("Invalid combination of data type and sequence length for fused attention. \n");
  }
}<|MERGE_RESOLUTION|>--- conflicted
+++ resolved
@@ -140,7 +140,6 @@
         !requires_64bit_ragged_offset) {
       flag_m512 = true;
     }
-<<<<<<< HEAD
     if (
         // special conditions for blackwell
         !(sm_arch_ == 100 &&
@@ -153,10 +152,7 @@
            bias_type == NVTE_Bias_Type::NVTE_POST_SCALE_BIAS ||
            !(window_size_left == -1 && (window_size_right == -1 || window_size_right == 0)))) &&
         // architecture
-=======
     // TODO(cyang): replace with cudnn-frontend check_support for cleaner logic and better error messaging
-    if (  // architecture
->>>>>>> 838345eb
         ((cudnn_runtime_version >= 8903 && sm_arch_ >= 80) ||
          (cudnn_runtime_version < 8903 && (sm_arch_ == 80 || sm_arch_ == 90))) &&
         // sequence length
