--- conflicted
+++ resolved
@@ -44,7 +44,6 @@
   size_t ndim;
 };
 
-<<<<<<< HEAD
 /*! \struct NVTEBasicTensor
  *  \brief A basic tensor type used to populate parameters of NVTETensor.
  *  It does not own the memory it points to.
@@ -68,8 +67,6 @@
   kNVTENumTensorParams
 };
 
-=======
->>>>>>> a959ff56
 /*! \struct NVTEScalingMode
  * \brief Granularity of scaling in each direction:
  *  - {-1, -1, 1} - per tensor delayed scaling
@@ -80,18 +77,10 @@
  *  - {32, 1, 0} - 1D blockwise scaling (columnwise)
  *  - {32, 32, 0} - 2D blockwise scaling
  */
-<<<<<<< HEAD
 enum NVTEScalingMode {
   NVTE_DELAYED_TENSOR_SCALING = 0,
   NVTE_MXFP8_1D_SCALING = 1,
   NVTE_INVALID_SCALING
-=======
-struct NVTEScalingMode {
-  int x;
-  int y;
-
-  int delayed_scaling;
->>>>>>> a959ff56
 };
 
 /*! \brief TE Tensor type
@@ -108,53 +97,11 @@
  * TE tensors are just wrappers on top of raw data and do not
  * own memory.
  *
-<<<<<<< HEAD
-=======
- *  \param[in] dptr            Pointer to the tensor data.
- *  \param[in] shape           Shape of the tensor.
- *  \param[in] dtype           Data type of the tensor.
- *  \param[in] amax_dptr       Pointer to the AMAX value.
- *  \param[in] scale_dptr      Pointer to the scale value.
- *  \param[in] scale_inv_dptr  Pointer to the inverse of scale value.
->>>>>>> a959ff56
  *  \param[in] scaling_mode    Scaling mode of the tensor.
  *
  *  \return A new TE tensor.
  */
-<<<<<<< HEAD
 NVTETensor nvte_create_tensor(NVTEScalingMode scaling_mode);
-=======
-NVTETensor nvte_create_tensor(void *dptr, const NVTEShape shape, const NVTEDType dtype,
-                              float *amax_dptr, float *scale_dptr, float *scale_inv_dptr,
-                              NVTEShape scale_inv_shape, NVTEScalingMode scaling_mode);
-
-/*! \brief Create a new TE tensor.
- *
- * Create a new TE tensor with a given shape, datatype and data.
- * TE tensors are just wrappers on top of raw data and do not
- * own memory.
- *
-   *  \param[in] dptr                       Pointer to the tensor data.
-   *  \param[in] shape                      Shape of the tensor.
-   *  \param[in] columnwise_dptr            Pointer to the tensor data.
-   *  \param[in] columnwise_shape           Shape of the tensor.
-   *  \param[in] dtype                      Data type of the tensor.
-   *  \param[in] scale_inv_dptr             Pointer to the inverse of scale value.
-   *  \param[in] scale_inv_shape            Shape of scale_inv
-   *  \param[in] columnwise_scale_inv_dptr  Pointer to the inverse of scale value.
-   *  \param[in] columnwise_scale_inv_shape Shape of scale_inv
-   *  \param[in] scale_inv_dtype            Data type of scale_inv.
-   *  \param[in] scaling_mode               Scaling mode of the tensor.
- *
- *  \return A new TE tensor.
- */
-NVTETensor nvte_create_tensor_2x(void *dptr, const NVTEShape shape, void *columnwise_dptr,
-                                 const NVTEShape columnwise_shape, const NVTEDType dtype,
-                                 void *scale_inv, const NVTEShape scale_inv_shape,
-                                 void *columnwise_scale_inv,
-                                 const NVTEShape columnwise_scale_inv_shape,
-                                 const NVTEDType scale_inv_dtype, NVTEScalingMode scaling_mode);
->>>>>>> a959ff56
 
 /*! \brief Destroy a TE tensor.
  *
@@ -262,7 +209,6 @@
  */
 float *nvte_tensor_scale_inv(const NVTETensor tensor);
 
-<<<<<<< HEAD
 /*! \brief Get a tensor's scale_inv shape.
  *
  *  \param[in] tensor Tensor.
@@ -272,23 +218,11 @@
 NVTEShape nvte_tensor_scale_inv_shape(const NVTETensor tensor);
 
 /*! \brief Reset tensor value to zero.
-=======
-/*! \brief Get a pointer to the tensor's inverse of scale data.
- *
- *  \param[in] tensor Tensor.
- *
- *  \return A pointer to tensor's inverse of scale data.
- */
-void *nvte_tensor_columnwise_scale_inv(const NVTETensor tensor);
-
-/*! \brief Get a tensor's scale_inv shape.
->>>>>>> a959ff56
  *
  *  \param[in] tensor Tensor.
  *
  *  \return A scale_inv shape of the input tensor.
  */
-<<<<<<< HEAD
 void nvte_zero_tensor(const NVTETensor tensor, cudaStream_t stream);
 
 /*! \brief Set a parameter of the tensor.
@@ -306,25 +240,6 @@
  *  \param[in] param_name The parameter to be set.
  */
 NVTEBasicTensor nvte_get_tensor_param(const NVTETensor tensor, NVTETensorParam param_name);
-=======
-NVTEShape nvte_tensor_scale_inv_shape(const NVTETensor tensor);
-
-/*! \brief Get a tensor's scale_inv shape.
- *
- *  \param[in] tensor Tensor.
- *
- *  \return A scale_inv shape of the input tensor.
- */
-NVTEShape nvte_tensor_columnwise_scale_inv_shape(const NVTETensor tensor);
-
-/*! \brief Get a tensor's scale inv data type.
- *
- *  \param[in] tensor Tensor.
- *
- *  \return A scale inv data type of the input tensor.
- */
-NVTEDType nvte_tensor_scale_inv_dtype(const NVTETensor tensor);
->>>>>>> a959ff56
 
 /*! \brief Get the granularity of scaling of this tensor.
  *
@@ -402,7 +317,6 @@
   TensorWrapper(void *dptr, const NVTEShape &shape, const DType dtype, float *amax_dptr = nullptr,
                 float *scale_dptr = nullptr, float *scale_inv_dptr = nullptr,
                 const NVTEShape scale_inv_shape = defaultShape,
-<<<<<<< HEAD
                 const NVTEScalingMode scaling_mode = NVTE_DELAYED_TENSOR_SCALING) {
     tensor_ = nvte_create_tensor(scaling_mode);
     NVTEBasicTensor data = {dptr, static_cast<NVTEDType>(dtype), shape};
@@ -414,11 +328,6 @@
     NVTEBasicTensor scale_inv = {scale_inv_dptr, kNVTEFloat32, scale_inv_shape};
     nvte_set_tensor_param(&tensor_, kNVTERowwiseScaleInv, &scale_inv);
   }
-=======
-                const NVTEScalingMode scaling_mode = {-1, -1, 1})
-      : tensor_(nvte_create_tensor(dptr, shape, static_cast<NVTEDType>(dtype), amax_dptr,
-                                   scale_dptr, scale_inv_dptr, scale_inv_shape, scaling_mode)) {}
->>>>>>> a959ff56
 
   /*! \brief Constructs new TensorWrapper.
    *
@@ -437,76 +346,10 @@
   TensorWrapper(void *dptr, const std::vector<size_t> &shape, const DType dtype,
                 float *amax_dptr = nullptr, float *scale_dptr = nullptr,
                 float *scale_inv_dptr = nullptr, const std::vector<size_t> &scale_inv_shape = {1},
-<<<<<<< HEAD
                 const NVTEScalingMode scaling_mode = NVTE_DELAYED_TENSOR_SCALING)
       : TensorWrapper(dptr, NVTEShape{shape.data(), shape.size()}, dtype, amax_dptr, scale_dptr,
                       scale_inv_dptr, NVTEShape{scale_inv_shape.data(), scale_inv_shape.size()},
                       scaling_mode) {}
-=======
-                const NVTEScalingMode scaling_mode = {-1, -1, 1})
-      : TensorWrapper(dptr, NVTEShape{shape.data(), shape.size()}, dtype, amax_dptr, scale_dptr,
-                      scale_inv_dptr, NVTEShape{scale_inv_shape.data(), scale_inv_shape.size()},
-                      scaling_mode) {}
-
-  /*! \brief Constructs new TensorWrapper.
-   *
-   * Create a new TE tensor with a given shape, datatype and data.
-   * TE tensors are just wrappers on top of raw data and do not
-   * own memory.
-   *
-   *  \param[in] dptr                       Pointer to the tensor data.
-   *  \param[in] shape                      Shape of the tensor.
-   *  \param[in] columnwise_dptr            Pointer to the tensor data.
-   *  \param[in] columnwise_shape           Shape of the tensor.
-   *  \param[in] dtype                      Data type of the tensor.
-   *  \param[in] scale_inv_dptr             Pointer to the inverse of scale value.
-   *  \param[in] scale_inv_shape            Shape of scale_inv
-   *  \param[in] columnwise_scale_inv_dptr  Pointer to the inverse of scale value.
-   *  \param[in] columnwise_scale_inv_shape Shape of scale_inv
-   *  \param[in] scale_inv_dtype            Data type of scale_inv.
-   *  \param[in] scaling_mode               Scaling mode of the tensor.
-   */
-  TensorWrapper(void *dptr, const NVTEShape &shape, void *columnwise_dptr,
-                const NVTEShape &columnwise_shape, const DType dtype, void *scale_inv_dptr,
-                const NVTEShape scale_inv_shape, void *columnwise_scale_inv_dptr,
-                const NVTEShape columnwise_scale_inv_shape, const DType scale_inv_dtype,
-                const NVTEScalingMode scaling_mode)
-      : tensor_(nvte_create_tensor_2x(
-            dptr, shape, columnwise_dptr, columnwise_shape, static_cast<NVTEDType>(dtype),
-            scale_inv_dptr, scale_inv_shape, columnwise_scale_inv_dptr, columnwise_scale_inv_shape,
-            static_cast<NVTEDType>(scale_inv_dtype), scaling_mode)) {}
-
-  /*! \brief Constructs new Tensor2xWrapper.
-   *
-   * Create a new TE tensor with a given shape, datatype and data.
-   * TE tensors are just wrappers on top of raw data and do not
-   * own memory.
-   *
-   *  \param[in] dptr                       Pointer to the tensor data.
-   *  \param[in] shape                      Shape of the tensor.
-   *  \param[in] columnwise_dptr            Pointer to the tensor data.
-   *  \param[in] columnwise_shape           Shape of the tensor.
-   *  \param[in] dtype                      Data type of the tensor.
-   *  \param[in] scale_inv_dptr             Pointer to the inverse of scale value.
-   *  \param[in] scale_inv_shape            Shape of scale_inv
-   *  \param[in] columnwise_scale_inv_dptr  Pointer to the inverse of scale value.
-   *  \param[in] columnwise_scale_inv_shape Shape of scale_inv
-   *  \param[in] scale_inv_dtype            Data type of scale_inv.
-   *  \param[in] scaling_mode               Scaling mode of the tensor.
-   */
-  TensorWrapper(void *dptr, const std::vector<size_t> &shape, void *columnwise_dptr,
-                const std::vector<size_t> &columnwise_shape, const DType dtype,
-                void *scale_inv_dptr, const std::vector<size_t> &scale_inv_shape,
-                void *columnwise_scale_inv_dptr,
-                const std::vector<size_t> &columnwise_scale_inv_shape, const DType scale_inv_dtype,
-                const NVTEScalingMode scaling_mode)
-      : TensorWrapper(
-            dptr, NVTEShape{shape.data(), shape.size()}, columnwise_dptr,
-            NVTEShape{columnwise_shape.data(), columnwise_shape.size()}, dtype, scale_inv_dptr,
-            NVTEShape{scale_inv_shape.data(), scale_inv_shape.size()}, columnwise_scale_inv_dptr,
-            NVTEShape{columnwise_scale_inv_shape.data(), columnwise_scale_inv_shape.size()},
-            scale_inv_dtype, scaling_mode) {}
->>>>>>> a959ff56
 
   /*! \brief Constructs new empty TensorWrapper.
    *
@@ -738,18 +581,6 @@
     return nvte_tensor_scale_inv(tensor_);
   }
 
-<<<<<<< HEAD
-=======
-  /*! \brief Get a pointer to the tensor's inverse of scale data.
-   *
-   *  \return A pointer to tensor's inverse of scale data.
-   */
-  void *columnwise_scale_inv() const noexcept {
-    if (tensor_ == nullptr) return nullptr;
-    return nvte_tensor_columnwise_scale_inv(tensor_);
-  }
-
->>>>>>> a959ff56
   /*! \brief Get the scale_inv_shape of this TensorWrapper.
    *
    *  \return scale_inv_shape of this TensorWrapper.
@@ -759,45 +590,17 @@
     return nvte_tensor_scale_inv_shape(tensor_);
   }
 
-<<<<<<< HEAD
-=======
-  /*! \brief Get the scale_inv_shape of this TensorWrapper.
-   *
-   *  \return scale_inv_shape of this TensorWrapper.
-   */
-  const NVTEShape columnwise_scale_inv_shape() const noexcept {
-    if (tensor_ == nullptr) return NVTEShape{nullptr, 0};
-    return nvte_tensor_columnwise_scale_inv_shape(tensor_);
-  }
-
-  /*! \brief Get the scale_inv data type of this TensorWrapper.
-   *
-   *  \return Data type of this TensorWrapper.
-   */
-  DType scale_inv_dtype() const noexcept {
-    if (tensor_ == nullptr) return DType::kNumTypes;
-    return static_cast<DType>(nvte_tensor_scale_inv_dtype(tensor_));
-  }
-
->>>>>>> a959ff56
   /*! \brief Get a scaling mode of the tensor.
    *
    *  \return Scaling mode of the tensor.
    */
   NVTEScalingMode scaling_mode() const noexcept {
-<<<<<<< HEAD
     if (tensor_ == nullptr) return NVTE_DELAYED_TENSOR_SCALING;
     return nvte_tensor_scaling_mode(tensor_);
   }
 
   void zero_(cudaStream_t stream) { nvte_zero_tensor(tensor_, stream); }
 
-=======
-    if (tensor_ == nullptr) return {-1, -1, 1};
-    return nvte_tensor_scaling_mode(tensor_);
-  }
-
->>>>>>> a959ff56
   static constexpr size_t defaultData = 1;
   static constexpr NVTEShape defaultShape = {&defaultData, 1};
 
