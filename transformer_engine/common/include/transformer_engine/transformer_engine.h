--- conflicted
+++ resolved
@@ -103,33 +103,6 @@
  */
 NVTETensor nvte_create_tensor(NVTEScalingMode scaling_mode);
 
-/*! \brief Create a new TE tensor.
- *
- * Create a new TE tensor with a given shape, datatype and data.
- * TE tensors are just wrappers on top of raw data and do not
- * own memory.
- *
-   *  \param[in] dptr                       Pointer to the tensor data.
-   *  \param[in] shape                      Shape of the tensor.
-   *  \param[in] columnwise_dptr            Pointer to the tensor data.
-   *  \param[in] columnwise_shape           Shape of the tensor.
-   *  \param[in] dtype                      Data type of the tensor.
-   *  \param[in] scale_inv_dptr             Pointer to the inverse of scale value.
-   *  \param[in] scale_inv_shape            Shape of scale_inv
-   *  \param[in] columnwise_scale_inv_dptr  Pointer to the inverse of scale value.
-   *  \param[in] columnwise_scale_inv_shape Shape of scale_inv
-   *  \param[in] scale_inv_dtype            Data type of scale_inv.
-   *  \param[in] scaling_mode               Scaling mode of the tensor.
- *
- *  \return A new TE tensor.
- */
-NVTETensor nvte_create_tensor_2x(void *dptr, const NVTEShape shape, void *columnwise_dptr,
-                                 const NVTEShape columnwise_shape, const NVTEDType dtype,
-                                 void *scale_inv, const NVTEShape scale_inv_shape,
-                                 void *columnwise_scale_inv,
-                                 const NVTEShape columnwise_scale_inv_shape,
-                                 const NVTEDType scale_inv_dtype, NVTEScalingMode scaling_mode);
-
 /*! \brief Destroy a TE tensor.
  *
  * Since the TE tensor does not own memory, the underlying
@@ -236,14 +209,6 @@
  */
 float *nvte_tensor_scale_inv(const NVTETensor tensor);
 
-/*! \brief Get a pointer to the tensor's inverse of scale data.
- *
- *  \param[in] tensor Tensor.
- *
- *  \return A pointer to tensor's inverse of scale data.
- */
-void *nvte_tensor_columnwise_scale_inv(const NVTETensor tensor);
-
 /*! \brief Get a tensor's scale_inv shape.
  *
  *  \param[in] tensor Tensor.
@@ -252,7 +217,6 @@
  */
 NVTEShape nvte_tensor_scale_inv_shape(const NVTETensor tensor);
 
-<<<<<<< HEAD
 /*! \brief Set a parameter of the tensor.
  *
  *  \param[in/out] tensor Tensor.
@@ -270,23 +234,6 @@
  */
 NVTEBasicTensor nvte_get_tensor_param(const NVTETensor tensor,
                                       NVTETensorParam param_name);
-=======
-/*! \brief Get a tensor's scale_inv shape.
- *
- *  \param[in] tensor Tensor.
- *
- *  \return A scale_inv shape of the input tensor.
- */
-NVTEShape nvte_tensor_columnwise_scale_inv_shape(const NVTETensor tensor);
-
-/*! \brief Get a tensor's scale inv data type.
- *
- *  \param[in] tensor Tensor.
- *
- *  \return A scale inv data type of the input tensor.
- */
-NVTEDType nvte_tensor_scale_inv_dtype(const NVTETensor tensor);
->>>>>>> 52de1ac0
 
 /*! \brief Get the granularity of scaling of this tensor.
  *
@@ -398,65 +345,6 @@
                       scale_inv_dptr, NVTEShape{scale_inv_shape.data(), scale_inv_shape.size()},
                       scaling_mode) {}
 
-  /*! \brief Constructs new TensorWrapper.
-   *
-   * Create a new TE tensor with a given shape, datatype and data.
-   * TE tensors are just wrappers on top of raw data and do not
-   * own memory.
-   *
-   *  \param[in] dptr                       Pointer to the tensor data.
-   *  \param[in] shape                      Shape of the tensor.
-   *  \param[in] columnwise_dptr            Pointer to the tensor data.
-   *  \param[in] columnwise_shape           Shape of the tensor.
-   *  \param[in] dtype                      Data type of the tensor.
-   *  \param[in] scale_inv_dptr             Pointer to the inverse of scale value.
-   *  \param[in] scale_inv_shape            Shape of scale_inv
-   *  \param[in] columnwise_scale_inv_dptr  Pointer to the inverse of scale value.
-   *  \param[in] columnwise_scale_inv_shape Shape of scale_inv
-   *  \param[in] scale_inv_dtype            Data type of scale_inv.
-   *  \param[in] scaling_mode               Scaling mode of the tensor.
-   */
-  TensorWrapper(void *dptr, const NVTEShape &shape, void *columnwise_dptr,
-                const NVTEShape &columnwise_shape, const DType dtype, void *scale_inv_dptr,
-                const NVTEShape scale_inv_shape, void *columnwise_scale_inv_dptr,
-                const NVTEShape columnwise_scale_inv_shape, const DType scale_inv_dtype,
-                const NVTEScalingMode scaling_mode)
-      : tensor_(nvte_create_tensor_2x(
-            dptr, shape, columnwise_dptr, columnwise_shape, static_cast<NVTEDType>(dtype),
-            scale_inv_dptr, scale_inv_shape, columnwise_scale_inv_dptr, columnwise_scale_inv_shape,
-            static_cast<NVTEDType>(scale_inv_dtype), scaling_mode)) {}
-
-  /*! \brief Constructs new Tensor2xWrapper.
-   *
-   * Create a new TE tensor with a given shape, datatype and data.
-   * TE tensors are just wrappers on top of raw data and do not
-   * own memory.
-   *
-   *  \param[in] dptr                       Pointer to the tensor data.
-   *  \param[in] shape                      Shape of the tensor.
-   *  \param[in] columnwise_dptr            Pointer to the tensor data.
-   *  \param[in] columnwise_shape           Shape of the tensor.
-   *  \param[in] dtype                      Data type of the tensor.
-   *  \param[in] scale_inv_dptr             Pointer to the inverse of scale value.
-   *  \param[in] scale_inv_shape            Shape of scale_inv
-   *  \param[in] columnwise_scale_inv_dptr  Pointer to the inverse of scale value.
-   *  \param[in] columnwise_scale_inv_shape Shape of scale_inv
-   *  \param[in] scale_inv_dtype            Data type of scale_inv.
-   *  \param[in] scaling_mode               Scaling mode of the tensor.
-   */
-  TensorWrapper(void *dptr, const std::vector<size_t> &shape, void *columnwise_dptr,
-                const std::vector<size_t> &columnwise_shape, const DType dtype,
-                void *scale_inv_dptr, const std::vector<size_t> &scale_inv_shape,
-                void *columnwise_scale_inv_dptr,
-                const std::vector<size_t> &columnwise_scale_inv_shape, const DType scale_inv_dtype,
-                const NVTEScalingMode scaling_mode)
-      : TensorWrapper(
-            dptr, NVTEShape{shape.data(), shape.size()}, columnwise_dptr,
-            NVTEShape{columnwise_shape.data(), columnwise_shape.size()}, dtype, scale_inv_dptr,
-            NVTEShape{scale_inv_shape.data(), scale_inv_shape.size()}, columnwise_scale_inv_dptr,
-            NVTEShape{columnwise_scale_inv_shape.data(), columnwise_scale_inv_shape.size()},
-            scale_inv_dtype, scaling_mode) {}
-
   /*! \brief Constructs new empty TensorWrapper.
    *
    * Create a new empty TE tensor which holds nothing.
@@ -693,15 +581,6 @@
     return nvte_tensor_scale_inv(tensor_);
   }
 
-  /*! \brief Get a pointer to the tensor's inverse of scale data.
-   *
-   *  \return A pointer to tensor's inverse of scale data.
-   */
-  void *columnwise_scale_inv() const noexcept {
-    if (tensor_ == nullptr) return nullptr;
-    return nvte_tensor_columnwise_scale_inv(tensor_);
-  }
-
   /*! \brief Get the scale_inv_shape of this TensorWrapper.
    *
    *  \return scale_inv_shape of this TensorWrapper.
@@ -711,24 +590,6 @@
     return nvte_tensor_scale_inv_shape(tensor_);
   }
 
-  /*! \brief Get the scale_inv_shape of this TensorWrapper.
-   *
-   *  \return scale_inv_shape of this TensorWrapper.
-   */
-  const NVTEShape columnwise_scale_inv_shape() const noexcept {
-    if (tensor_ == nullptr) return NVTEShape{nullptr, 0};
-    return nvte_tensor_columnwise_scale_inv_shape(tensor_);
-  }
-
-  /*! \brief Get the scale_inv data type of this TensorWrapper.
-   *
-   *  \return Data type of this TensorWrapper.
-   */
-  DType scale_inv_dtype() const noexcept {
-    if (tensor_ == nullptr) return DType::kNumTypes;
-    return static_cast<DType>(nvte_tensor_scale_inv_dtype(tensor_));
-  }
-
   /*! \brief Get a scaling mode of the tensor.
    *
    *  \return Scaling mode of the tensor.
