--- conflicted
+++ resolved
@@ -99,11 +99,6 @@
 
 void nvte_dswiglu(const NVTETensor grad, const NVTETensor input, NVTETensor output,
                   cudaStream_t stream);
-<<<<<<< HEAD
-void nvte_quantize_dswiglu(const NVTETensor grad, const NVTETensor gated_input, NVTETensor output,
-                           cudaStream_t stream);
-=======
->>>>>>> 8ecb1019
 
 void nvte_dreglu(const NVTETensor grad, const NVTETensor input, NVTETensor output,
                  cudaStream_t stream);
