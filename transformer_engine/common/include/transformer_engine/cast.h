/*************************************************************************
 * Copyright (c) 2022-2025, NVIDIA CORPORATION & AFFILIATES. All rights reserved.
 *
 * See LICENSE for license information.
 ************************************************************************/

/*! \file cast.h
 *  \brief Functions to cast to/from FP8/MXFP8.
 */

#ifndef TRANSFORMER_ENGINE_CAST_H_
#define TRANSFORMER_ENGINE_CAST_H_

#include "transformer_engine.h"

#ifdef __cplusplus
extern "C" {
#endif

/*  Cast the tensor to FP8 (or MXFP8 if the compute capability of the device is 10.0 or newer)
 *  The implementation is per the microscaling format MXFP8 defined by the OCP specification:
 *  https://www.opencompute.org/documents/ocp-microscaling-formats-mx-v1-0-spec-final-pdf
 *
 *  Supported modes of scaling (live scaling):
 *      1) Rowwise scaling (along the dim=0) computes one set of the output data, which includes:
 *          - the scaled output tensor
 *          - the corresponding scaling factors
 *         The scaling factors are computed for blocks of the shape [1,32]
 *         (i.e., each scaling factor spans 32 contiguous elements along rows).
 *
 *      2) Columwise scaling (along the dim=1) computes one set of the output data.
 *         The scaling factors are computed for blocks of the shape [32,1]
 *         (i.e., each scaling factor spans 32 contiguous elements along columns).
 *
 *      3) Both rowwise AND columnwise scaling (along the dim=0 and the dim=1)
 *         computes two sets of the output data: both 1) and 2).
 *
 *  The required shape of the MX block must be specified in the 'output' argument,
 *  where the shapes [1,32] and [32,1] are currently supported.
 *
 *  To cast the input tensor to the MXFP8, the scaling_mode.delayed_scaling parameter
 *  of the output tensor should be set equal to 0.
 */

/*! \brief Casts the tensor to FP8 (or MXFP8 if the compute capability of the device is 10.0 or newer).
 *
 *  \param[in]     input            Input tensor to be cast.
 *  \param[in,out] output           Output FP8/MXFP8 tensor.
 *  \param[in]     stream           CUDA stream used for the operation.
<<<<<<< HEAD
 */
void nvte_quantize(const NVTETensor input, NVTETensor output, cudaStream_t stream);

/*! \brief Cast tensor to MXFP8. Additionally, reduce the input along columns.
 *
 * This function casts the input and produces 2 results:
 *  - `output` is the result of the cast including the scaling factors
 *  - `dbias` is the result of the reduction of the input along columns.
 *
 *  Calling this function with workspace being an empty tensor will not perform the operation,
 *  but instead set the shape and type of the workspace tensor to the required values.
 *
 *  \param[in]      input            Input tensor to be cast.
 *  \param[in,out]  output           Output MXFP8 tensor.
 *  \param[out]     dbias            Result of the reduction of the input along columns.
 *  \param[out]     workspace        Workspace tensor.
 *  \param[in]      stream           CUDA stream used for the operation.
 */
void nvte_quantize_noop(const NVTETensor input, NVTETensor output, NVTETensor noop,
                        cudaStream_t stream);

/*! \brief Cast tensor to MXFP8. Additionally, reduce the input along columns.
 *
 * TODO
 */
void nvte_quantize_dbias(const NVTETensor input, NVTETensor output, NVTETensor dbias,
                         NVTETensor workplace, cudaStream_t stream);

/*! \brief Compute backward of ActLU operation on the input, then cast to MXFP8.
 *         Additionally, reduce the result of the ActLU backward along columns.
 *         Supported by the devices with the compute capability 10.0 or newer.
 *
 * This function produces 2 results:
 *  - `output` is equal to `cast(dact(input))`
 *  - `dbias` is equal to `reduce(dact(input), dim=1)`
 *
 *  Calling this function with workspace being an empty tensor will not perform the operation,
 *  but instead set the shape and type of the workspace tensor to the required values.
 *
 *  \param[in]     input            Input tensor to be cast.
 *  \param[in]     act_input        Activation input tensor.
 *  \param[in,out] output           Output MXFP8 tensor.
 *  \param[out]    dbias            Result of the reduction of the input along columns.
 *  \param[out]    workspace        Workspace tensor.
 *  \param[in]     stream           CUDA stream used for the operation.
 *
 *  Supported activations: GeLU, SiLU, ReLU, QuickGeLU, SquaredReLU
=======
>>>>>>> a959ff56
 */
void nvte_quantize_dbias_dgelu(const NVTETensor input, const NVTETensor act_input,
                               NVTETensor output, NVTETensor dbias, NVTETensor workspace,
                               cudaStream_t stream);
void nvte_quantize_dbias_dsilu(const NVTETensor input, const NVTETensor act_input,
                               NVTETensor output, NVTETensor dbias, NVTETensor workspace,
                               cudaStream_t stream);
void nvte_quantize_dbias_drelu(const NVTETensor input, const NVTETensor act_input,
                               NVTETensor output, NVTETensor dbias, NVTETensor workspace,
                               cudaStream_t stream);
void nvte_quantize_dbias_dqgelu(const NVTETensor input, const NVTETensor act_input,
                                NVTETensor output, NVTETensor dbias, NVTETensor workspace,
                                cudaStream_t stream);
void nvte_quantize_dbias_dsrelu(const NVTETensor input, const NVTETensor act_input,
                                NVTETensor output, NVTETensor dbias, NVTETensor workspace,
                                cudaStream_t stream);

<<<<<<< HEAD
/*! \brief Cast tensor from reduced precision.
=======
/*! \brief Cast tensor to MXFP8. Additionally, reduce the input along columns.
 *
 * This function casts the input and produces 2 results:
 *  - `output` is the result of the cast including the scaling factors
 *  - `dbias` is the result of the reduction of the input along columns.
 *
 *  Calling this function with workspace being an empty tensor will not perform the operation,
 *  but instead set the shape and type of the workspace tensor to the required values.
 *
 *  \param[in]      input            Input tensor to be cast.
 *  \param[in,out]  output           Output MXFP8 tensor.
 *  \param[out]     dbias            Result of the reduction of the input along columns.
 *  \param[out]     workspace        Workspace tensor.
 *  \param[in]      stream           CUDA stream used for the operation.
 */
void nvte_fp8_quantize_dbias(const NVTETensor input, NVTETensor output, NVTETensor dbias,
                             NVTETensor workplace, cudaStream_t stream);

/*! \brief Compute backward of ActLU operation on the input, then cast to MXFP8.
 *         Additionally, reduce the result of the ActLU backward along columns.
 *         Supported by the devices with the compute capability 10.0 or newer.
 *
 * This function produces 2 results:
 *  - `output` is equal to `cast(dact(input))`
 *  - `dbias` is equal to `reduce(dact(input), dim=1)`
 *
 *  Calling this function with workspace being an empty tensor will not perform the operation,
 *  but instead set the shape and type of the workspace tensor to the required values.
 *
 *  \param[in]     input            Input tensor to be cast.
 *  \param[in]     act_input        Activation input tensor.
 *  \param[in,out] output           Output MXFP8 tensor.
 *  \param[out]    dbias            Result of the reduction of the input along columns.
 *  \param[out]    workspace        Workspace tensor.
 *  \param[in]     stream           CUDA stream used for the operation.
 *
 *  Supported activations: GeLU, SiLU, ReLU, QuickGeLU, SquaredReLU
 */
void nvte_fp8_quantize_dbias_dgelu(const NVTETensor input, const NVTETensor act_input,
                                   NVTETensor output, NVTETensor dbias, NVTETensor workspace,
                                   cudaStream_t stream);
void nvte_fp8_quantize_dbias_dsilu(const NVTETensor input, const NVTETensor act_input,
                                   NVTETensor output, NVTETensor dbias, NVTETensor workspace,
                                   cudaStream_t stream);
void nvte_fp8_quantize_dbias_drelu(const NVTETensor input, const NVTETensor act_input,
                                   NVTETensor output, NVTETensor dbias, NVTETensor workspace,
                                   cudaStream_t stream);
void nvte_fp8_quantize_dbias_dqgelu(const NVTETensor input, const NVTETensor act_input,
                                    NVTETensor output, NVTETensor dbias, NVTETensor workspace,
                                    cudaStream_t stream);
void nvte_fp8_quantize_dbias_dsrelu(const NVTETensor input, const NVTETensor act_input,
                                    NVTETensor output, NVTETensor dbias, NVTETensor workspace,
                                    cudaStream_t stream);

/*! \brief Compute backward of ActLU operation on the input, then cast to MXFP8.
 *         Additionally, reduce the result of the ActLU backward along columns.
 *         Supported by the devices with the compute capability 10.0 or newer.
 *
 *  Produces two sets of output data:
 *  1) Scaled rows + row-wise scaling factors, AND
 *  2) Scaled columns + column-wise scaling factors
 *
 *  \param[in]     input                Input tensor to be cast.
 *  \param[in,out] output_rowwise       Output MXFP8 tensor scaled along rows.
 *  \param[in,out] output_columnwise    Output MXFP8 tensor scaled along columns.
 *  \param[in]     stream               CUDA stream used for the operation.
 */
void nvte_fp8_quantize_x2(const NVTETensor input, NVTETensor output_rowwise,
                          NVTETensor output_columnwise, cudaStream_t stream);

/*! \brief Cast tensor to MXFP8 along both dimensions.
 *         Additionally, reduce the input along columns.
 *         Supported by the devices with the compute capability 10.0 or newer.
 *
 *  Produces 3 sets of output data:
 *  1) Scaled rows + row-wise scaling factors, AND
 *  2) Scaled columns + column-wise scaling factors
 *  3) dBias - the result of the reduction of the input along columns.
 *
 *  Calling this function with workspace being an empty tensor will not perform the operation,
 *  but instead set the shape and type of the workspace tensor to the required values.
 *
 *  \param[in]     input                Input tensor to be cast.
 *  \param[in,out] output_rowwise       Output MXFP8 tensor scaled along rows.
 *  \param[in,out] output_columnwise    Output MXFP8 tensor scaled along columns.
 *  \param[out]    dbias                Result of the reduction of the input along columns.
 *  \param[out]    workspace            Workspace tensor.
 *  \param[in]     stream               CUDA stream used for the operation.
 */
void nvte_fp8_quantize_dbias_x2(const NVTETensor input, NVTETensor output_rowwise,
                                NVTETensor output_columnwise, NVTETensor dbias,
                                NVTETensor workplace, cudaStream_t stream);

/*! \brief Compute backward of ActLU operation on the input, then cast to MXFP8.
 *         Additionally, reduce the result of the ActLU backward along columns.
 *         Supported by the devices with the compute capability 10.0 or newer.
 *
 *  Produces 3 sets of output data:
 *  1) Scaled rows + row-wise scaling factors, AND
 *  2) Scaled columns + column-wise scaling factors
 *  3) dBias - the result of the reduction of the input along columns.
 *
 *  Calling this function with workspace being an empty tensor will not perform the operation,
 *  but instead set the shape and type of the workspace tensor to the required values.
 *
 *  \param[in]     input                Input tensor to be cast.
 *  \param[in]     act_input            Activation input tensor.
 *  \param[in,out] output_rowwise       Output MXFP8 tensor scaled along rows.
 *  \param[in,out] output_columnwise    Output MXFP8 tensor scaled along columns.
 *  \param[out]    dbias                Result of the reduction of the input along columns.
 *  \param[out]    workspace            Workspace tensor.
 *  \param[in]     stream               CUDA stream used for the operation.
 *
 *  Supported activations: GeLU, SiLU, ReLU, QuickGeLU, SquaredReLU
 */
void nvte_fp8_quantize_dbias_dgelu_x2(const NVTETensor input, const NVTETensor act_input,
                                      NVTETensor output_rowwise, NVTETensor output_columnwise,
                                      NVTETensor dbias, NVTETensor workplace, cudaStream_t stream);
void nvte_fp8_quantize_dbias_dsilu_x2(const NVTETensor input, const NVTETensor act_input,
                                      NVTETensor output_rowwise, NVTETensor output_columnwise,
                                      NVTETensor dbias, NVTETensor workplace, cudaStream_t stream);
void nvte_fp8_quantize_dbias_drelu_x2(const NVTETensor input, const NVTETensor act_input,
                                      NVTETensor output_rowwise, NVTETensor output_columnwise,
                                      NVTETensor dbias, NVTETensor workplace, cudaStream_t stream);
void nvte_fp8_quantize_dbias_dqgelu_x2(const NVTETensor input, const NVTETensor act_input,
                                       NVTETensor output_rowwise, NVTETensor output_columnwise,
                                       NVTETensor dbias, NVTETensor workplace, cudaStream_t stream);
void nvte_fp8_quantize_dbias_dsrelu_x2(const NVTETensor input, const NVTETensor act_input,
                                       NVTETensor output_rowwise, NVTETensor output_columnwise,
                                       NVTETensor dbias, NVTETensor workplace, cudaStream_t stream);

/*! \brief Cast tensor from FP8.
>>>>>>> a959ff56
 *
 *  \param[in]     input     Input tensor to be cast.
 *  \param[in,out] output    Output tensor.
 *  \param[in]     stream    CUDA stream used for the operation.
 */
void nvte_dequantize(const NVTETensor input, NVTETensor output, cudaStream_t stream);

/*! \brief Compute activation of the input, casting the output to FP8/MXFP8.
 *
 *  \param[in]     grad             Input tensor of shape [N, H].
 *  \param[in]     gated_input      Tensor used as input to the forward of SwiGLU operation.
 *                                  Shape [N, H * 2].
 *  \param[in,out] output           Result of the cast. Shape: [N, H * 2].
 *  \param[in]     stream           CUDA stream used for the operation.

  Supported activations: SiLU
*/
void nvte_fp8_quantize_swiglu(const NVTETensor grad, const NVTETensor gated_input,
                              NVTETensor output, cudaStream_t stream);

/*! \brief Compute activation of the input, casting the output to FP8/MXFP8.
 *
 *  \param[in]     grad             Input tensor of shape [N, H].
 *  \param[in]     gated_input      Tensor used as input to the forward of SwiGLU operation.
 *                                  Shape [N, H * 2].
 *  \param[in,out] output_rowwise   Result of the cast along row axis. Shape: [N, H * 2].
 *  \param[in,out] output_colwise   Result of the cast along column axis. Shape: [N, H * 2].
 *  \param[in]     stream           CUDA stream used for the operation.

  Supported activations: SiLU
*/
void nvte_fp8_quantize_swiglu_x2(const NVTETensor grad, const NVTETensor gated_input,
                                 NVTETensor output_rowwise, NVTETensor output_colwise,
                                 cudaStream_t stream);

#ifdef __cplusplus
}  // extern "C"
#endif

#endif  // TRANSFORMER_ENGINE_CAST_H_<|MERGE_RESOLUTION|>--- conflicted
+++ resolved
@@ -47,7 +47,6 @@
  *  \param[in]     input            Input tensor to be cast.
  *  \param[in,out] output           Output FP8/MXFP8 tensor.
  *  \param[in]     stream           CUDA stream used for the operation.
-<<<<<<< HEAD
  */
 void nvte_quantize(const NVTETensor input, NVTETensor output, cudaStream_t stream);
 
@@ -95,8 +94,6 @@
  *  \param[in]     stream           CUDA stream used for the operation.
  *
  *  Supported activations: GeLU, SiLU, ReLU, QuickGeLU, SquaredReLU
-=======
->>>>>>> a959ff56
  */
 void nvte_quantize_dbias_dgelu(const NVTETensor input, const NVTETensor act_input,
                                NVTETensor output, NVTETensor dbias, NVTETensor workspace,
@@ -114,142 +111,7 @@
                                 NVTETensor output, NVTETensor dbias, NVTETensor workspace,
                                 cudaStream_t stream);
 
-<<<<<<< HEAD
 /*! \brief Cast tensor from reduced precision.
-=======
-/*! \brief Cast tensor to MXFP8. Additionally, reduce the input along columns.
- *
- * This function casts the input and produces 2 results:
- *  - `output` is the result of the cast including the scaling factors
- *  - `dbias` is the result of the reduction of the input along columns.
- *
- *  Calling this function with workspace being an empty tensor will not perform the operation,
- *  but instead set the shape and type of the workspace tensor to the required values.
- *
- *  \param[in]      input            Input tensor to be cast.
- *  \param[in,out]  output           Output MXFP8 tensor.
- *  \param[out]     dbias            Result of the reduction of the input along columns.
- *  \param[out]     workspace        Workspace tensor.
- *  \param[in]      stream           CUDA stream used for the operation.
- */
-void nvte_fp8_quantize_dbias(const NVTETensor input, NVTETensor output, NVTETensor dbias,
-                             NVTETensor workplace, cudaStream_t stream);
-
-/*! \brief Compute backward of ActLU operation on the input, then cast to MXFP8.
- *         Additionally, reduce the result of the ActLU backward along columns.
- *         Supported by the devices with the compute capability 10.0 or newer.
- *
- * This function produces 2 results:
- *  - `output` is equal to `cast(dact(input))`
- *  - `dbias` is equal to `reduce(dact(input), dim=1)`
- *
- *  Calling this function with workspace being an empty tensor will not perform the operation,
- *  but instead set the shape and type of the workspace tensor to the required values.
- *
- *  \param[in]     input            Input tensor to be cast.
- *  \param[in]     act_input        Activation input tensor.
- *  \param[in,out] output           Output MXFP8 tensor.
- *  \param[out]    dbias            Result of the reduction of the input along columns.
- *  \param[out]    workspace        Workspace tensor.
- *  \param[in]     stream           CUDA stream used for the operation.
- *
- *  Supported activations: GeLU, SiLU, ReLU, QuickGeLU, SquaredReLU
- */
-void nvte_fp8_quantize_dbias_dgelu(const NVTETensor input, const NVTETensor act_input,
-                                   NVTETensor output, NVTETensor dbias, NVTETensor workspace,
-                                   cudaStream_t stream);
-void nvte_fp8_quantize_dbias_dsilu(const NVTETensor input, const NVTETensor act_input,
-                                   NVTETensor output, NVTETensor dbias, NVTETensor workspace,
-                                   cudaStream_t stream);
-void nvte_fp8_quantize_dbias_drelu(const NVTETensor input, const NVTETensor act_input,
-                                   NVTETensor output, NVTETensor dbias, NVTETensor workspace,
-                                   cudaStream_t stream);
-void nvte_fp8_quantize_dbias_dqgelu(const NVTETensor input, const NVTETensor act_input,
-                                    NVTETensor output, NVTETensor dbias, NVTETensor workspace,
-                                    cudaStream_t stream);
-void nvte_fp8_quantize_dbias_dsrelu(const NVTETensor input, const NVTETensor act_input,
-                                    NVTETensor output, NVTETensor dbias, NVTETensor workspace,
-                                    cudaStream_t stream);
-
-/*! \brief Compute backward of ActLU operation on the input, then cast to MXFP8.
- *         Additionally, reduce the result of the ActLU backward along columns.
- *         Supported by the devices with the compute capability 10.0 or newer.
- *
- *  Produces two sets of output data:
- *  1) Scaled rows + row-wise scaling factors, AND
- *  2) Scaled columns + column-wise scaling factors
- *
- *  \param[in]     input                Input tensor to be cast.
- *  \param[in,out] output_rowwise       Output MXFP8 tensor scaled along rows.
- *  \param[in,out] output_columnwise    Output MXFP8 tensor scaled along columns.
- *  \param[in]     stream               CUDA stream used for the operation.
- */
-void nvte_fp8_quantize_x2(const NVTETensor input, NVTETensor output_rowwise,
-                          NVTETensor output_columnwise, cudaStream_t stream);
-
-/*! \brief Cast tensor to MXFP8 along both dimensions.
- *         Additionally, reduce the input along columns.
- *         Supported by the devices with the compute capability 10.0 or newer.
- *
- *  Produces 3 sets of output data:
- *  1) Scaled rows + row-wise scaling factors, AND
- *  2) Scaled columns + column-wise scaling factors
- *  3) dBias - the result of the reduction of the input along columns.
- *
- *  Calling this function with workspace being an empty tensor will not perform the operation,
- *  but instead set the shape and type of the workspace tensor to the required values.
- *
- *  \param[in]     input                Input tensor to be cast.
- *  \param[in,out] output_rowwise       Output MXFP8 tensor scaled along rows.
- *  \param[in,out] output_columnwise    Output MXFP8 tensor scaled along columns.
- *  \param[out]    dbias                Result of the reduction of the input along columns.
- *  \param[out]    workspace            Workspace tensor.
- *  \param[in]     stream               CUDA stream used for the operation.
- */
-void nvte_fp8_quantize_dbias_x2(const NVTETensor input, NVTETensor output_rowwise,
-                                NVTETensor output_columnwise, NVTETensor dbias,
-                                NVTETensor workplace, cudaStream_t stream);
-
-/*! \brief Compute backward of ActLU operation on the input, then cast to MXFP8.
- *         Additionally, reduce the result of the ActLU backward along columns.
- *         Supported by the devices with the compute capability 10.0 or newer.
- *
- *  Produces 3 sets of output data:
- *  1) Scaled rows + row-wise scaling factors, AND
- *  2) Scaled columns + column-wise scaling factors
- *  3) dBias - the result of the reduction of the input along columns.
- *
- *  Calling this function with workspace being an empty tensor will not perform the operation,
- *  but instead set the shape and type of the workspace tensor to the required values.
- *
- *  \param[in]     input                Input tensor to be cast.
- *  \param[in]     act_input            Activation input tensor.
- *  \param[in,out] output_rowwise       Output MXFP8 tensor scaled along rows.
- *  \param[in,out] output_columnwise    Output MXFP8 tensor scaled along columns.
- *  \param[out]    dbias                Result of the reduction of the input along columns.
- *  \param[out]    workspace            Workspace tensor.
- *  \param[in]     stream               CUDA stream used for the operation.
- *
- *  Supported activations: GeLU, SiLU, ReLU, QuickGeLU, SquaredReLU
- */
-void nvte_fp8_quantize_dbias_dgelu_x2(const NVTETensor input, const NVTETensor act_input,
-                                      NVTETensor output_rowwise, NVTETensor output_columnwise,
-                                      NVTETensor dbias, NVTETensor workplace, cudaStream_t stream);
-void nvte_fp8_quantize_dbias_dsilu_x2(const NVTETensor input, const NVTETensor act_input,
-                                      NVTETensor output_rowwise, NVTETensor output_columnwise,
-                                      NVTETensor dbias, NVTETensor workplace, cudaStream_t stream);
-void nvte_fp8_quantize_dbias_drelu_x2(const NVTETensor input, const NVTETensor act_input,
-                                      NVTETensor output_rowwise, NVTETensor output_columnwise,
-                                      NVTETensor dbias, NVTETensor workplace, cudaStream_t stream);
-void nvte_fp8_quantize_dbias_dqgelu_x2(const NVTETensor input, const NVTETensor act_input,
-                                       NVTETensor output_rowwise, NVTETensor output_columnwise,
-                                       NVTETensor dbias, NVTETensor workplace, cudaStream_t stream);
-void nvte_fp8_quantize_dbias_dsrelu_x2(const NVTETensor input, const NVTETensor act_input,
-                                       NVTETensor output_rowwise, NVTETensor output_columnwise,
-                                       NVTETensor dbias, NVTETensor workplace, cudaStream_t stream);
-
-/*! \brief Cast tensor from FP8.
->>>>>>> a959ff56
  *
  *  \param[in]     input     Input tensor to be cast.
  *  \param[in,out] output    Output tensor.
@@ -257,34 +119,6 @@
  */
 void nvte_dequantize(const NVTETensor input, NVTETensor output, cudaStream_t stream);
 
-/*! \brief Compute activation of the input, casting the output to FP8/MXFP8.
- *
- *  \param[in]     grad             Input tensor of shape [N, H].
- *  \param[in]     gated_input      Tensor used as input to the forward of SwiGLU operation.
- *                                  Shape [N, H * 2].
- *  \param[in,out] output           Result of the cast. Shape: [N, H * 2].
- *  \param[in]     stream           CUDA stream used for the operation.
-
-  Supported activations: SiLU
-*/
-void nvte_fp8_quantize_swiglu(const NVTETensor grad, const NVTETensor gated_input,
-                              NVTETensor output, cudaStream_t stream);
-
-/*! \brief Compute activation of the input, casting the output to FP8/MXFP8.
- *
- *  \param[in]     grad             Input tensor of shape [N, H].
- *  \param[in]     gated_input      Tensor used as input to the forward of SwiGLU operation.
- *                                  Shape [N, H * 2].
- *  \param[in,out] output_rowwise   Result of the cast along row axis. Shape: [N, H * 2].
- *  \param[in,out] output_colwise   Result of the cast along column axis. Shape: [N, H * 2].
- *  \param[in]     stream           CUDA stream used for the operation.
-
-  Supported activations: SiLU
-*/
-void nvte_fp8_quantize_swiglu_x2(const NVTETensor grad, const NVTETensor gated_input,
-                                 NVTETensor output_rowwise, NVTETensor output_colwise,
-                                 cudaStream_t stream);
-
 #ifdef __cplusplus
 }  // extern "C"
 #endif
