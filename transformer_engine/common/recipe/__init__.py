--- conflicted
+++ resolved
@@ -53,25 +53,8 @@
         return isinstance(self, DelayedScaling)
 
 
-class FP8Recipe:
-    """
-    Base class for different FP8 recipes.
-    """
-    def current(self):
-        """Whether the given recipe is current scaling."""
-        return isinstance(self, CurrentScaling)
-
-    def delayed(self):
-        """Whether the given recipe is delayed scaling."""
-        return isinstance(self, DelayedScaling)
-
-
 @dataclass()
-<<<<<<< HEAD
 class DelayedScaling(Recipe):
-=======
-class DelayedScaling(FP8Recipe):
->>>>>>> a959ff56
     """
     Use the delayed scaling factor strategy. Use scale factor from previous
     iteration and record amax history of `amax_history_len` steps.
@@ -179,11 +162,7 @@
 
 
 @dataclass()
-<<<<<<< HEAD
 class BlockScaling(Recipe):
-=======
-class CurrentScaling(FP8Recipe):
->>>>>>> a959ff56
     """
     Use the current scaling factor strategy.
 
@@ -197,11 +176,7 @@
     """
 
     margin: int = 0
-<<<<<<< HEAD
     fp8_format: Format = Format.E4M3
-=======
-    fp8_format: Format = Format.HYBRID
->>>>>>> a959ff56
 
     def __post_init__(self) -> None:
         assert self.fp8_format != Format.E5M2, "Pure E5M2 training is not supported."
