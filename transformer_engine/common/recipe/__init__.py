--- conflicted
+++ resolved
@@ -177,11 +177,8 @@
 
     margin: int = 0
     fp8_format: Format = Format.E4M3
-<<<<<<< HEAD
-=======
     fp8_dpa: bool = False
     fp8_mha: bool = False
->>>>>>> bbfae2b9
 
     def __post_init__(self) -> None:
         assert self.fp8_format != Format.E5M2, "Pure E5M2 training is not supported."
