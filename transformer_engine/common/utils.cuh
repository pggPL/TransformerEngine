/*************************************************************************
 * Copyright (c) 2022-2025, NVIDIA CORPORATION & AFFILIATES. All rights reserved.
 *
 * See LICENSE for license information.
 ************************************************************************/

#ifndef TRANSFORMER_ENGINE_COMMON_UTILS_CUH_
#define TRANSFORMER_ENGINE_COMMON_UTILS_CUH_

#include <cuda_bf16.h>
#include <cuda_fp16.h>
#include <cuda_fp8.h>

#if !defined(__CUDACC_RTC__)
#include <cstdint>
#else
// Importing C++ standard headers is a pain with NVRTC
using uint8_t = unsigned char;
using uint16_t = unsigned short int;  // NOLINT(*)
using uint32_t = unsigned int;
using uint64_t = unsigned long long int;  // NOLINT(*)
static_assert(sizeof(uint8_t) == 1);
static_assert(sizeof(uint16_t) == 2);
static_assert(sizeof(uint32_t) == 4);
static_assert(sizeof(uint64_t) == 8);
#endif

////////////////////////////////////////////////////////////////////////////////////////////////////

constexpr uint32_t THREADS_PER_WARP = 32;

////////////////////////////////////////////////////////////////////////////////////////////////////

inline __device__ float2 operator+(const float2 &a, const float2 &b) {  // NOLINT(*)
  return {a.x + b.x, a.y + b.y};
}

////////////////////////////////////////////////////////////////////////////////////////////////////

inline __device__ void operator+=(float2 &a, const float2 &b) {  // NOLINT(*)
  a.x += b.x;
  a.y += b.y;
}

////////////////////////////////////////////////////////////////////////////////////////////////////

template <typename T>
struct Sum {
  inline __device__ Sum() {}
  inline __device__ T operator()(const T &a, const T &b) const { return a + b; }
};

////////////////////////////////////////////////////////////////////////////////////////////////////

template <typename T>
inline __device__ T warp_shuffle_xor(const T &x, uint32_t idx) {
  return __shfl_xor_sync(static_cast<uint32_t>(-1), x, idx);
}

template <>
inline __device__ float2 warp_shuffle_xor<float2>(const float2 &x, uint32_t idx) {
  return {warp_shuffle_xor(x.x, idx), warp_shuffle_xor(x.y, idx)};
}

template <typename T>
inline __device__ T warp_shuffle_down(const T &x, uint32_t idx) {
  return __shfl_down_sync(static_cast<uint32_t>(-1), x, idx);
}

template <>
inline __device__ float2 warp_shuffle_down<float2>(const float2 &x, uint32_t idx) {
  return {warp_shuffle_down(x.x, idx), warp_shuffle_down(x.y, idx)};
}

////////////////////////////////////////////////////////////////////////////////////////////////////

namespace transformer_engine {

////////////////////////////////////////////////////////////////////////////////////////////////////

struct uint16 {
  uint4 u;
  uint4 v;
  uint4 s;
  uint4 t;
};

////////////////////////////////////////////////////////////////////////////////////////////////////

struct uint8 {
  uint4 u;
  uint4 v;
};

////////////////////////////////////////////////////////////////////////////////////////////////////

template <int BYTES>
struct BytesToType {};

template <>
struct BytesToType<64> {
  using Type = uint16;
  static_assert(sizeof(Type) == 64);
};

template <>
struct BytesToType<32> {
  using Type = uint8;
  static_assert(sizeof(Type) == 32);
};

template <>
struct BytesToType<16> {
  using Type = uint4;
  static_assert(sizeof(Type) == 16);
};

template <>
struct BytesToType<8> {
  using Type = uint64_t;
  static_assert(sizeof(Type) == 8);
};

template <>
struct BytesToType<4> {
  using Type = uint32_t;
  static_assert(sizeof(Type) == 4);
};

template <>
struct BytesToType<2> {
  using Type = uint16_t;
  static_assert(sizeof(Type) == 2);
};

template <>
struct BytesToType<1> {
  using Type = uint8_t;
  static_assert(sizeof(Type) == 1);
};

////////////////////////////////////////////////////////////////////////////////////////////////////

template <typename T>
struct TypeToVec2 {};

template <>
struct TypeToVec2<float> {
  using Type = float2;
};

template <>
struct TypeToVec2<half> {
  using Type = half2;
};

template <>
struct TypeToVec2<nv_bfloat16> {
  using Type = nv_bfloat162;
};

////////////////////////////////////////////////////////////////////////////////////////////////////

template <typename IType, typename IType2, typename OType, typename CType>
struct CTDBiasDActParam {
  using InputType = IType;
  using InputType2 = IType2;
  using OutputType = OType;
  using ComputeType = CType;
  const IType *input;
  const IType2 *act_input;
  OType *output_c;
  OType *output_t;
  const CType *scale_ptr;
  CType *amax;
  CType *scale_inv;
  CType *workspace;
  CType *warp_scales_inv;
};

////////////////////////////////////////////////////////////////////////////////////////////////////

template <int INDEX>
struct Get {
  template <typename T, typename R>
  static inline __device__ R of(const T &vec);
};

template <>
template <typename T, typename R>
inline __device__ R Get<0>::of(const T &vec) {
  return vec.x;
}

template <>
template <typename T, typename R>
inline __device__ R Get<1>::of(const T &vec) {
  return vec.y;
}

template <>
template <typename T, typename R>
inline __device__ R Get<2>::of(const T &vec) {
  return vec.z;
}

template <>
template <typename T, typename R>
inline __device__ R Get<3>::of(const T &vec) {
  return vec.w;
}

////////////////////////////////////////////////////////////////////////////////////////////////////

template <typename Src, typename Dst>
struct Converter {
  static inline __device__ Dst convert(const Src &from) { return Dst(from); }
};

template <>
struct Converter<float2, half2> {
  static inline __device__ half2 convert(const float2 &x) { return __float22half2_rn(x); }
};

template <>
struct Converter<float2, nv_bfloat162> {
  static inline __device__ nv_bfloat162 convert(const float2 &x) {
#if __CUDA_ARCH__ >= 800
    return __float22bfloat162_rn(x);
#else
    union {
      nv_bfloat162 raw;
      nv_bfloat16 elt[2];
    } tmp;
    tmp.elt[0] = __float2bfloat16_rn(x.x);
    tmp.elt[1] = __float2bfloat16_rn(x.y);
    return tmp.raw;
#endif
  }
};

////////////////////////////////////////////////////////////////////////////////////////////////////

template <typename T>
struct Zeros {
  static inline __device__ T get() { return T(0.f); }
};

template <>
struct Zeros<float2> {
  static inline __device__ float2 get() { return make_float2(0.f, 0.f); }
};

////////////////////////////////////////////////////////////////////////////////////////////////////

template <typename Elt_type, uint32_t NUM_ELT>
struct Vec {
  enum { BYTES = NUM_ELT * sizeof(Elt_type) };

  using Vec_type = typename BytesToType<BYTES>::Type;
  using type = Elt_type;

  using Alias_type = union {
    Vec_type vec;
    Elt_type elt[NUM_ELT];
  };

  Alias_type data;

  template <typename S>
  inline __device__ void to(Vec<S, NUM_ELT> &other) {  // NOLINT(*)
#pragma unroll
    for (int it = 0; it < NUM_ELT; it++) {
      other.data.elt[it] = S(this->data.elt[it]);
    }
  }

  template <typename Op>
  inline __device__ void assign(const Op &op) {
#pragma unroll
    for (int it = 0; it < NUM_ELT; it++) {
      this->data.elt[it] = op(it);
    }
  }

  // Pointer is cast to vector type
  inline __device__ void load_from(const void *base_ptr, size_t idx = 0) {
    this->data.vec = static_cast<const Vec_type *>(base_ptr)[idx];
  }

  // Pointer is cast to vector type
  inline __device__ void store_to(void *base_ptr, size_t idx = 0) const {
    static_cast<Vec_type *>(base_ptr)[idx] = this->data.vec;
  }

  // Pointer is cast to element type. Loads min(count, NUM_ELT)
  // elements and any remaining elements are set to zero.
  inline __device__ void load_from_elts(const void *base_ptr, size_t idx = 0,
                                        size_t count = NUM_ELT) {
    const Elt_type *elt_ptr = static_cast<const Elt_type *>(base_ptr) + idx;
    if (count < NUM_ELT || reinterpret_cast<uint64_t>(elt_ptr) % BYTES != 0) {
#pragma unroll
      for (int it = 0; it < NUM_ELT; it++) {
        this->data.elt[it] = (it < count ? elt_ptr[it] : Elt_type(0.f));
      }
    } else {
      this->load_from(elt_ptr);
    }
  }

  // Pointer is cast to element type. Stores min(count, NUM_ELT)
  // elements.
  inline __device__ void store_to_elts(void *base_ptr, size_t idx = 0,
                                       size_t count = NUM_ELT) const {
    Elt_type *elt_ptr = static_cast<Elt_type *>(base_ptr) + idx;
    if (count < NUM_ELT || reinterpret_cast<uint64_t>(elt_ptr) % BYTES != 0) {
#pragma unroll
      for (int it = 0; it < NUM_ELT; it++) {
        if (it < count) {
          elt_ptr[it] = this->data.elt[it];
        }
      }
    } else {
      this->store_to(elt_ptr);
    }
  }

  inline __device__ void clear() {
#pragma unroll
    for (int it = 0; it < NUM_ELT; it++) {
      this->data.elt[it] = Elt_type(0.f);
    }
  }
};

////////////////////////////////////////////////////////////////////////////////////////////////////

struct InterCTASync {
  inline __device__ InterCTASync(int *barrier, int group, int num_groups, int group_size)
      : phase_counter_(0),
        b0_(barrier + group)  // The barrier for this group of CTAs.
        ,
        b1_(barrier + group + num_groups)  // The barrier for this group of CTAs.
        ,
        group_size_(group_size) {
    // BARRIERS ARE ASSUMED TO BE INITIALIZED TO 0!
  }

  inline __device__ void spin_wait_(int *barrier, int step, int expected) {
    asm volatile("red.release.gpu.global.add.s32 [%0], %1;" ::"l"(barrier), "r"(step));
    for (int found = -1; found != expected;) {
      asm volatile("ld.global.acquire.gpu.b32 %0, [%1];" : "=r"(found) : "l"(barrier));
    }
  }

  inline __device__ void sync() {
    // ALL THREADS MUST ENTER!

    // We switch barrier every iteration.
    int *barrier = phase_counter_ & 0x1 ? b1_ : b0_;
    // We decrement every other iteration.
    bool dec = phase_counter_ & 0x2;
    int step = dec ? -1 : 1;
    int expected = dec ? 0 : group_size_;
    // There are only 4 phases: up/down for b0/b1.
    phase_counter_ = (phase_counter_ + 1) & 0x3;

    if (threadIdx.x == 0) {
      spin_wait_(barrier, step, expected);
    }
    // CTA waits for thread 0
    __syncthreads();
  }

  int phase_counter_;
  int *b0_;
  int *b1_;
  int group_size_;
};

////////////////////////////////////////////////////////////////////////////////////////////////////

template <typename T, uint32_t CTAS_PER_ROW, uint32_t WARPS_M, uint32_t WARPS_N>
struct Reducer : public Reducer<T, 1, WARPS_M, WARPS_N> {
  using Base = Reducer<T, 1, WARPS_M, WARPS_N>;
  using Type = typename Base::Type;

  enum { SMEM_BYTES = Base::SMEM_BYTES };

  enum { WS_BARRIER_BYTES = 2 * sizeof(int) };
  enum { WS_DATA_BYTES = WARPS_M * CTAS_PER_ROW * sizeof(T) };

  // size of the barriers + temporary result per CTA (multiply with CTAS_PER_ROW to get total)
  enum {
    WORKSPACE_BYTES_PER_GROUP = Base::WORKSPACE_BYTES_PER_GROUP + WS_BARRIER_BYTES + WS_DATA_BYTES
  };

  template <typename Params>
  inline __device__ Reducer(const Params &params, uint32_t bidm, uint32_t bidn, uint32_t warp_m,
                            uint32_t warp_n, uint32_t lane, void *smem)
      : Base(params, bidm, bidn, warp_m, warp_n, lane, smem),
        inter_cta_(params.barrier, bidm, params.ctas_per_col, CTAS_PER_ROW),
        bidn_(bidn)  // CTA id within the group.
        ,
        w0_(static_cast<T *>(params.workspace) + (bidm * WARPS_M + warp_m) * CTAS_PER_ROW),
        w1_(w0_ + params.ctas_per_col * WARPS_M * CTAS_PER_ROW) {}

  template <typename Op>
  inline __device__ T allreduce(T data, const Op &op) {
    data = Base::reduce(data, op);
    // We switch workspace every iteration.
    T *const workspace = inter_cta_.phase_counter_ & 0x1 ? w1_ : w0_;

    // Warp leaders 0 hold the CTA-local results.
    if (this->warp_n_ == 0 && this->lane_ == 0) {
      workspace[bidn_] = data;
    }
    inter_cta_.sync();
    static_assert(CTAS_PER_ROW <= 32);
    T total = Zeros<T>::get();
    if (this->lane_ < CTAS_PER_ROW) {
      total = workspace[this->lane_];
    }
    total = Reducer<T, 1, 1, 1>::allreduce_(total, op);

    return total;
  }

  InterCTASync inter_cta_;

  T *const w0_;
  T *const w1_;
  int bidn_;
};

////////////////////////////////////////////////////////////////////////////////////////////////////

template <typename T, uint32_t WARPS_M>
struct Reducer<T, 1, WARPS_M, 1> {
  using Type = T;
  enum { SMEM_BYTES = 0 };
  enum { WORKSPACE_BYTES_PER_GROUP = 0 };

  enum { THREADS_PER_WARP = 32 };

  template <typename Params>
  inline __device__ Reducer(const Params &params, uint32_t bidm, uint32_t bidn, uint32_t warp_m,
                            uint32_t warp_n, uint32_t lane, void *smem)
      : warp_n_(warp_n), lane_(lane) {}

  template <typename Op>
  static inline __device__ T allreduce_(T data, const Op &op) {
#pragma unroll
    for (int it = 1; it < THREADS_PER_WARP; it *= 2) {
      data = op(data, warp_shuffle_xor(data, it));
    }
    return data;
  }

  template <typename Op>
  inline __device__ T allreduce(T data, const Op &op) {
    return allreduce_(data, op);
  }

  template <typename Op>
  inline __device__ T reduce(T data, const Op &op) {
// only lane 0 holds the result!
#pragma unroll
    for (int it = THREADS_PER_WARP / 2; it > 0; it /= 2) {
      data = op(data, warp_shuffle_down(data, it));
    }
    return data;
  }
  int warp_n_;
  int lane_;
};

////////////////////////////////////////////////////////////////////////////////////////////////////

template <typename T, uint32_t WARPS_M, uint32_t WARPS_N>
struct Reducer<T, 1, WARPS_M, WARPS_N> : public Reducer<T, 1, WARPS_M, 1> {
  using Base = Reducer<T, 1, WARPS_M, 1>;

  using Type = T;

  enum { SMEM_BYTES = Base::SMEM_BYTES + WARPS_M * WARPS_N * sizeof(T) * 2 };
  enum { WORKSPACE_BYTES_PER_GROUP = 0 };

  enum { THREADS_PER_WARP = 32 };

  template <typename Params>
  inline __device__ Reducer(const Params &params, uint32_t bidm, uint32_t bidn, uint32_t warp_m,
                            uint32_t warp_n, uint32_t lane, void *smem)
      : Base(params, bidm, bidn, warp_m, warp_n, lane, smem),
        use0_(true),
        smem0_(&(static_cast<T *>(smem)[warp_m * WARPS_N])),
        smem1_(smem0_ + WARPS_M * WARPS_N) {}

  template <typename Op>
  inline __device__ T allreduce(T data, const Op &op) {
    T *const smem = use0_ ? smem0_ : smem1_;
    use0_ = !use0_;
    data = Base::reduce(data, op);
    if (this->lane_ == 0) {
      smem[this->warp_n_] = data;
    }
    __syncthreads();
    T out = Zeros<T>::get();
#pragma unroll
    for (int it = 0; it < WARPS_N; it++) {
      out = op(out, smem[it]);
    }
    return out;
  }

  template <typename Op>
  inline __device__ T reduce(T data, const Op &op) {
    T *const smem = use0_ ? smem0_ : smem1_;
    use0_ = !use0_;
    // only intra-CTA group leader holds the result!
    data = Base::reduce(data, op);
    if (this->lane_ == 0) {
      smem[this->warp_n_] = data;
    }
    __syncthreads();
    T out = Zeros<T>::get();
    if (this->warp_n_ == 0 && this->lane_ == 0) {
#pragma unroll
      for (int it = 0; it < WARPS_N; it++) {
        out = op(out, smem[it]);
      }
    }
    return out;
  }

  T *const smem0_;
  T *const smem1_;
  bool use0_;
};

////////////////////////////////////////////////////////////////////////////////////////////////////

template <typename T, uint32_t WARPS_M, uint32_t WARPS_N>
struct DynamicReducer : public Reducer<T, 1, WARPS_M, WARPS_N> {
  using Base = Reducer<T, 1, WARPS_M, WARPS_N>;
  using Type = typename Base::Type;

  template <typename Params>
  inline __device__ DynamicReducer(const Params &params, uint32_t bidm, uint32_t bidn,
                                   uint32_t warp_m, uint32_t warp_n, uint32_t lane, void *smem)
      : Base(params, bidm, bidn, warp_m, warp_n, lane, smem),
        inter_cta_(params.barrier, bidm, params.ctas_per_col, params.ctas_per_row),
        bidn_(bidn)  // CTA id within the group.
        ,
        w0_(static_cast<T *>(params.workspace) + (bidm * WARPS_M + warp_m) * params.ctas_per_row),
        w1_(w0_ + params.ctas_per_col * WARPS_M * params.ctas_per_row) {}

  template <typename Op>
  inline __device__ T allreduce(T data, const Op &op) {
    // Trivial case
    if (inter_cta_.group_size_ == 1) {
      return Base::allreduce(data, op);
    }

    data = Base::reduce(data, op);
    // We switch workspace every iteration.
    T *const workspace = inter_cta_.phase_counter_ & 0x1 ? w1_ : w0_;

    // Warp leaders 0 hold the CTA-local results.
    if (this->warp_n_ == 0 && this->lane_ == 0) {
      workspace[bidn_] = data;
    }
    inter_cta_.sync();
    T total = Zeros<T>::get();
    for (int it = this->lane_; it < inter_cta_.group_size_; it += THREADS_PER_WARP) {
      total = op(total, workspace[it]);
    }
    total = Reducer<T, 1, 1, 1>::allreduce_(total, op);

    return total;
  }

  template <typename Op>
  inline __device__ T reduce(T data, const Op &op) {
    return allreduce(data, op);
  }

  InterCTASync inter_cta_;

  T *const w0_;
  T *const w1_;
  int bidn_;
};

////////////////////////////////////////////////////////////////////////////////////////////////////

/*
This is an implementation of the parallel Welford algorithm for incrementally computing variance

This algorithm is known as Chan's update formulae (Chat et al '79):
http://i.stanford.edu/pub/cstr/reports/cs/tr/79/773/CS-TR-79-773.pdf

An introduction is provided by Wikipedia here:
https://en.wikipedia.org/wiki/Algorithms_for_calculating_variance?section=5#Parallel_algorithm

A detailed reference on the exact version implemented (with better numerical stability) is provided here:
https://dbs.ifi.uni-heidelberg.de/files/Team/eschubert/publications/SSDBM18-covariance-authorcopy.pdf
*/

template <typename T>
inline __device__ void warp_chan_upd_dynamic(T &m_a, T &m2_a, T &n_a,
                                             int num_active) {  // NOLINT(*)
  // Assume at least leftmost is valid and
  // init: step = next_pow2(num_active) / 2 (might get NaN otherwise)
  int highest_bit_set = (8 * sizeof(num_active)) - __clz(num_active - 1);

#pragma unroll
  for (int step = (1 << (highest_bit_set - 1)); step > 0; step /= 2) {
    // Exchange
    T n_b = warp_shuffle_down(n_a, step);
    T m_b = warp_shuffle_down(m_a, step);
    T m2_b = warp_shuffle_down(m2_a, step);

    // Update
    const T n_ab = n_a + n_b;  // We can handle one of them being 0, not both.
    // Might have different n per thread, otherwise this would simplify :(
    const T rn_ab = 1.f / n_ab;
    const T delta = m_a - m_b;
    const float m2_ab = m2_a + m2_b + delta * delta * n_a * n_b * rn_ab;
    const float m_ab = (n_a * m_a + n_b * m_b) * rn_ab;

    n_a = n_ab;
    m_a = m_ab;
    m2_a = m2_ab;
  }
  // Intra-warp broadcast (only lane 0 has valid stats).
  m_a = __shfl_sync(static_cast<uint32_t>(-1), m_a, 0);
  m2_a = __shfl_sync(static_cast<uint32_t>(-1), m2_a, 0);
}

////////////////////////////////////////////////////////////////////////////////////////////////////

template <typename T, uint32_t CTAS_PER_ROW, uint32_t WARPS_M, uint32_t WARPS_N>
struct Stats {
  // This could be done generically with the Reducer. But then we
  // would have to exchange 3 instead of 2 fields.

  using BlockStats = Stats<T, 1, WARPS_M, WARPS_N>;
  using stats_t = typename BlockStats::stats_t;

  enum { SMEM_BYTES = BlockStats::SMEM_BYTES };

  template <typename Params>
  inline __device__ Stats(const Params &params, uint32_t bidm, uint32_t bidn, uint32_t warp_m,
                          uint32_t warp_n, uint32_t lane, void *smem)
      : inter_cta_(params.barrier, bidm, params.ctas_per_col, CTAS_PER_ROW),
        block_stats_(params, bidm, bidn, warp_m, warp_n, lane, smem),
        bidn_(bidn)  // CTA id within the group.
        ,
        w0_(static_cast<stats_t *>(params.workspace) + (bidm * WARPS_M + warp_m) * CTAS_PER_ROW),
        w1_(w0_ + params.ctas_per_col * WARPS_M * CTAS_PER_ROW),
        warp_n_(warp_n),
        lane_(lane) {}

  template <uint32_t N>
  inline __device__ stats_t compute(const T (&elts)[N], const T rn) {
    constexpr T ELTS_PER_ROW_PER_CTA = N * WARPS_N * THREADS_PER_WARP;
    // TODO(ptredak) rn is not really needed here..
    constexpr T block_rn = 1.f / T(ELTS_PER_ROW_PER_CTA);
    stats_t block_stats = block_stats_.compute(elts, block_rn);

    stats_t *const workspace = inter_cta_.phase_counter_ & 0x1 ? w1_ : w0_;

    if (warp_n_ == 0 && lane_ == 0) {
      workspace[bidn_] = block_stats;
    }

    // Wait for all CTAS_PER_ROW CTAS in the group to have written their result.
    inter_cta_.sync();

    T n = Zeros<T>::get();
    T m = Zeros<T>::get();
    T m2 = Zeros<T>::get();

    // Assume CTA group size in N less than 32, such that we can finalize with a single warp.
    static_assert(CTAS_PER_ROW <= 32);

    // Every warp does the final reduction locally.
    if (lane_ < CTAS_PER_ROW) {
      stats_t result = workspace[lane_];
      n = ELTS_PER_ROW_PER_CTA;
      m = transformer_engine::Get<0>::of<stats_t, T>(result);
      m2 = transformer_engine::Get<1>::of<stats_t, T>(result);
    }

    warp_chan_upd_dynamic(m, m2, n, CTAS_PER_ROW);

    return {m, m2};
  }

  InterCTASync inter_cta_;
  BlockStats block_stats_;

  stats_t *const w0_;
  stats_t *const w1_;
  int bidn_;
  int warp_n_;
  int lane_;
};

////////////////////////////////////////////////////////////////////////////////////////////////////

template <typename T, uint32_t WARPS_M, uint32_t WARPS_N>
struct Stats<T, 1, WARPS_M, WARPS_N> {
  using WarpStats = Stats<T, 1, WARPS_M, 1>;
  using stats_t = typename WarpStats::stats_t;

  enum { SMEM_BYTES = WARPS_M * WARPS_N * sizeof(stats_t) * 2 };

  template <typename Params>
  inline __device__ Stats(const Params &params, uint32_t bidm, uint32_t bidn, uint32_t warp_m,
                          uint32_t warp_n, uint32_t lane, void *smem)
      : warp_stats_(params, bidm, bidn, warp_m, warp_n, lane, smem), use0_(true) {
    smem0_ = static_cast<stats_t *>(smem) + warp_m * WARPS_N;
    smem1_ = smem0_ + WARPS_M * WARPS_N;
  }

  template <uint32_t N>
  inline __device__ stats_t compute(const T (&elts)[N], const T rn) {
    stats_t *smem = use0_ ? smem0_ : smem1_;
    use0_ = !use0_;
    // Compute warp local for all WARPS_N
    constexpr T warp_rn = 1.f / T(N * THREADS_PER_WARP);
    stats_t warp_stats = warp_stats_.compute(elts, warp_rn);

    // Each warp warp leader stores its stats
    const auto warp_n = warp_stats_.reducer_.warp_n_;
    const auto lane = warp_stats_.reducer_.lane_;
    if (lane == 0) {
      smem[warp_n] = warp_stats;
    }
    __syncthreads();

    T n = Zeros<T>::get();
    T m = Zeros<T>::get();
    T m2 = Zeros<T>::get();

    // Assume that there are less than 32 warps, such that we can finalize with a single warp
    static_assert(WARPS_N <= 32);
    if (lane < WARPS_N) {
      stats_t result = smem[lane];
      n = N * THREADS_PER_WARP;
      m = transformer_engine::Get<0>::of<stats_t, T>(result);
      m2 = transformer_engine::Get<1>::of<stats_t, T>(result);
    }

    warp_chan_upd_dynamic(m, m2, n, WARPS_N);

    return {m, m2};
  }
  WarpStats warp_stats_;
  stats_t *smem0_;
  stats_t *smem1_;
  bool use0_;
};

////////////////////////////////////////////////////////////////////////////////////////////////////

template <typename T, uint32_t WARPS_M>
struct Stats<T, 1, WARPS_M, 1> {
  using stats_t = typename TypeToVec2<T>::Type;
  // The simple Warp reducer.
  using Reducer = Reducer<T, 1, WARPS_M, 1>;

  enum { SMEM_BYTES = 0 };

  template <typename Params>
  inline __device__ Stats(const Params &params, uint32_t bidm, uint32_t bidn, uint32_t warp_m,
                          uint32_t warp_n, uint32_t lane, void *smem)
      : reducer_(params, bidm, bidn, warp_m, warp_n, lane, smem) {}

  template <uint32_t N>
  inline __device__ stats_t compute(const T (&elts)[N], const T rn) {
    auto sum = Sum<T>();

    T m = Zeros<T>::get();
#pragma unroll
    for (int it = 0; it < N; it++) {
      m += elts[it];
    }
    m = reducer_.allreduce(m, sum) * rn;

    T m2 = Zeros<T>::get();
#pragma unroll
    for (int it = 0; it < N; it++) {
      T diff = (elts[it] - m);
      m2 += diff * diff;
    }
    m2 = reducer_.allreduce(m2, sum);

    return {m, m2};
  }

  Reducer reducer_;
};

////////////////////////////////////////////////////////////////////////////////////////////////////

template <int num_elems>
__device__ __forceinline__ float warp_reduce_max(const float m) {
  float tmp = m;
#pragma unroll
  for (int delta = num_elems / 2; delta > 0; delta /= 2) {
    const float other_m = __shfl_down_sync(0xFFFFFFFF, tmp, delta);
    __builtin_assume(tmp >= 0);
    __builtin_assume(other_m >= 0);
    tmp = fmaxf(tmp, other_m);
  }
  return tmp;
}

__forceinline__ __device__ float warp_reduce_max_broadcast(const float val) {
  float val_tmp = val;
#pragma unroll
  for (int offset = THREADS_PER_WARP / 2; offset > 0; offset /= 2) {
    const float val_other = __shfl_down_sync(0xFFFFFFFF, val_tmp, offset);
    __builtin_assume(val_tmp >= 0);
    __builtin_assume(val_other >= 0);
    val_tmp = fmaxf(val_tmp, val_other);
  }
  // Broadcast the amax to other threads of the subwarp from the zero subwarp lane_id
  constexpr int subwarp_lane_zero = 0;
  val_tmp = __shfl_sync(0xFFFFFFFF, val_tmp, subwarp_lane_zero);
  return val_tmp;
}

template <int num_warps, typename compute_t>
__device__ __forceinline__ compute_t reduce_max(const compute_t m, const int warpid) {
  __shared__ float staging[num_warps];
  constexpr int warp_size = 32;
  const float my_max = m;
  const float my_warp_max = warp_reduce_max<warp_size>(my_max);
  if (threadIdx.x % 32 == 0) {
    staging[warpid] = my_warp_max;
  }
  __syncthreads();
  compute_t result = 0;
  if (warpid == 0) {
    const float my_max = threadIdx.x < num_warps ? staging[threadIdx.x] : 0;
    result = warp_reduce_max<num_warps>(my_max);
  }
  return result;
}

/**
 * Max reduction in subwarps
 * E.g., if nvec=4, each warp processes 128 elements (32 x 4), that covers four MXFP8 scaling factors.
 * To compute an actual scaling factor for 32 consequentive elements, only 8 threads need to participate,
 * thus splitting the warp into 4x smaller subwarps 8-thread width.
 * 'Butterfly' reduction is used inside subwarps.
 */
template <int subwarp_width>
__forceinline__ __device__ float subwarp_reduce_max_broadcast(const float val) {
  float val_tmp = val;
#pragma unroll
  for (int offset = subwarp_width / 2; offset > 0; offset /= 2) {
    const float val_other = __shfl_down_sync(0xFFFFFFFF, val_tmp, offset, subwarp_width);
    __builtin_assume(val_tmp >= 0);
    __builtin_assume(val_other >= 0);
    val_tmp = fmaxf(val_tmp, val_other);
  }
  // Broadcast the amax to other threads of the subwarp from the zero subwarp lane_id
  constexpr int subwarp_lane_zero = 0;
  val_tmp = __shfl_sync(0xFFFFFFFF, val_tmp, subwarp_lane_zero, subwarp_width);
  return val_tmp;
}

// Works only on positive values
__device__ __forceinline__ void atomicMaxFloat(float *addr, const float value) {
  atomicMax(reinterpret_cast<int *>(addr), __float_as_int(value));
}

// Works only on positive values
__device__ __forceinline__ void atomicMinFloat(float *addr, const float value) {
  atomicMin(reinterpret_cast<int *>(addr), __float_as_int(value));
}

template <typename T>
__device__ __forceinline__ void reciprocal(T *value_inv, const T value) {
  *value_inv = 1 / value;
}

template <>
__device__ __forceinline__ void reciprocal<float>(float *value_inv, const float value) {
  *value_inv = __frcp_rn(value);
}

////////////////////////////////////////////////////////////////////////////////////////////////////

using fp8e4m3 = __nv_fp8_e4m3;
using fp8e5m2 = __nv_fp8_e5m2;
using e8m0_t = uint8_t;

constexpr uint32_t FP32_MANTISSA_BITS = 23;
constexpr uint32_t FP32_EXPONENT_BIAS = 127;

enum ScalingType { ROWWISE = 0, COLWISE = 1, BIDIMENTIONAL = 2 };

template <typename T>
struct Numeric_Traits;

template <>
struct Numeric_Traits<fp8e4m3> {
  static constexpr int maxUnbiasedExponent = 8;
  static constexpr double maxNorm = 448;
};

template <>
struct Numeric_Traits<fp8e5m2> {
  static constexpr int maxUnbiasedExponent = 15;
  static constexpr double maxNorm = 57344;
};

template <typename T>
struct Quantized_Limits {
  static constexpr int max_unbiased_exponent = Numeric_Traits<T>::maxUnbiasedExponent;
  static constexpr float max_norm = Numeric_Traits<T>::maxNorm;
  static constexpr float max_norm_rcp = 1.0 / max_norm;
  static constexpr float emax = 1 << max_unbiased_exponent;
  static constexpr float emax_rcp = 1.0 / emax;
};

__device__ __forceinline__ e8m0_t float_to_e8m0(float val) {
<<<<<<< HEAD
  // TODO: nan/inf needs to be set for any value
  // of nan/inf in input not just amax.
  if (isnan(val)) {
    return 0xFF;
  }
  if (isinf(val)) {
    return 0xFE;
  }
#if ((__CUDA_ARCH_HAS_FEATURE__(SM100_ALL)) || \
     (__CUDA_ARCH_HAS_FEATURE__(SM101_ALL)) || \
     (__CUDA_ARCH_HAS_FEATURE__(SM120_ALL)))
=======
#if (defined __CUDA_ARCH__) &&                                                     \
    (defined(__CUDA_ARCH_FEAT_SM100_ALL) || defined(__CUDA_ARCH_FEAT_SM101_ALL) || \
     defined(__CUDA_ARCH_FEAT_SM120_ALL))
>>>>>>> a959ff56
  uint16_t out;
  asm volatile(
      "{\n"
      "cvt.rp.satfinite.ue8m0x2.f32  %0, 0.0, %1;\n"
      "}"
      : "=h"(out)
      : "f"(val));
  return *reinterpret_cast<e8m0_t *>(&out);
#else
<<<<<<< HEAD
  if (val == 0.0f) {
    return 0x00;
  }
  uint32_t val_u32 = *reinterpret_cast<uint32_t *>(&val);
  e8m0_t exponent = (val_u32 >> FP32_MANTISSA_BITS);
  uint32_t mantissa = val_u32 & 0x7FFFFF;
  // Round up exponent and deal with satfinite.
  if ((mantissa > 0 && exponent != 0xFE) && !(exponent == 0 && mantissa <= 0x400000)) {
    ++exponent;
=======
  if (isinf(val) || isnan(val)) {
    return 0xFF;
  }
  uint32_t val_u32 = *reinterpret_cast<uint32_t *>(&val);
  e8m0_t exponent = (val_u32 >> FP32_MANTISSA_BITS) & 0xFF;
  uint32_t mantissa = val_u32 & 0x7FFFFF;
  if ((mantissa > 0) && (exponent != 0xFE)) {  // exp can only be < 0xFE here
    ++exponent;                                // roundup
>>>>>>> a959ff56
  }
  return exponent;
#endif
}

__device__ __forceinline__ float exp2f_rcp(e8m0_t biased_exp) {
  return exp2f(FP32_EXPONENT_BIAS - static_cast<float>(biased_exp));
}

}  // namespace transformer_engine

#endif  // TRANSFORMER_ENGINE_COMMON_UTILS_CUH_<|MERGE_RESOLUTION|>--- conflicted
+++ resolved
@@ -931,7 +931,6 @@
 };
 
 __device__ __forceinline__ e8m0_t float_to_e8m0(float val) {
-<<<<<<< HEAD
   // TODO: nan/inf needs to be set for any value
   // of nan/inf in input not just amax.
   if (isnan(val)) {
@@ -943,11 +942,6 @@
 #if ((__CUDA_ARCH_HAS_FEATURE__(SM100_ALL)) || \
      (__CUDA_ARCH_HAS_FEATURE__(SM101_ALL)) || \
      (__CUDA_ARCH_HAS_FEATURE__(SM120_ALL)))
-=======
-#if (defined __CUDA_ARCH__) &&                                                     \
-    (defined(__CUDA_ARCH_FEAT_SM100_ALL) || defined(__CUDA_ARCH_FEAT_SM101_ALL) || \
-     defined(__CUDA_ARCH_FEAT_SM120_ALL))
->>>>>>> a959ff56
   uint16_t out;
   asm volatile(
       "{\n"
@@ -957,7 +951,6 @@
       : "f"(val));
   return *reinterpret_cast<e8m0_t *>(&out);
 #else
-<<<<<<< HEAD
   if (val == 0.0f) {
     return 0x00;
   }
@@ -967,16 +960,6 @@
   // Round up exponent and deal with satfinite.
   if ((mantissa > 0 && exponent != 0xFE) && !(exponent == 0 && mantissa <= 0x400000)) {
     ++exponent;
-=======
-  if (isinf(val) || isnan(val)) {
-    return 0xFF;
-  }
-  uint32_t val_u32 = *reinterpret_cast<uint32_t *>(&val);
-  e8m0_t exponent = (val_u32 >> FP32_MANTISSA_BITS) & 0xFF;
-  uint32_t mantissa = val_u32 & 0x7FFFFF;
-  if ((mantissa > 0) && (exponent != 0xFE)) {  // exp can only be < 0xFE here
-    ++exponent;                                // roundup
->>>>>>> a959ff56
   }
   return exponent;
 #endif
