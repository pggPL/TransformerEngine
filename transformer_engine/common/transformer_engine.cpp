--- conflicted
+++ resolved
@@ -45,41 +45,6 @@
          std::to_string(static_cast<bool>(mode.delayed_scaling)) + "}";
 }
 
-<<<<<<< HEAD
-void CheckScaleTensor(const SimpleTensor &scale, const ScalingMode &mode, const SimpleTensor &data,
-                      const std::string &name, const std::string &suffix) {
-  NVTE_CHECK(scale.dptr != nullptr,
-             "FP8 scaling factor input " + name + suffix + " must be allocated.");
-  NVTE_CHECK(scale.dtype == DType::kFloat32 || scale.dtype == DType::kByte,
-             "Unsupported type of scaling factor input " + name + suffix +
-                 ". Expected Float32 or Byte, got " + to_string(scale.dtype));
-  // Need 4B alignment even for e8 scaling factor
-  size_t alignment = 4ul / typeToSize(scale.dtype);
-  size_t expected_x;
-  if (mode.x == -1) {
-    expected_x = 1;
-  } else {
-    NVTE_CHECK(data.shape.size() == 2, "Invalid shape of the tensor " + name +
-                                           ". Expected 2 dimensions for fine granularity scaling.");
-    expected_x = DIVUP(DIVUP(data.shape.at(0), static_cast<size_t>(mode.x)), alignment);
-  }
-  size_t expected_y;
-  if (mode.y == -1) {
-    expected_y = 1;
-  } else {
-    NVTE_CHECK(data.shape.size() == 2, "Invalid shape of the tensor " + name +
-                                           ". Expected 2 dimensions for fine granularity scaling.");
-    expected_y = DIVUP(DIVUP(data.shape.at(1), static_cast<size_t>(mode.y)), alignment);
-  }
-  if (expected_x == 1 && expected_y == 1) {
-    // per-tensor scaling
-    NVTE_CHECK(scale.shape == std::vector<size_t>{1});
-  } else {
-    const auto &expected = std::vector<size_t>{expected_x, expected_y};
-    NVTE_CHECK(scale.shape == expected, "Tensor " + name + suffix +
-                                            " has invalid shape. Expected (" + to_string(expected) +
-                                            ", while got " + to_string(scale.shape));
-=======
 void CheckScaleTensor(const Tensor *t) {
   // Need (4, 128) alignment even for e8 scaling factor
   auto block_alignment = std::vector<size_t>{4ul / typeToSize(t->scale_inv.dtype),
@@ -113,7 +78,6 @@
     NVTE_CHECK(t->scale_inv.shape == expected, "Tensor has invalid scale_inv shape. Expected (" +
                                                    to_string(expected) + ", while got " +
                                                    to_string(t->scale_inv.shape));
->>>>>>> ecb86e5d
   }
 }
 
@@ -121,15 +85,11 @@
   const DType type = t.data.dtype;
   if (is_fp8_dtype(type)) {
     // FP8 input needs to have scale_inv
-<<<<<<< HEAD
-    CheckScaleTensor(t.scale_inv, t.scaling_mode, t.data, name, "_scale_inverse");
-=======
     NVTE_CHECK(t.scale_inv.dptr != nullptr,
                "FP8 scaling factor input " + name + "_scale_inverse" + " must be allocated.");
     NVTE_CHECK(t.scale_inv.dtype == DType::kFloat32 || t.scale_inv.dtype == DType::kByte,
                "Unsupported type of scaling factor input " + name + "_scale_inverse" +
                    ". Expected Float32 or Byte, got " + to_string(t.scale_inv.dtype));
->>>>>>> ecb86e5d
   } else {
     NVTE_CHECK(t.scale.dptr == nullptr, "Scale is not supported for non-FP8 input " + name + ".");
     NVTE_CHECK(t.amax.dptr == nullptr, "Amax is not supported for non-FP8 input " + name + ".");
@@ -148,16 +108,11 @@
       NVTE_CHECK(t.amax.dtype == DType::kFloat32);
       NVTE_CHECK(t.amax.shape == std::vector<size_t>{1});
     }
-<<<<<<< HEAD
-    CheckScaleTensor(t.scale_inv, t.scaling_mode, t.data, name, "_scale_inverse");
-    CheckScaleTensor(t.scale, t.scaling_mode, t.data, name, "_scale");
-=======
     NVTE_CHECK(t.scale_inv.dptr != nullptr,
                "FP8 scaling factor input " + name + "_scale_inverse" + " must be allocated.");
     NVTE_CHECK(t.scale_inv.dtype == DType::kFloat32 || t.scale_inv.dtype == DType::kByte,
                "Unsupported type of scaling factor input " + name + "_scale_inverse" +
                    ". Expected Float32 or Byte, got " + to_string(t.scale_inv.dtype));
->>>>>>> ecb86e5d
   } else {
     NVTE_CHECK(t.scale.dptr == nullptr, "Scale is not supported for non-FP8 output " + name + ".");
     NVTE_CHECK(t.amax.dptr == nullptr, "Amax is not supported for non-FP8 output " + name + ".");
@@ -188,12 +143,8 @@
 }  // namespace transformer_engine
 
 NVTETensor nvte_create_tensor(void *dptr, const NVTEShape shape, const NVTEDType dtype, float *amax,
-<<<<<<< HEAD
-                              float *scale, float *scale_inv, NVTEScalingMode scaling_mode) {
-=======
                               float *scale, float *scale_inv, const NVTEShape scale_inv_shape,
                               NVTEScalingMode scaling_mode) {
->>>>>>> ecb86e5d
   transformer_engine::Tensor *ret = new transformer_engine::Tensor;
   ret->data.dptr = dptr;
   ret->data.shape = std::vector<size_t>(shape.data, shape.data + shape.ndim);
@@ -202,16 +153,12 @@
   ret->scale.dptr = scale;
   ret->scaling_mode = scaling_mode;
   ret->scale_inv.dptr = scale_inv;
-<<<<<<< HEAD
-  ret->scaling_mode = scaling_mode;
-=======
   if (!transformer_engine::is_tensor_scaling(scaling_mode)) {
     ret->scale_inv.shape =
         std::vector<size_t>(scale_inv_shape.data, scale_inv_shape.data + scale_inv_shape.ndim);
     ret->scale_inv.dtype = transformer_engine::DType::kByte;
   }
   CheckScaleTensor(ret);
->>>>>>> ecb86e5d
   return ret;
 }
 
@@ -264,8 +211,6 @@
   return reinterpret_cast<float *>(t.scale_inv.dptr);
 }
 
-<<<<<<< HEAD
-=======
 NVTEShape nvte_tensor_scale_inv_shape(const NVTETensor tensor) {
   const auto &t = *reinterpret_cast<const transformer_engine::Tensor *>(tensor);
   NVTEShape ret;
@@ -274,7 +219,6 @@
   return ret;
 }
 
->>>>>>> ecb86e5d
 NVTEScalingMode nvte_tensor_scaling_mode(const NVTETensor tensor) {
   const auto &t = *reinterpret_cast<const transformer_engine::Tensor *>(tensor);
   return t.scaling_mode;
