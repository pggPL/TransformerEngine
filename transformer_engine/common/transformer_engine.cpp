--- conflicted
+++ resolved
@@ -63,57 +63,6 @@
     NVTE_CHECK(t.data.dtype == DType::kFloat32, "Found wrong dtype for ", name,
                " noop. Expected kFloat32.");
   }
-<<<<<<< HEAD
-}
-
-void CheckScaleTensorShape(const Tensor &t, bool check_scale_inv_alignment) {
-  NVTE_CHECK(t.scaling_mode != NVTE_INVALID_SCALING, "Invalid scaling mode!");
-  if (is_tensor_scaling(t.scaling_mode)) {
-    // per-tensor scaling
-    if (t.has_data()) {
-      NVTE_CHECK(t.scale_inv.numel() == 1, "Tensor has invalid scale_inv shape (expected (1), got ",
-                 t.scale_inv.shape, ")");
-    }
-    if (t.has_columnwise_data()) {
-      NVTE_CHECK(t.columnwise_scale_inv.numel() == 1,
-                 "Tensor has invalid columnwise_scale_inv shape (expected (1), got ",
-                 t.columnwise_scale_inv.shape, ")");
-    }
-  } else {
-    if (t.scaling_mode == NVTE_MXFP8_1D_SCALING) {
-      if (!check_scale_inv_alignment) return;
-      // Need (4, 128) alignment even for e8 scaling factor
-      auto block_alignment = std::vector<size_t>{128ul / typeToSize(t.scale_inv.dtype),
-                                                 4ul / typeToSize(t.scale_inv.dtype)};
-      size_t expected_x, expected_y, alignment;
-      if (t.has_data()) {
-        alignment = block_alignment[0];
-        expected_x =
-            DIVUP(DIVUP(t.flat_first_dim(), static_cast<size_t>(1)), alignment) * alignment;
-        alignment = block_alignment[1];
-        expected_y =
-            DIVUP(DIVUP(t.flat_last_dim(), static_cast<size_t>(32)), alignment) * alignment;
-        const auto &expected = std::vector<size_t>{expected_x, expected_y};
-        NVTE_CHECK(t.scale_inv.shape == expected, "Tensor has invalid scale_inv shape (expected ",
-                   expected, ", got ", t.scale_inv.shape, ")");
-      }
-      if (t.has_columnwise_data()) {
-        alignment = block_alignment[1];
-        expected_x =
-            DIVUP(DIVUP(t.flat_first_dim(), static_cast<size_t>(32)), alignment) * alignment;
-        alignment = block_alignment[0];
-        expected_y = DIVUP(DIVUP(t.flat_last_dim(), static_cast<size_t>(1)), alignment) * alignment;
-        const auto &expected = std::vector<size_t>{expected_x, expected_y};
-        NVTE_CHECK(t.columnwise_scale_inv.shape == expected,
-                   "Tensor has invalid columnwise_scale_inv shape (expected ", expected, ", got ",
-                   t.columnwise_scale_inv.shape, ")");
-      }
-    }
-  }
-}
-
-void CheckInputTensor(const Tensor &t, const std::string &name, bool check_scale_inv_alignment) {
-=======
 }
 
 void CheckScaleTensorShape(const Tensor &t) {
@@ -162,7 +111,6 @@
 }
 
 void CheckInputTensor(const Tensor &t, const std::string &name) {
->>>>>>> 5904a802
   const DType type = t.dtype();
   if (is_fp8_dtype(type)) {
     // FP8 input needs to have scale_inv
@@ -194,18 +142,10 @@
   }
   NVTE_CHECK(t.has_data() || t.has_columnwise_data(), "Input ", name, " is not allocated!");
 
-<<<<<<< HEAD
-  CheckScaleTensorShape(t, check_scale_inv_alignment);
-}
-
-void CheckOutputTensor(const Tensor &t, const std::string &name, bool allow_empty,
-                       bool check_scale_inv_alignment) {
-=======
   CheckScaleTensorShape(t);
 }
 
 void CheckOutputTensor(const Tensor &t, const std::string &name, bool allow_empty) {
->>>>>>> 5904a802
   const DType type = t.dtype();
   if (is_fp8_dtype(type)) {
     // FP8 output needs to have scale, scale_inv and (if delayed scaling) amax
@@ -247,11 +187,7 @@
     NVTE_CHECK(t.has_data() || t.has_columnwise_data(), "Output ", name, " is not allocated!");
   }
 
-<<<<<<< HEAD
-  CheckScaleTensorShape(t, check_scale_inv_alignment);
-=======
   CheckScaleTensorShape(t);
->>>>>>> 5904a802
 }
 
 }  // namespace transformer_engine
