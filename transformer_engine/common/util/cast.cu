--- conflicted
+++ resolved
@@ -511,7 +511,6 @@
   NVTE_CHECK(is_fp8_dtype(output->data.dtype), "Output must have FP8 type.");
   NVTE_CHECK(output->data.shape == input.data.shape, "Input and output shapes need to match.");
 
-<<<<<<< HEAD
   if (is_supported_on_CC_100(output)) {
     cast_mxfp8(input, output, stream);
   } else if (is_delayed_tensor_scaling(output->scaling_mode)) {
@@ -524,27 +523,13 @@
                 reinterpret_cast<const IType *>(input.data.dptr),
                 reinterpret_cast<OType *>(output->data.dptr),
                 reinterpret_cast<const fp32 *>(output->scale.dptr),
-                reinterpret_cast<fp32 *>(output->amax.dptr), N, {},
+                reinterpret_cast<fp32 *>(output->amax.dptr),
+                reinterpret_cast<fp32 *>(output->scale_inv.dptr), N, {},
                 stream););  // NOLINT(*)
     );                      // NOLINT(*)
   } else {
     NVTE_ERROR("Not implemented scaling mode: " + to_string(output->scaling_mode) + ".");
   }
-=======
-  const size_t N = product(input.data.shape);
-  TRANSFORMER_ENGINE_TYPE_SWITCH_INPUT(
-      input.data.dtype, IType,
-      TRANSFORMER_ENGINE_TYPE_SWITCH_FP8ONLY(
-          output->data.dtype, OType, constexpr int nvec = 32 / sizeof(IType);
-          VectorizedUnaryKernelLauncher<nvec, detail::Empty, detail::identity>(
-              reinterpret_cast<const IType *>(input.data.dptr),
-              reinterpret_cast<OType *>(output->data.dptr),
-              reinterpret_cast<const fp32 *>(output->scale.dptr),
-              reinterpret_cast<fp32 *>(output->amax.dptr),
-              reinterpret_cast<fp32 *>(output->scale_inv.dptr), N, {},
-              stream););  // NOLINT(*)
-  );                      // NOLINT(*)
->>>>>>> 467b39a3
 }
 
 void fp8_dequantize(const Tensor &input, Tensor *output, cudaStream_t stream) {
@@ -555,7 +540,6 @@
   NVTE_CHECK(!is_fp8_dtype(output->data.dtype), "Output must be in higher precision.");
   NVTE_CHECK(output->data.shape == input.data.shape, "Input and output shapes need to match.");
 
-<<<<<<< HEAD
   if (is_tensor_scaling(input.scaling_mode)) {
     const size_t N = product(input.data.shape);
     TRANSFORMER_ENGINE_TYPE_SWITCH_FP8ONLY(
@@ -566,26 +550,12 @@
             p.scale_inv = reinterpret_cast<const fp32 *>(input.scale_inv.dptr);
             VectorizedUnaryKernelLauncher<nvec, detail::DequantizeParam, detail::dequantize_func>(
                 reinterpret_cast<const IType *>(input.data.dptr),
-                reinterpret_cast<OType *>(output->data.dptr), nullptr, nullptr, N, p,
+                reinterpret_cast<OType *>(output->data.dptr), nullptr, nullptr, nullptr, N, p,
                 stream););  // NOLINT(*)
     );                      // NOLINT(*)
   } else {
     NVTE_ERROR("Not implemented scaling mode: " + to_string(input.scaling_mode) + ".");
   }
-=======
-  const size_t N = product(input.data.shape);
-  TRANSFORMER_ENGINE_TYPE_SWITCH_FP8ONLY(
-      input.data.dtype, IType,
-      TRANSFORMER_ENGINE_TYPE_SWITCH_INPUT(
-          output->data.dtype, OType, constexpr int nvec = 32 / sizeof(OType);
-          detail::DequantizeParam p;
-          p.scale_inv = reinterpret_cast<const fp32 *>(input.scale_inv.dptr);
-          VectorizedUnaryKernelLauncher<nvec, detail::DequantizeParam, detail::dequantize_func>(
-              reinterpret_cast<const IType *>(input.data.dptr),
-              reinterpret_cast<OType *>(output->data.dptr), nullptr, nullptr, nullptr, N, p,
-              stream););  // NOLINT(*)
-  );                      // NOLINT(*)
->>>>>>> 467b39a3
 }
 
 }  // namespace transformer_engine
