/*************************************************************************
 * Copyright (c) 2022-2025, NVIDIA CORPORATION & AFFILIATES. All rights reserved.
 *
 * See LICENSE for license information.
 ************************************************************************/

#include <cuda.h>
#include <cudaTypedefs.h>
#include <cuda_runtime.h>
#include <transformer_engine/cast.h>

#include <cfloat>
#include <limits>
#include <string>

#include "../common.h"
#include "../transpose/cast_transpose.h"
#include "../util/vectorized_pointwise.h"
#include "../utils.cuh"
#include "cast_kernels.cuh"
#include "dequantize_kernels.cuh"
#include "math.h"
#include "ptx.cuh"
#include "transformer_engine/activation.h"
#include "transformer_engine/transpose.h"

void nvte_quantize(const NVTETensor input, NVTETensor output, cudaStream_t stream) {
  NVTE_API_CALL(nvte_quantize);
  using namespace transformer_engine;

  constexpr bool IS_DBIAS = false;
  constexpr bool IS_DACT = false;
  constexpr bool IS_ACT = false;
  constexpr NVTETensor dbias = nullptr;
  constexpr NVTETensor workspace = nullptr;
<<<<<<< HEAD
  constexpr const NVTETensor activation_input = nullptr;

  detail::quantize_helper<IS_DBIAS, IS_DACT, IS_ACT, Empty, nullptr>(
      input, activation_input, nullptr, output, dbias, workspace, stream);
=======
  constexpr const NVTETensor grad = nullptr;

  detail::quantize_helper<IS_DBIAS, IS_DACT, IS_ACT, Empty, nullptr>(input, grad, nullptr, output,
                                                                     dbias, workspace, stream);
>>>>>>> 544dd14b
}

void nvte_quantize_noop(const NVTETensor input, NVTETensor output, NVTETensor noop,
                        cudaStream_t stream) {
  NVTE_API_CALL(nvte_quantize_noop);
  using namespace transformer_engine;

  constexpr bool IS_DBIAS = false;
  constexpr bool IS_DACT = false;
  constexpr bool IS_ACT = false;
  constexpr NVTETensor dbias = nullptr;
  constexpr NVTETensor workspace = nullptr;
<<<<<<< HEAD
  constexpr const NVTETensor activation_input = nullptr;

  detail::quantize_helper<IS_DBIAS, IS_DACT, IS_ACT, Empty, nullptr>(
      input, activation_input, noop, output, dbias, workspace, stream);
=======
  constexpr const NVTETensor grad = nullptr;

  detail::quantize_helper<IS_DBIAS, IS_DACT, IS_ACT, Empty, nullptr>(input, grad, noop, output,
                                                                     dbias, workspace, stream);
>>>>>>> 544dd14b
}

void nvte_quantize_dbias(const NVTETensor input, NVTETensor output, NVTETensor dbias,
                         NVTETensor workspace, cudaStream_t stream) {
  NVTE_API_CALL(nvte_quantize_dbias);
  using namespace transformer_engine;

  constexpr bool IS_DBIAS = true;
  constexpr bool IS_DACT = false;
  constexpr bool IS_ACT = false;
  constexpr const NVTETensor activation_input = nullptr;

  detail::quantize_helper<IS_DBIAS, IS_DACT, IS_ACT, Empty, nullptr>(
<<<<<<< HEAD
      input, activation_input, nullptr, output, dbias, workspace, stream);
=======
      activation_input, input, nullptr, output, dbias, workspace, stream);
>>>>>>> 544dd14b
}

void nvte_quantize_dbias_dgelu(const NVTETensor input, const NVTETensor activation_input,
                               NVTETensor output, NVTETensor dbias, NVTETensor workspace,
                               cudaStream_t stream) {
  NVTE_API_CALL(nvte_quantize_dbias_dgelu);
  using namespace transformer_engine;

  constexpr bool IS_DBIAS = true;
  constexpr bool IS_DACT = true;
  constexpr bool IS_ACT = false;

  detail::quantize_helper<IS_DBIAS, IS_DACT, IS_ACT, Empty, dgelu<fp32, fp32>>(
<<<<<<< HEAD
      input, activation_input, nullptr, output, dbias, workspace, stream);
=======
      activation_input, input, nullptr, output, dbias, workspace, stream);
>>>>>>> 544dd14b
}

void nvte_quantize_dbias_dsilu(const NVTETensor input, const NVTETensor activation_input,
                               NVTETensor output, NVTETensor dbias, NVTETensor workspace,
                               cudaStream_t stream) {
  NVTE_API_CALL(nvte_quantize_dbias_dsilu);
  using namespace transformer_engine;

  constexpr bool IS_DBIAS = true;
  constexpr bool IS_DACT = true;
  constexpr bool IS_ACT = false;

  detail::quantize_helper<IS_DBIAS, IS_DACT, IS_ACT, Empty, dsilu<fp32, fp32>>(
<<<<<<< HEAD
      input, activation_input, nullptr, output, dbias, workspace, stream);
=======
      activation_input, input, nullptr, output, dbias, workspace, stream);
>>>>>>> 544dd14b
}

void nvte_quantize_dbias_drelu(const NVTETensor input, const NVTETensor activation_input,
                               NVTETensor output, NVTETensor dbias, NVTETensor workspace,
                               cudaStream_t stream) {
  NVTE_API_CALL(nvte_quantize_dbias_drelu);
  using namespace transformer_engine;

  constexpr bool IS_DBIAS = true;
  constexpr bool IS_DACT = true;
  constexpr bool IS_ACT = false;

  detail::quantize_helper<IS_DBIAS, IS_DACT, IS_ACT, Empty, drelu<fp32, fp32>>(
<<<<<<< HEAD
      input, activation_input, nullptr, output, dbias, workspace, stream);
=======
      activation_input, input, nullptr, output, dbias, workspace, stream);
>>>>>>> 544dd14b
}

void nvte_quantize_dbias_dqgelu(const NVTETensor input, const NVTETensor activation_input,
                                NVTETensor output, NVTETensor dbias, NVTETensor workspace,
                                cudaStream_t stream) {
  NVTE_API_CALL(nvte_quantize_dbias_dqgelu);
  using namespace transformer_engine;

  constexpr bool IS_DBIAS = true;
  constexpr bool IS_DACT = true;
  constexpr bool IS_ACT = false;

  detail::quantize_helper<IS_DBIAS, IS_DACT, IS_ACT, Empty, dqgelu<fp32, fp32>>(
<<<<<<< HEAD
      input, activation_input, nullptr, output, dbias, workspace, stream);
=======
      activation_input, input, nullptr, output, dbias, workspace, stream);
>>>>>>> 544dd14b
}

void nvte_quantize_dbias_dsrelu(const NVTETensor input, const NVTETensor activation_input,
                                NVTETensor output, NVTETensor dbias, NVTETensor workspace,
                                cudaStream_t stream) {
  NVTE_API_CALL(nvte_quantize_dbias_dsrelu);
  using namespace transformer_engine;

  constexpr bool IS_DBIAS = true;
  constexpr bool IS_DACT = true;
  constexpr bool IS_ACT = false;

  detail::quantize_helper<IS_DBIAS, IS_DACT, IS_ACT, Empty, dsrelu<fp32, fp32>>(
<<<<<<< HEAD
      input, activation_input, nullptr, output, dbias, workspace, stream);
=======
      activation_input, input, nullptr, output, dbias, workspace, stream);
>>>>>>> 544dd14b
}

void nvte_dequantize(const NVTETensor input, NVTETensor output, cudaStream_t stream) {
  NVTE_API_CALL(nvte_dequantize);
  using namespace transformer_engine;
  detail::dequantize_helper(*reinterpret_cast<const Tensor *>(input),
                            reinterpret_cast<Tensor *>(output), stream);
}<|MERGE_RESOLUTION|>--- conflicted
+++ resolved
@@ -33,17 +33,10 @@
   constexpr bool IS_ACT = false;
   constexpr NVTETensor dbias = nullptr;
   constexpr NVTETensor workspace = nullptr;
-<<<<<<< HEAD
-  constexpr const NVTETensor activation_input = nullptr;
-
-  detail::quantize_helper<IS_DBIAS, IS_DACT, IS_ACT, Empty, nullptr>(
-      input, activation_input, nullptr, output, dbias, workspace, stream);
-=======
   constexpr const NVTETensor grad = nullptr;
 
   detail::quantize_helper<IS_DBIAS, IS_DACT, IS_ACT, Empty, nullptr>(input, grad, nullptr, output,
                                                                      dbias, workspace, stream);
->>>>>>> 544dd14b
 }
 
 void nvte_quantize_noop(const NVTETensor input, NVTETensor output, NVTETensor noop,
@@ -56,17 +49,10 @@
   constexpr bool IS_ACT = false;
   constexpr NVTETensor dbias = nullptr;
   constexpr NVTETensor workspace = nullptr;
-<<<<<<< HEAD
-  constexpr const NVTETensor activation_input = nullptr;
-
-  detail::quantize_helper<IS_DBIAS, IS_DACT, IS_ACT, Empty, nullptr>(
-      input, activation_input, noop, output, dbias, workspace, stream);
-=======
   constexpr const NVTETensor grad = nullptr;
 
   detail::quantize_helper<IS_DBIAS, IS_DACT, IS_ACT, Empty, nullptr>(input, grad, noop, output,
                                                                      dbias, workspace, stream);
->>>>>>> 544dd14b
 }
 
 void nvte_quantize_dbias(const NVTETensor input, NVTETensor output, NVTETensor dbias,
@@ -80,11 +66,7 @@
   constexpr const NVTETensor activation_input = nullptr;
 
   detail::quantize_helper<IS_DBIAS, IS_DACT, IS_ACT, Empty, nullptr>(
-<<<<<<< HEAD
-      input, activation_input, nullptr, output, dbias, workspace, stream);
-=======
       activation_input, input, nullptr, output, dbias, workspace, stream);
->>>>>>> 544dd14b
 }
 
 void nvte_quantize_dbias_dgelu(const NVTETensor input, const NVTETensor activation_input,
@@ -98,11 +80,7 @@
   constexpr bool IS_ACT = false;
 
   detail::quantize_helper<IS_DBIAS, IS_DACT, IS_ACT, Empty, dgelu<fp32, fp32>>(
-<<<<<<< HEAD
-      input, activation_input, nullptr, output, dbias, workspace, stream);
-=======
       activation_input, input, nullptr, output, dbias, workspace, stream);
->>>>>>> 544dd14b
 }
 
 void nvte_quantize_dbias_dsilu(const NVTETensor input, const NVTETensor activation_input,
@@ -116,11 +94,7 @@
   constexpr bool IS_ACT = false;
 
   detail::quantize_helper<IS_DBIAS, IS_DACT, IS_ACT, Empty, dsilu<fp32, fp32>>(
-<<<<<<< HEAD
-      input, activation_input, nullptr, output, dbias, workspace, stream);
-=======
       activation_input, input, nullptr, output, dbias, workspace, stream);
->>>>>>> 544dd14b
 }
 
 void nvte_quantize_dbias_drelu(const NVTETensor input, const NVTETensor activation_input,
@@ -134,11 +108,7 @@
   constexpr bool IS_ACT = false;
 
   detail::quantize_helper<IS_DBIAS, IS_DACT, IS_ACT, Empty, drelu<fp32, fp32>>(
-<<<<<<< HEAD
-      input, activation_input, nullptr, output, dbias, workspace, stream);
-=======
       activation_input, input, nullptr, output, dbias, workspace, stream);
->>>>>>> 544dd14b
 }
 
 void nvte_quantize_dbias_dqgelu(const NVTETensor input, const NVTETensor activation_input,
@@ -152,11 +122,7 @@
   constexpr bool IS_ACT = false;
 
   detail::quantize_helper<IS_DBIAS, IS_DACT, IS_ACT, Empty, dqgelu<fp32, fp32>>(
-<<<<<<< HEAD
-      input, activation_input, nullptr, output, dbias, workspace, stream);
-=======
       activation_input, input, nullptr, output, dbias, workspace, stream);
->>>>>>> 544dd14b
 }
 
 void nvte_quantize_dbias_dsrelu(const NVTETensor input, const NVTETensor activation_input,
@@ -170,11 +136,7 @@
   constexpr bool IS_ACT = false;
 
   detail::quantize_helper<IS_DBIAS, IS_DACT, IS_ACT, Empty, dsrelu<fp32, fp32>>(
-<<<<<<< HEAD
-      input, activation_input, nullptr, output, dbias, workspace, stream);
-=======
       activation_input, input, nullptr, output, dbias, workspace, stream);
->>>>>>> 544dd14b
 }
 
 void nvte_dequantize(const NVTETensor input, NVTETensor output, cudaStream_t stream) {
