--- conflicted
+++ resolved
@@ -527,13 +527,9 @@
   NVTE_CHECK(is_fp8_dtype(output->data.dtype), "Output must have FP8 type.");
   NVTE_CHECK(output->data.shape == input.data.shape, "Input and output shapes need to match.");
 
-<<<<<<< HEAD
-  if (is_delayed_tensor_scaling(output->scaling_mode)) {
-=======
   if (is_supported_on_CC_100(output)) {
       cast_mxfp8(input, output, stream);
   } else if (is_delayed_tensor_scaling(output->scaling_mode)) {
->>>>>>> ecb86e5d
     const size_t N = product(input.data.shape);
     TRANSFORMER_ENGINE_TYPE_SWITCH_INPUT(
         input.data.dtype, IType,
