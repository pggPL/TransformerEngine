/*************************************************************************
 * Copyright (c) 2022-2025, NVIDIA CORPORATION & AFFILIATES. All rights reserved.
 *
 * See LICENSE for license information.
 ************************************************************************/

#ifndef TRANSFORMER_ENGINE_COMMON_COMMON_H_
#define TRANSFORMER_ENGINE_COMMON_COMMON_H_

#include <cudaTypedefs.h>
#include <cuda_bf16.h>
#include <cuda_fp16.h>
#include <cuda_fp8.h>
#include <cuda_runtime_api.h>
#include <transformer_engine/transformer_engine.h>

#include <functional>
#include <stdexcept>
#include <string>
#include <tuple>
#include <type_traits>
#include <unordered_map>
#include <vector>

#include "./nvtx.h"
#include "./util/cuda_driver.h"
#include "./util/logging.h"

namespace transformer_engine {

inline size_t product(const std::vector<size_t> &shape, const size_t begin, const size_t end) {
  NVTE_CHECK(begin <= end && end <= shape.size(), "Attempted to access entries ", begin, " to ",
             end, " in a vector with ", shape.size(), " entries");
  size_t ret = 1;
  for (size_t i = begin; i < end; ++i) {
    ret *= shape[i];
  }
  return ret;
}

inline size_t product(const std::vector<size_t> &shape) {
  size_t ret = 1;
  for (const auto &elem : shape) {
    ret *= elem;
  }
  return ret;
}

struct SimpleTensor {
  void *dptr;
  std::vector<size_t> shape;
  DType dtype;

  SimpleTensor(void *dptr, const std::vector<size_t> &shape, DType dtype)
      : dptr(dptr), shape(shape), dtype(dtype) {}

  SimpleTensor(const NVTEBasicTensor &tensor)  // NOLINT
      : dptr(tensor.data_ptr),
        shape(tensor.shape.data, tensor.shape.data + tensor.shape.ndim),
        dtype(static_cast<DType>(tensor.dtype)) {}

  SimpleTensor() : SimpleTensor(nullptr, {}, DType::kFloat32) {}

  operator NVTEBasicTensor() const {
    const NVTEShape shape = {this->shape.data(), this->shape.size()};
    return {dptr, static_cast<NVTEDType>(dtype), shape};
  }

  int numel() const {
    size_t acc = 1;
    for (const auto &dim : shape) {
      acc *= dim;
    }
    return acc;
  }
};

struct Tensor {
  SimpleTensor data;
  SimpleTensor columnwise_data;
  SimpleTensor amax;
  SimpleTensor scale;
  SimpleTensor scale_inv;
  SimpleTensor columnwise_scale_inv;

  NVTEScalingMode scaling_mode;

  Tensor()
      : data(),
        columnwise_data(),
        amax(nullptr, {1}, DType::kFloat32),
        scale(nullptr, {1}, DType::kFloat32),
        scale_inv(nullptr, {1}, DType::kFloat32),
        columnwise_scale_inv(nullptr, {1}, DType::kFloat32),
        scaling_mode(NVTE_DELAYED_TENSOR_SCALING) {}

  int numel() const {
    NVTE_CHECK(data.dptr != nullptr || columnwise_data.dptr != nullptr,
               "Tensor does not hold any data!");
    size_t acc = 1;
    if (data.dptr != nullptr) {
      for (const auto &dim : data.shape) {
        acc *= dim;
      }
      return acc;
    }
    // data is empty, use columnwise_data
    for (const auto &dim : columnwise_data.shape) {
      acc *= dim;
    }
    return acc;
  }

  bool has_data() const noexcept { return data.dptr != nullptr; }

  bool has_columnwise_data() const noexcept { return columnwise_data.dptr != nullptr; }

  DType dtype() const {
    if (has_data()) return data.dtype;
    if (has_columnwise_data()) return columnwise_data.dtype;
    // Fallback, used e.g. in workspace
    return data.dtype;
  }

  /*! Matrix height after tensor is flattened to 2D
   *
   * If a tensor has dimensions (D1, D2, ..., Dn), it is reinterpreted
   * as a (D1*D2*...*D(n-1), Dn) matrix.
   */
  size_t flat_first_dim() const {
    if (!has_data() && has_columnwise_data()) {
      const auto &data_shape = columnwise_data.shape;
      if (data_shape.empty()) return 1;
      if (scaling_mode == NVTE_DELAYED_TENSOR_SCALING) {
        return product(data_shape, 1, data_shape.size());
      } else {
        return product(data_shape, 0, data_shape.size() - 1);
      }
    }
    const auto &data_shape = data.shape;
    if (data_shape.empty()) return 1;
    return product(data_shape, 0, data_shape.size() - 1);
  }

  /*! Matrix width after tensor is flattened to 2D
   *
   * If a tensor has dimensions (D1, D2, ..., Dn), it is reinterpreted
   * as a (D1*D2*...*D(n-1), Dn) matrix.
   */
  size_t flat_last_dim() const {
    if (!has_data() && has_columnwise_data()) {
      const auto &data_shape = columnwise_data.shape;
      if (data_shape.empty()) return 1;
      if (scaling_mode == NVTE_DELAYED_TENSOR_SCALING) {
        return data_shape.front();
      } else {
        return data_shape.back();
      }
    }
    const auto &data_shape = data.shape;
    if (data_shape.empty()) return 1;
    return data_shape.back();
  }
};

template <typename T>
constexpr T DIVUP(const T &x, const T &y) {
  return (((x) + ((y)-1)) / (y));
}

using byte = uint8_t;
using int32 = int32_t;
using int64 = int64_t;
using fp32 = float;
using fp16 = half;
using bf16 = nv_bfloat16;
using fp8e4m3 = __nv_fp8_e4m3;
using fp8e5m2 = __nv_fp8_e5m2;
#if CUDA_VERSION >= 12080
using fp8e8m0 = __nv_fp8_e8m0;
#endif
using e8m0_t = uint8_t;

namespace detail {

template <typename T>
constexpr inline const char *type_name() noexcept;
#define TRANSFORMER_ENGINE_TYPE_NAME(T)                  \
  template <>                                            \
  inline constexpr const char *type_name<T>() noexcept { \
    return #T;                                           \
  }
TRANSFORMER_ENGINE_TYPE_NAME(uint8_t)
TRANSFORMER_ENGINE_TYPE_NAME(int32_t)
TRANSFORMER_ENGINE_TYPE_NAME(int64_t)
TRANSFORMER_ENGINE_TYPE_NAME(float)
TRANSFORMER_ENGINE_TYPE_NAME(half)
TRANSFORMER_ENGINE_TYPE_NAME(nv_bfloat16)
TRANSFORMER_ENGINE_TYPE_NAME(__nv_fp8_e4m3)
TRANSFORMER_ENGINE_TYPE_NAME(__nv_fp8_e5m2)
#if CUDA_VERSION >= 12080
TRANSFORMER_ENGINE_TYPE_NAME(__nv_fp8_e8m0)
#endif
#undef TRANSFORMER_ENGINE_TYPE_NAME

}  // namespace detail

template <typename T>
struct TypeInfo {
  using types = std::tuple<byte, int32, int64, fp32, fp16, bf16, fp8e4m3, fp8e5m2>;

  template <typename U, DType current>
  struct Helper {
    constexpr static DType getType() {
      constexpr int i = static_cast<int>(current);
      if (std::is_same<U, typename std::tuple_element<i, types>::type>::value) {
        return current;
      } else {
        return Helper<U, static_cast<DType>(i + 1)>::getType();
      }
    }
  };

  template <typename U>
  struct Helper<U, DType::kNumTypes> {
    constexpr static DType getType() { return DType::kNumTypes; }
  };

  template <typename U>
  constexpr static DType getType() {
    return Helper<U, DType::kByte>::getType();
  }

  constexpr static DType dtype = getType<T>();
  constexpr static size_t size = sizeof(T);
  constexpr static const char *name = detail::type_name<T>();
};

#define TRANSFORMER_ENGINE_TYPE_SWITCH_ALL(dtype, type, ...) \
  switch (dtype) {                                           \
    using namespace transformer_engine;                      \
    case DType::kByte: {                                     \
      using type = unsigned char;                            \
      { __VA_ARGS__ }                                        \
    } break;                                                 \
    case DType::kInt32: {                                    \
      using type = int32_t;                                  \
      { __VA_ARGS__ }                                        \
    } break;                                                 \
    case DType::kInt64: {                                    \
      using type = int64_t;                                  \
      { __VA_ARGS__ }                                        \
    } break;                                                 \
    case DType::kFloat32: {                                  \
      using type = float;                                    \
      { __VA_ARGS__ }                                        \
    } break;                                                 \
    case DType::kFloat16: {                                  \
      using type = fp16;                                     \
      { __VA_ARGS__ }                                        \
    } break;                                                 \
    case DType::kBFloat16: {                                 \
      using type = bf16;                                     \
      { __VA_ARGS__ }                                        \
    } break;                                                 \
    case DType::kFloat8E4M3: {                               \
      using type = fp8e4m3;                                  \
      { __VA_ARGS__ }                                        \
    } break;                                                 \
    case DType::kFloat8E5M2: {                               \
      using type = fp8e5m2;                                  \
      { __VA_ARGS__ }                                        \
    } break;                                                 \
    case DType::kFloat8E8M0: {                               \
      using type = byte;                                     \
      { __VA_ARGS__ }                                        \
    } break;                                                 \
    default:                                                 \
      NVTE_ERROR("Invalid type.");                           \
  }

#define TRANSFORMER_ENGINE_TYPE_SWITCH_OUTPUT(dtype, type, ...) \
  switch (dtype) {                                              \
    using namespace transformer_engine;                         \
    case DType::kFloat32: {                                     \
      using type = float;                                       \
      { __VA_ARGS__ }                                           \
    } break;                                                    \
    case DType::kFloat16: {                                     \
      using type = fp16;                                        \
      { __VA_ARGS__ }                                           \
    } break;                                                    \
    case DType::kBFloat16: {                                    \
      using type = bf16;                                        \
      { __VA_ARGS__ }                                           \
    } break;                                                    \
    case DType::kFloat8E5M2: {                                  \
      using type = fp8e5m2;                                     \
      { __VA_ARGS__ }                                           \
    } break;                                                    \
    case DType::kFloat8E4M3: {                                  \
      using type = fp8e4m3;                                     \
      { __VA_ARGS__ }                                           \
    } break;                                                    \
    default:                                                    \
      NVTE_ERROR("Invalid type.");                              \
  }

#define TRANSFORMER_ENGINE_TYPE_SWITCH_NON_FP8ONLY(dtype, type, ...) \
  switch (dtype) {                                                   \
    using namespace transformer_engine;                              \
    case DType::kFloat32: {                                          \
      using type = float;                                            \
      { __VA_ARGS__ }                                                \
    } break;                                                         \
    case DType::kFloat16: {                                          \
      using type = fp16;                                             \
      { __VA_ARGS__ }                                                \
    } break;                                                         \
    case DType::kBFloat16: {                                         \
      using type = bf16;                                             \
      { __VA_ARGS__ }                                                \
    } break;                                                         \
    default:                                                         \
      NVTE_ERROR("Invalid type.");                                   \
  }

#define TRANSFORMER_ENGINE_TYPE_SWITCH_FP8ONLY(dtype, type, ...) \
  switch (dtype) {                                               \
    using namespace transformer_engine;                          \
    case DType::kFloat8E5M2: {                                   \
      using type = fp8e5m2;                                      \
      { __VA_ARGS__ }                                            \
    } break;                                                     \
    case DType::kFloat8E4M3: {                                   \
      using type = fp8e4m3;                                      \
      { __VA_ARGS__ }                                            \
    } break;                                                     \
    default:                                                     \
      NVTE_ERROR("Invalid type.");                               \
  }

#define TRANSFORMER_ENGINE_TYPE_SWITCH_INPUT(dtype, type, ...) \
  switch (dtype) {                                             \
    using namespace transformer_engine;                        \
    case DType::kFloat32: {                                    \
      using type = float;                                      \
      { __VA_ARGS__ }                                          \
    } break;                                                   \
    case DType::kFloat16: {                                    \
      using type = fp16;                                       \
      { __VA_ARGS__ }                                          \
    } break;                                                   \
    case DType::kBFloat16: {                                   \
      using type = bf16;                                       \
      { __VA_ARGS__ }                                          \
    } break;                                                   \
    case DType::kFloat8E5M2:                                   \
    case DType::kFloat8E4M3: {                                 \
      NVTE_ERROR("FP8 type not instantiated for input.");      \
    } break;                                                   \
    default:                                                   \
      NVTE_ERROR("Invalid type.");                             \
  }

#define TRANSFORMER_ENGINE_TYPE_SWITCH_16BIT(dtype, type, ...) \
  switch (dtype) {                                             \
    using namespace transformer_engine;                        \
    case DType::kFloat16: {                                    \
      using type = fp16;                                       \
      __VA_ARGS__;                                             \
      break;                                                   \
    }                                                          \
    case DType::kBFloat16: {                                   \
      using type = bf16;                                       \
      __VA_ARGS__;                                             \
      break;                                                   \
    }                                                          \
    default:                                                   \
      NVTE_ERROR("Invalid type for 16 bit.");                  \
  }

#define TRANSFORMER_ENGINE_MX_SCALE_DIM_SWITCH(SCALE_DIM, DIM, ...) \
  switch (SCALE_DIM) {                                              \
    case 1: {                                                       \
      constexpr size_t DIM = 1;                                     \
      { __VA_ARGS__ }                                               \
    } break;                                                        \
    case 32: {                                                      \
      constexpr size_t DIM = 32;                                    \
      { __VA_ARGS__ }                                               \
    } break;                                                        \
    default: {                                                      \
      NVTE_ERROR("Invalid size of the MX scaling factor.");         \
    }                                                               \
  }

////////////////////////////////////////////////////////////////////////////////////////////////////

inline int log2_ceil(int value) {
  int log2_value = 0;
  while ((1 << log2_value) < value) ++log2_value;
  return log2_value;
}

template <size_t B>
inline size_t alignTo(size_t x) {
  size_t r = x % B;
  if (r == 0) return x;

  return x + B - r;
}

template <typename T>
struct is_fp8 : std::false_type {};

template <>
struct is_fp8<fp8e4m3> : std::true_type {};

template <>
struct is_fp8<fp8e5m2> : std::true_type {};

size_t typeToSize(const DType type);

void CheckNoopTensor(const Tensor &t, const std::string &name);
<<<<<<< HEAD
void CheckInputTensor(const Tensor &t, const std::string &name,
                      bool check_scale_inv_alignment = false);
void CheckOutputTensor(const Tensor &t, const std::string &name, bool allow_empty = false,
                       bool check_scale_inv_alignment = false);
=======
void CheckInputTensor(const Tensor &t, const std::string &name);
void CheckOutputTensor(const Tensor &t, const std::string &name, bool allow_empty = false);
>>>>>>> 5904a802

bool is_fp8_dtype(const DType t);

std::string to_string(const DType type);
std::string to_string(const NVTEScalingMode &type);

inline bool is_tensor_scaling(const NVTEScalingMode &mode) {
  return mode == NVTE_DELAYED_TENSOR_SCALING;
}

inline bool is_block_scaling(const NVTEScalingMode &mode) {
  return mode != NVTE_DELAYED_TENSOR_SCALING;
}

inline bool is_delayed_tensor_scaling(const NVTEScalingMode &mode) {
  return is_tensor_scaling(mode);
}

inline bool is_mxfp_scaling(const NVTEScalingMode &mode) { return mode == NVTE_MXFP8_1D_SCALING; }

/*! \brief Update a tensor's FP8 scale-inverse
 *
 * The FP8 scale-inverse (dequantization scaling factor) is updated
 * with the reciprocal of the FP8 scale (quantization scaling factor).
 */
void update_tensor_scale_inv(Tensor *t, cudaStream_t stream);

#define NVTE_API_CALL(api_name) \
  transformer_engine::nvtx::NVTXWrapper _##api_name##_nvtx_wrapper(#api_name);

void checkCuDriverContext(CUstream stream);

CUtensorMapDataType get_CUtensorMapDataType(DType dtype);

inline bool isPointerAligned(const void *const ptr, const int alignment);

// Set up parameters to create TMA descriptor.
void create_2D_tensor_map(CUtensorMap &tensorMap, const SimpleTensor &tensor,
                          const uint64_t globalY, const uint64_t globalX, const uint32_t shmemY,
                          const uint32_t shmemX, const size_t type_size);

bool is_supported_by_CC_100();

}  // namespace transformer_engine

#endif  // TRANSFORMER_ENGINE_COMMON_COMMON_H_<|MERGE_RESOLUTION|>--- conflicted
+++ resolved
@@ -423,15 +423,8 @@
 size_t typeToSize(const DType type);
 
 void CheckNoopTensor(const Tensor &t, const std::string &name);
-<<<<<<< HEAD
-void CheckInputTensor(const Tensor &t, const std::string &name,
-                      bool check_scale_inv_alignment = false);
-void CheckOutputTensor(const Tensor &t, const std::string &name, bool allow_empty = false,
-                       bool check_scale_inv_alignment = false);
-=======
 void CheckInputTensor(const Tensor &t, const std::string &name);
 void CheckOutputTensor(const Tensor &t, const std::string &name, bool allow_empty = false);
->>>>>>> 5904a802
 
 bool is_fp8_dtype(const DType t);
 
