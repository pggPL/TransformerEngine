/*************************************************************************
 * Copyright (c) 2022-2025, NVIDIA CORPORATION & AFFILIATES. All rights reserved.
 *
 * See LICENSE for license information.
 ************************************************************************/

#ifndef TRANSFORMER_ENGINE_COMMON_COMMON_H_
#define TRANSFORMER_ENGINE_COMMON_COMMON_H_

#include <cudaTypedefs.h>
#include <cuda_bf16.h>
#include <cuda_fp16.h>
#include <cuda_fp8.h>
#include <cuda_runtime_api.h>
#include <transformer_engine/transformer_engine.h>

#include <functional>
#include <stdexcept>
#include <string>
#include <tuple>
#include <type_traits>
#include <unordered_map>
#include <vector>

#include "./nvtx.h"
#include "./util/cuda_driver.h"
#include "./util/logging.h"

namespace transformer_engine {

inline size_t product(const std::vector<size_t> &shape, const size_t begin, const size_t end) {
  NVTE_CHECK(begin <= end && end <= shape.size(), "Attempted to access entries ", begin, " to ",
             end, " in a vector with ", shape.size(), " entries");
  size_t ret = 1;
  for (size_t i = begin; i < end; ++i) {
    ret *= shape[i];
  }
  return ret;
}

inline size_t product(const std::vector<size_t> &shape) {
  size_t ret = 1;
  for (const auto &elem : shape) {
    ret *= elem;
  }
  return ret;
}

struct SimpleTensor {
  void *dptr;
  std::vector<size_t> shape;
  DType dtype;

  SimpleTensor(void *dptr, const std::vector<size_t> &shape, DType dtype)
      : dptr(dptr), shape(shape), dtype(dtype) {}

  SimpleTensor(const NVTEBasicTensor &tensor)
      : dptr(tensor.data_ptr),
        shape(tensor.shape.data, tensor.shape.data + tensor.shape.ndim),
        dtype(static_cast<DType>(tensor.dtype)) {}

  SimpleTensor() : SimpleTensor(nullptr, {}, DType::kFloat32) {}

<<<<<<< HEAD
  operator NVTEBasicTensor() const {
    const NVTEShape shape = {this->shape.data(), this->shape.size()};
    return {dptr, static_cast<NVTEDType>(dtype), shape};
  }

=======
>>>>>>> a959ff56
  int numel() const {
    size_t acc = 1;
    for (const auto &dim : shape) {
      acc *= dim;
    }
    return acc;
  }
<<<<<<< HEAD
=======
};

class ScalingMode : public NVTEScalingMode {
 public:
  ScalingMode() {
    x = -1;
    y = -1;
    delayed_scaling = true;
  }

  ScalingMode(const NVTEScalingMode &other) {  // NOLINT(runtime/explicit)
    x = other.x;
    y = other.y;
    delayed_scaling = other.delayed_scaling;
  }
>>>>>>> a959ff56
};

struct Tensor {
  SimpleTensor data;
  SimpleTensor columnwise_data;
  SimpleTensor amax;
  SimpleTensor scale;
  SimpleTensor scale_inv;
  SimpleTensor columnwise_scale_inv;

<<<<<<< HEAD
  NVTEScalingMode scaling_mode;
=======
  ScalingMode scaling_mode;
>>>>>>> a959ff56

  Tensor()
      : data(),
        columnwise_data(),
        amax(nullptr, {1}, DType::kFloat32),
        scale(nullptr, {1}, DType::kFloat32),
        scale_inv(nullptr, {1}, DType::kFloat32),
        columnwise_scale_inv(nullptr, {1}, DType::kFloat32),
<<<<<<< HEAD
        scaling_mode(NVTE_DELAYED_TENSOR_SCALING) {}

  int numel() const {
    NVTE_CHECK(data.dptr != nullptr || columnwise_data.dptr != nullptr,
               "Tensor does not hold any data!");
    size_t acc = 1;
    if (data.dptr != nullptr) {
      for (const auto &dim : data.shape) {
        acc *= dim;
      }
      return acc;
    }
    // data is empty, use columnwise_data
    for (const auto &dim : columnwise_data.shape) {
=======
        scaling_mode() {}

  int numel() const {
    size_t acc = 1;
    for (const auto &dim : data.shape) {
>>>>>>> a959ff56
      acc *= dim;
    }
    return acc;
  }
<<<<<<< HEAD

  bool has_data() const noexcept { return data.dptr != nullptr; }

  bool has_columnwise_data() const noexcept { return columnwise_data.dptr != nullptr; }

  DType dtype() const {
    if (has_data()) return data.dtype;
    if (has_columnwise_data()) return columnwise_data.dtype;
    // Fallback, used e.g. in workspace
    return data.dtype;
  }

  /*! Matrix height after tensor is flattened to 2D
   *
   * If a tensor has dimensions (D1, D2, ..., Dn), it is reinterpreted
   * as a (D1*D2*...*D(n-1), Dn) matrix.
   */
  size_t flat_first_dim() const {
    if (!has_data() && has_columnwise_data()) {
      const auto &data_shape = columnwise_data.shape;
      if (data_shape.empty()) return 1;
      if (scaling_mode == NVTE_DELAYED_TENSOR_SCALING) {
        return product(data_shape, 1, data_shape.size());
      } else {
        return product(data_shape, 0, data_shape.size() - 1);
      }
    }
    const auto &data_shape = data.shape;
    if (data_shape.empty()) return 1;
    return product(data_shape, 0, data_shape.size() - 1);
  }

  /*! Matrix width after tensor is flattened to 2D
   *
   * If a tensor has dimensions (D1, D2, ..., Dn), it is reinterpreted
   * as a (D1*D2*...*D(n-1), Dn) matrix.
   */
  size_t flat_last_dim() const {
    if (!has_data() && has_columnwise_data()) {
      const auto &data_shape = columnwise_data.shape;
      if (data_shape.empty()) return 1;
      if (scaling_mode == NVTE_DELAYED_TENSOR_SCALING) {
        return data_shape.front();
      } else {
        return data_shape.back();
      }
    }
    const auto &data_shape = data.shape;
    if (data_shape.empty()) return 1;
    return data_shape.back();
  }
=======
>>>>>>> a959ff56
};

template <typename T>
constexpr T DIVUP(const T &x, const T &y) {
  return (((x) + ((y)-1)) / (y));
}

using byte = uint8_t;
using int32 = int32_t;
using int64 = int64_t;
using fp32 = float;
using fp16 = half;
using bf16 = nv_bfloat16;
using fp8e4m3 = __nv_fp8_e4m3;
using fp8e5m2 = __nv_fp8_e5m2;
#if CUDA_VERSION >= 12080
    using fp8e8m0 = __nv_fp8_e8m0;
#endif
using e8m0_t = uint8_t;

namespace detail {

template <typename T>
constexpr inline const char *type_name() noexcept;
#define TRANSFORMER_ENGINE_TYPE_NAME(T)                  \
  template <>                                            \
  inline constexpr const char *type_name<T>() noexcept { \
    return #T;                                           \
  }
TRANSFORMER_ENGINE_TYPE_NAME(uint8_t)
TRANSFORMER_ENGINE_TYPE_NAME(int32_t)
TRANSFORMER_ENGINE_TYPE_NAME(int64_t)
TRANSFORMER_ENGINE_TYPE_NAME(float)
TRANSFORMER_ENGINE_TYPE_NAME(half)
TRANSFORMER_ENGINE_TYPE_NAME(nv_bfloat16)
TRANSFORMER_ENGINE_TYPE_NAME(__nv_fp8_e4m3)
TRANSFORMER_ENGINE_TYPE_NAME(__nv_fp8_e5m2)
TRANSFORMER_ENGINE_TYPE_NAME(__nv_fp8_e8m0)
#undef TRANSFORMER_ENGINE_TYPE_NAME

}  // namespace detail

template <typename T>
struct TypeInfo {
  using types = std::tuple<byte, int32, int64, fp32, fp16, bf16, fp8e4m3, fp8e5m2>;

  template <typename U, DType current>
  struct Helper {
    constexpr static DType getType() {
      constexpr int i = static_cast<int>(current);
      if (std::is_same<U, typename std::tuple_element<i, types>::type>::value) {
        return current;
      } else {
        return Helper<U, static_cast<DType>(i + 1)>::getType();
      }
    }
  };

  template <typename U>
  struct Helper<U, DType::kNumTypes> {
    constexpr static DType getType() { return DType::kNumTypes; }
  };

  template <typename U>
  constexpr static DType getType() {
    return Helper<U, DType::kByte>::getType();
  }

  constexpr static DType dtype = getType<T>();
  constexpr static size_t size = sizeof(T);
  constexpr static const char *name = detail::type_name<T>();
};

#define TRANSFORMER_ENGINE_TYPE_SWITCH_ALL(dtype, type, ...) \
  switch (dtype) {                                           \
    using namespace transformer_engine;                      \
    case DType::kByte: {                                     \
      using type = unsigned char;                            \
      { __VA_ARGS__ }                                        \
    } break;                                                 \
    case DType::kInt32: {                                    \
      using type = int32_t;                                  \
      { __VA_ARGS__ }                                        \
    } break;                                                 \
    case DType::kInt64: {                                    \
      using type = int64_t;                                  \
      { __VA_ARGS__ }                                        \
    } break;                                                 \
    case DType::kFloat32: {                                  \
      using type = float;                                    \
      { __VA_ARGS__ }                                        \
    } break;                                                 \
    case DType::kFloat16: {                                  \
      using type = fp16;                                     \
      { __VA_ARGS__ }                                        \
    } break;                                                 \
    case DType::kBFloat16: {                                 \
      using type = bf16;                                     \
      { __VA_ARGS__ }                                        \
    } break;                                                 \
    case DType::kFloat8E4M3: {                               \
      using type = fp8e4m3;                                  \
      { __VA_ARGS__ }                                        \
    } break;                                                 \
    case DType::kFloat8E5M2: {                               \
      using type = fp8e5m2;                                  \
      { __VA_ARGS__ }                                        \
    } break;                                                 \
    case DType::kFloat8E8M0: {                               \
      using type = byte;                                     \
      { __VA_ARGS__ }                                        \
    } break;                                                 \
    default:                                                 \
      NVTE_ERROR("Invalid type.");                           \
  }

#define TRANSFORMER_ENGINE_TYPE_SWITCH_OUTPUT(dtype, type, ...) \
  switch (dtype) {                                              \
    using namespace transformer_engine;                         \
    case DType::kFloat32: {                                     \
      using type = float;                                       \
      { __VA_ARGS__ }                                           \
    } break;                                                    \
    case DType::kFloat16: {                                     \
      using type = fp16;                                        \
      { __VA_ARGS__ }                                           \
    } break;                                                    \
    case DType::kBFloat16: {                                    \
      using type = bf16;                                        \
      { __VA_ARGS__ }                                           \
    } break;                                                    \
    case DType::kFloat8E5M2: {                                  \
      using type = fp8e5m2;                                     \
      { __VA_ARGS__ }                                           \
    } break;                                                    \
    case DType::kFloat8E4M3: {                                  \
      using type = fp8e4m3;                                     \
      { __VA_ARGS__ }                                           \
    } break;                                                    \
    default:                                                    \
      NVTE_ERROR("Invalid type.");                              \
  }

#define TRANSFORMER_ENGINE_TYPE_SWITCH_NON_FP8ONLY(dtype, type, ...) \
  switch (dtype) {                                                   \
    using namespace transformer_engine;                              \
    case DType::kFloat32: {                                          \
      using type = float;                                            \
      { __VA_ARGS__ }                                                \
    } break;                                                         \
    case DType::kFloat16: {                                          \
      using type = fp16;                                             \
      { __VA_ARGS__ }                                                \
    } break;                                                         \
    case DType::kBFloat16: {                                         \
      using type = bf16;                                             \
      { __VA_ARGS__ }                                                \
    } break;                                                         \
    default:                                                         \
      NVTE_ERROR("Invalid type.");                                   \
  }

#define TRANSFORMER_ENGINE_TYPE_SWITCH_FP8ONLY(dtype, type, ...) \
  switch (dtype) {                                               \
    using namespace transformer_engine;                          \
    case DType::kFloat8E5M2: {                                   \
      using type = fp8e5m2;                                      \
      { __VA_ARGS__ }                                            \
    } break;                                                     \
    case DType::kFloat8E4M3: {                                   \
      using type = fp8e4m3;                                      \
      { __VA_ARGS__ }                                            \
    } break;                                                     \
    default:                                                     \
      NVTE_ERROR("Invalid type.");                               \
  }

#define TRANSFORMER_ENGINE_TYPE_SWITCH_INPUT(dtype, type, ...) \
  switch (dtype) {                                             \
    using namespace transformer_engine;                        \
    case DType::kFloat32: {                                    \
      using type = float;                                      \
      { __VA_ARGS__ }                                          \
    } break;                                                   \
    case DType::kFloat16: {                                    \
      using type = fp16;                                       \
      { __VA_ARGS__ }                                          \
    } break;                                                   \
    case DType::kBFloat16: {                                   \
      using type = bf16;                                       \
      { __VA_ARGS__ }                                          \
    } break;                                                   \
    case DType::kFloat8E5M2:                                   \
    case DType::kFloat8E4M3: {                                 \
      NVTE_ERROR("FP8 type not instantiated for input.");      \
    } break;                                                   \
    default:                                                   \
      NVTE_ERROR("Invalid type.");                             \
  }

#define TRANSFORMER_ENGINE_TYPE_SWITCH_16BIT(dtype, type, ...) \
  switch (dtype) {                                             \
    using namespace transformer_engine;                        \
    case DType::kFloat16: {                                    \
      using type = fp16;                                       \
      __VA_ARGS__;                                             \
      break;                                                   \
    }                                                          \
    case DType::kBFloat16: {                                   \
      using type = bf16;                                       \
      __VA_ARGS__;                                             \
      break;                                                   \
    }                                                          \
    default:                                                   \
      NVTE_ERROR("Invalid type for 16 bit.");                  \
  }

#define TRANSFORMER_ENGINE_MX_SCALE_DIM_SWITCH(SCALE_DIM, DIM, ...) \
  switch (SCALE_DIM) {                                              \
    case 1: {                                                       \
      constexpr size_t DIM = 1;                                     \
      { __VA_ARGS__ }                                               \
    } break;                                                        \
    case 32: {                                                      \
      constexpr size_t DIM = 32;                                    \
      { __VA_ARGS__ }                                               \
    } break;                                                        \
    default: {                                                      \
      NVTE_ERROR("Invalid size of the MX scaling factor.");         \
    }                                                               \
<<<<<<< HEAD
=======
  }

////////////////////////////////////////////////////////////////////////////////////////////////////

inline size_t product(const std::vector<size_t> &shape) {
  size_t ret = 1;
  for (const auto &elem : shape) {
    ret *= elem;
>>>>>>> a959ff56
  }

////////////////////////////////////////////////////////////////////////////////////////////////////

inline int log2_ceil(int value) {
  int log2_value = 0;
  while ((1 << log2_value) < value) ++log2_value;
  return log2_value;
}

template <size_t B>
inline size_t alignTo(size_t x) {
  size_t r = x % B;
  if (r == 0) return x;

  return x + B - r;
}

template <typename T>
struct is_fp8 : std::false_type {};

template <>
struct is_fp8<fp8e4m3> : std::true_type {};

template <>
struct is_fp8<fp8e5m2> : std::true_type {};

size_t typeToSize(const DType type);

void CheckInputTensor(const Tensor &t, const std::string &name);
void CheckOutputTensor(const Tensor &t, const std::string &name, bool allow_empty = false);

bool is_fp8_dtype(const DType t);

<<<<<<< HEAD
std::string to_string(const DType type);
std::string to_string(const NVTEScalingMode &type);

inline bool is_tensor_scaling(const NVTEScalingMode &mode) {
  return mode == NVTE_DELAYED_TENSOR_SCALING;
}

inline bool is_block_scaling(const NVTEScalingMode &mode) {
  return mode != NVTE_DELAYED_TENSOR_SCALING;
}

inline bool is_delayed_tensor_scaling(const NVTEScalingMode &mode) {
  return is_tensor_scaling(mode);
}

inline bool is_mxfp_scaling(const NVTEScalingMode &mode) { return mode == NVTE_MXFP8_1D_SCALING; }
=======
template <typename T>
std::string to_string(const std::vector<T> &v) {
  std::string s = "(";
  for (size_t i = 0; i < v.size(); ++i) {
    s += std::to_string(v[i]);
    if (i < v.size() - 1) {
      s += ", ";
    }
  }
  s += ")";
  return s;
}

std::string to_string(const DType type);
std::string to_string(const ScalingMode &type);

inline bool is_tensor_scaling(const ScalingMode &mode) { return (mode.x == -1) && (mode.y == -1); }

inline bool is_block_scaling(const ScalingMode &mode) {
  return (mode.x > 0) && (mode.y > 0) && (mode.delayed_scaling == 0);
}

inline bool is_rowwise_block_scaling(const ScalingMode &mode) {
  return (mode.x < mode.y) && (mode.delayed_scaling == 0);
}

inline bool is_delayed_tensor_scaling(const ScalingMode &mode) {
  return is_tensor_scaling(mode) && mode.delayed_scaling;
}

bool is_columnwise_block_scaling(const Tensor *t);
>>>>>>> a959ff56

/*! \brief Update a tensor's FP8 scale-inverse
 *
 * The FP8 scale-inverse (dequantization scaling factor) is updated
 * with the reciprocal of the FP8 scale (quantization scaling factor).
 */
void update_tensor_scale_inv(Tensor *t, cudaStream_t stream);

#define NVTE_API_CALL(api_name) \
  transformer_engine::nvtx::NVTXWrapper _##api_name##_nvtx_wrapper(#api_name);

void checkCuDriverContext(CUstream stream);

CUtensorMapDataType get_CUtensorMapDataType(DType dtype);

inline bool isPointerAligned(const void *const ptr, const int alignment);

// Set up parameters to create TMA descriptor.
<<<<<<< HEAD
void create_2D_tensor_map(CUtensorMap &tensorMap, const SimpleTensor &tensor,
                          const uint64_t globalY, const uint64_t globalX, const uint32_t shmemY,
                          const uint32_t shmemX, const size_t type_size);

bool is_supported_by_CC_100();
=======
template <typename T>
void create_2D_tensor_map(CUtensorMap &tensorMap, const Tensor *tensor_ptr, const uint64_t globalY,
                          const uint64_t globalX, const uint32_t shmemY, const uint32_t shmemX);

bool is_supported_by_CC_100();
bool is_mxfp8_cast_supported_shape(const Tensor *output);
bool is_fp8_cast_supported_shape(const Tensor *output);
>>>>>>> a959ff56

}  // namespace transformer_engine

#endif  // TRANSFORMER_ENGINE_COMMON_COMMON_H_<|MERGE_RESOLUTION|>--- conflicted
+++ resolved
@@ -61,14 +61,11 @@
 
   SimpleTensor() : SimpleTensor(nullptr, {}, DType::kFloat32) {}
 
-<<<<<<< HEAD
   operator NVTEBasicTensor() const {
     const NVTEShape shape = {this->shape.data(), this->shape.size()};
     return {dptr, static_cast<NVTEDType>(dtype), shape};
   }
 
-=======
->>>>>>> a959ff56
   int numel() const {
     size_t acc = 1;
     for (const auto &dim : shape) {
@@ -76,24 +73,6 @@
     }
     return acc;
   }
-<<<<<<< HEAD
-=======
-};
-
-class ScalingMode : public NVTEScalingMode {
- public:
-  ScalingMode() {
-    x = -1;
-    y = -1;
-    delayed_scaling = true;
-  }
-
-  ScalingMode(const NVTEScalingMode &other) {  // NOLINT(runtime/explicit)
-    x = other.x;
-    y = other.y;
-    delayed_scaling = other.delayed_scaling;
-  }
->>>>>>> a959ff56
 };
 
 struct Tensor {
@@ -104,11 +83,7 @@
   SimpleTensor scale_inv;
   SimpleTensor columnwise_scale_inv;
 
-<<<<<<< HEAD
   NVTEScalingMode scaling_mode;
-=======
-  ScalingMode scaling_mode;
->>>>>>> a959ff56
 
   Tensor()
       : data(),
@@ -117,7 +92,6 @@
         scale(nullptr, {1}, DType::kFloat32),
         scale_inv(nullptr, {1}, DType::kFloat32),
         columnwise_scale_inv(nullptr, {1}, DType::kFloat32),
-<<<<<<< HEAD
         scaling_mode(NVTE_DELAYED_TENSOR_SCALING) {}
 
   int numel() const {
@@ -132,18 +106,10 @@
     }
     // data is empty, use columnwise_data
     for (const auto &dim : columnwise_data.shape) {
-=======
-        scaling_mode() {}
-
-  int numel() const {
-    size_t acc = 1;
-    for (const auto &dim : data.shape) {
->>>>>>> a959ff56
       acc *= dim;
     }
     return acc;
   }
-<<<<<<< HEAD
 
   bool has_data() const noexcept { return data.dptr != nullptr; }
 
@@ -195,8 +161,6 @@
     if (data_shape.empty()) return 1;
     return data_shape.back();
   }
-=======
->>>>>>> a959ff56
 };
 
 template <typename T>
@@ -427,17 +391,6 @@
     default: {                                                      \
       NVTE_ERROR("Invalid size of the MX scaling factor.");         \
     }                                                               \
-<<<<<<< HEAD
-=======
-  }
-
-////////////////////////////////////////////////////////////////////////////////////////////////////
-
-inline size_t product(const std::vector<size_t> &shape) {
-  size_t ret = 1;
-  for (const auto &elem : shape) {
-    ret *= elem;
->>>>>>> a959ff56
   }
 
 ////////////////////////////////////////////////////////////////////////////////////////////////////
@@ -472,7 +425,6 @@
 
 bool is_fp8_dtype(const DType t);
 
-<<<<<<< HEAD
 std::string to_string(const DType type);
 std::string to_string(const NVTEScalingMode &type);
 
@@ -489,39 +441,6 @@
 }
 
 inline bool is_mxfp_scaling(const NVTEScalingMode &mode) { return mode == NVTE_MXFP8_1D_SCALING; }
-=======
-template <typename T>
-std::string to_string(const std::vector<T> &v) {
-  std::string s = "(";
-  for (size_t i = 0; i < v.size(); ++i) {
-    s += std::to_string(v[i]);
-    if (i < v.size() - 1) {
-      s += ", ";
-    }
-  }
-  s += ")";
-  return s;
-}
-
-std::string to_string(const DType type);
-std::string to_string(const ScalingMode &type);
-
-inline bool is_tensor_scaling(const ScalingMode &mode) { return (mode.x == -1) && (mode.y == -1); }
-
-inline bool is_block_scaling(const ScalingMode &mode) {
-  return (mode.x > 0) && (mode.y > 0) && (mode.delayed_scaling == 0);
-}
-
-inline bool is_rowwise_block_scaling(const ScalingMode &mode) {
-  return (mode.x < mode.y) && (mode.delayed_scaling == 0);
-}
-
-inline bool is_delayed_tensor_scaling(const ScalingMode &mode) {
-  return is_tensor_scaling(mode) && mode.delayed_scaling;
-}
-
-bool is_columnwise_block_scaling(const Tensor *t);
->>>>>>> a959ff56
 
 /*! \brief Update a tensor's FP8 scale-inverse
  *
@@ -540,21 +459,11 @@
 inline bool isPointerAligned(const void *const ptr, const int alignment);
 
 // Set up parameters to create TMA descriptor.
-<<<<<<< HEAD
 void create_2D_tensor_map(CUtensorMap &tensorMap, const SimpleTensor &tensor,
                           const uint64_t globalY, const uint64_t globalX, const uint32_t shmemY,
                           const uint32_t shmemX, const size_t type_size);
 
 bool is_supported_by_CC_100();
-=======
-template <typename T>
-void create_2D_tensor_map(CUtensorMap &tensorMap, const Tensor *tensor_ptr, const uint64_t globalY,
-                          const uint64_t globalX, const uint32_t shmemY, const uint32_t shmemX);
-
-bool is_supported_by_CC_100();
-bool is_mxfp8_cast_supported_shape(const Tensor *output);
-bool is_fp8_cast_supported_shape(const Tensor *output);
->>>>>>> a959ff56
 
 }  // namespace transformer_engine
 
