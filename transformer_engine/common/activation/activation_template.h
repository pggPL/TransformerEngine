--- conflicted
+++ resolved
@@ -30,17 +30,10 @@
   constexpr bool IS_ACT = true;
   constexpr NVTETensor dbias = nullptr;
   constexpr NVTETensor workspace = nullptr;
-<<<<<<< HEAD
-  constexpr const NVTETensor activation_input = nullptr;
-
-  quantize_helper<IS_DBIAS, IS_DACT, IS_ACT, Empty, OP>(input, activation_input, nullptr, output,
-                                                        dbias, workspace, stream);
-=======
   constexpr const NVTETensor grad = nullptr;
 
   quantize_helper<IS_DBIAS, IS_DACT, IS_ACT, Empty, OP>(input, grad, nullptr, output, dbias,
                                                         workspace, stream);
->>>>>>> 544dd14b
 }
 
 template <typename ComputeType, typename Param, ComputeType (*OP)(ComputeType, const Param &)>
