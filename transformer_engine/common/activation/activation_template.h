--- conflicted
+++ resolved
@@ -22,7 +22,6 @@
   TRANSFORMER_ENGINE_TYPE_SWITCH_INPUT(
       input.data.dtype, IType,
       TRANSFORMER_ENGINE_TYPE_SWITCH_OUTPUT(
-<<<<<<< HEAD
           output->data.dtype, OType,
           if (!is_fp8_dtype(output->data.dtype) ||
               is_delayed_tensor_scaling(output->scaling_mode)) {
@@ -31,22 +30,13 @@
                 reinterpret_cast<const IType *>(input.data.dptr),
                 reinterpret_cast<OType *>(output->data.dptr),
                 reinterpret_cast<const ComputeType *>(output->scale.dptr),
-                reinterpret_cast<ComputeType *>(output->amax.dptr), tot_elts, {}, stream);
+                reinterpret_cast<ComputeType *>(output->amax.dptr),
+                reinterpret_cast<ComputeType *>(output->scale_inv.dptr),
+                tot_elts, {}, stream);
           } else {
             NVTE_ERROR("Not implemented scaling mode: " + to_string(output->scaling_mode) + ".");
           });  // NOLINT(*)
   );           // NOLINT(*)
-=======
-          output->data.dtype, OType, constexpr int nvec = 32 / sizeof(IType);
-          VectorizedUnaryKernelLauncher<nvec, Param, OP>(
-              reinterpret_cast<const IType *>(input.data.dptr),
-              reinterpret_cast<OType *>(output->data.dptr),
-              reinterpret_cast<const ComputeType *>(output->scale.dptr),
-              reinterpret_cast<ComputeType *>(output->amax.dptr),
-              reinterpret_cast<ComputeType *>(output->scale_inv.dptr), tot_elts, {},
-              stream););  // NOLINT(*)
-  );                      // NOLINT(*)
->>>>>>> 467b39a3
 }
 
 template <typename ComputeType, typename Param, ComputeType (*OP)(ComputeType, const Param &)>
@@ -61,7 +51,6 @@
   TRANSFORMER_ENGINE_TYPE_SWITCH_INPUT(
       input.data.dtype, IType,
       TRANSFORMER_ENGINE_TYPE_SWITCH_OUTPUT(
-<<<<<<< HEAD
           output->data.dtype, OType,
           if (!is_fp8_dtype(output->data.dtype) ||
               is_delayed_tensor_scaling(output->scaling_mode)) {
@@ -71,23 +60,13 @@
                 reinterpret_cast<const IType *>(input.data.dptr),
                 reinterpret_cast<OType *>(output->data.dptr),
                 reinterpret_cast<const ComputeType *>(output->scale.dptr),
-                reinterpret_cast<ComputeType *>(output->amax.dptr), tot_elts, {}, stream);
+                reinterpret_cast<ComputeType *>(output->amax.dptr),
+                reinterpret_cast<ComputeType *>(output->scale_inv.dptr),
+                tot_elts, {}, stream);
           } else {
             NVTE_ERROR("Not implemented scaling mode: " + to_string(output->scaling_mode) + ".");
           });  // NOLINT(*)
   );           // NOLINT(*)
-=======
-          output->data.dtype, OType, constexpr int nvec = 32 / sizeof(IType);
-          VectorizedUnaryGradKernelLauncher<nvec, Param, OP>(
-              reinterpret_cast<const IType *>(grad.data.dptr),
-              reinterpret_cast<const IType *>(input.data.dptr),
-              reinterpret_cast<OType *>(output->data.dptr),
-              reinterpret_cast<const ComputeType *>(output->scale.dptr),
-              reinterpret_cast<ComputeType *>(output->amax.dptr),
-              reinterpret_cast<ComputeType *>(output->scale_inv.dptr), tot_elts, {},
-              stream););  // NOLINT(*)
-  );                      // NOLINT(*)
->>>>>>> 467b39a3
 }
 
 template <typename ComputeType, typename Param, ComputeType (*OP)(ComputeType, const Param &)>
@@ -104,7 +83,6 @@
   TRANSFORMER_ENGINE_TYPE_SWITCH_INPUT(
       input.data.dtype, IType,
       TRANSFORMER_ENGINE_TYPE_SWITCH_OUTPUT(
-<<<<<<< HEAD
           output->data.dtype, OType,
           if (!is_fp8_dtype(output->data.dtype) ||
               is_delayed_tensor_scaling(output->scaling_mode)) {
@@ -113,24 +91,14 @@
                 reinterpret_cast<const IType *>(input.data.dptr),
                 reinterpret_cast<OType *>(output->data.dptr),
                 reinterpret_cast<const ComputeType *>(output->scale.dptr),
-                reinterpret_cast<ComputeType *>(output->amax.dptr), output->data.shape[0],
+                reinterpret_cast<ComputeType *>(output->amax.dptr),
+                reinterpret_cast<ComputeType *>(output->scale_inv.dptr),
+                output->data.shape[0],
                 output->data.shape[1], {}, stream);
           } else {
             NVTE_ERROR("Not implemented scaling mode: " + to_string(output->scaling_mode) + ".");
           });  // NOLINT(*)
   );           // NOLINT(*)
-=======
-          output->data.dtype, OType, constexpr int nvec = 32 / sizeof(IType);
-          GatedActivationKernelLauncher<nvec, ComputeType, Param, OP>(
-              reinterpret_cast<const IType *>(input.data.dptr),
-              reinterpret_cast<OType *>(output->data.dptr),
-              reinterpret_cast<const ComputeType *>(output->scale.dptr),
-              reinterpret_cast<ComputeType *>(output->amax.dptr),
-              reinterpret_cast<ComputeType *>(output->scale_inv.dptr), output->data.shape[0],
-              output->data.shape[1], {},
-              stream););  // NOLINT(*)
-  );                      // NOLINT(*)
->>>>>>> 467b39a3
 }
 
 template <typename ComputeType, typename Param, ComputeType (*OP1)(ComputeType, const Param &),
