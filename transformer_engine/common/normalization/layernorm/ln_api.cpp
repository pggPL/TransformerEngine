--- conflicted
+++ resolved
@@ -67,21 +67,12 @@
                                 mu->data.dptr, rsigma->data.dptr);
   }
 
-<<<<<<< HEAD
-  bool rowwise = (z->data).dptr != nullptr && is_block_scaling(z->scaling_mode);
-  bool columnwise = (z->columnwise_data).dptr != nullptr && is_block_scaling(z->scaling_mode);
-
-  NVTE_CHECK(!rowwise || (z->scale_inv).dptr != nullptr, "Rowwise scale_inv is empty!");
-  NVTE_CHECK(!columnwise || (z->columnwise_scale_inv).dptr != nullptr,
-             "Columnwise scale_inv is empty!");
-=======
   bool training = true;
   if (is_block_scaling(z->scaling_mode)) {
     training = (z->columnwise_data).dptr != nullptr;
     NVTE_CHECK(!training || z->columnwise_scale_inv.dptr != nullptr,
                "Columnwise scale_inv must be allocated for NormFwdTraining!");
   }
->>>>>>> cde8f39c
 
   auto plan = NormalizationPlanRegistry::getInstance().getNormalizationPlan(
       norm_backend, NVTE_Norm_Type::LayerNorm, NVTE_Norm_Stage::Forward,
@@ -90,11 +81,7 @@
       z->data.dtype,     // otype
       x.data.shape[0],   // batch_size
       x.data.shape[1],   // hidden_size
-<<<<<<< HEAD
-      multiprocessorCount, zero_centered_gamma, is_aligned, z->scaling_mode, rowwise, columnwise);
-=======
       multiprocessorCount, zero_centered_gamma, is_aligned, z->scaling_mode, training);
->>>>>>> cde8f39c
 
   if (workspace->data.shape.empty()) {
     workspace->data.shape = plan->getWorkspaceShape();
