--- conflicted
+++ resolved
@@ -48,21 +48,12 @@
   bool is_aligned = true;
   bool cudnn_backend = use_cudnn_norm_fwd() || is_block_scaling(z->scaling_mode);
 
-<<<<<<< HEAD
-  bool rowwise = (z->data).dptr != nullptr;
-  bool columnwise = (z->columnwise_data).dptr != nullptr;
-
-  NVTE_CHECK(!rowwise || (z->scale_inv).dptr != nullptr, "Rowwise scale_inv is empty!");
-  NVTE_CHECK(!columnwise || (z->columnwise_scale_inv).dptr != nullptr,
-             "Columnwise scale_inv is empty!");
-=======
   bool training = true;
   if (is_block_scaling(z->scaling_mode)) {
     training = (z->columnwise_data).dptr != nullptr;
     NVTE_CHECK(!training || z->columnwise_scale_inv.dptr != nullptr,
                "Columnwise scale_inv must be allocated for NormFwdTraining!");
   }
->>>>>>> cde8f39c
 
   if (cudnn_backend) {
     // TODO: add check for GPU ARCH
@@ -79,11 +70,7 @@
       z->data.dtype,     // otype
       x.data.shape[0],   // batch_size
       x.data.shape[1],   // hidden_size
-<<<<<<< HEAD
-      multiprocessorCount, zero_centered_gamma, is_aligned, z->scaling_mode, rowwise, columnwise);
-=======
       multiprocessorCount, zero_centered_gamma, is_aligned, z->scaling_mode, training);
->>>>>>> cde8f39c
 
   if (workspace->data.shape.empty()) {
     workspace->data.shape = plan->getWorkspaceShape();
