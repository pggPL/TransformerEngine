--- conflicted
+++ resolved
@@ -154,19 +154,12 @@
   }
 };
 
-<<<<<<< HEAD
 // Note: the default mode here should match with the default mode with QTensor
 TupleKeyType get_key(NVTE_Norm_Backend NormBackend, NVTE_Norm_Type NormType,
                      NVTE_Norm_Stage NormStage, DType wtype, DType itype, DType otype, DType ctype,
                      uint64_t batch_size, uint64_t hidden_size, bool zero_centered_gamma,
                      bool is_tuned, NVTEScalingMode mode = NVTE_DELAYED_TENSOR_SCALING,
                      bool training = true);
-=======
-TupleKeyType get_key(NVTE_Norm_Backend NormBackend, NVTE_Norm_Type NormType,
-                     NVTE_Norm_Stage NormStage, DType wtype, DType itype, DType otype, DType ctype,
-                     uint64_t batch_size, uint64_t hidden_size, bool zero_centered_gamma,
-                     bool is_tuned);
->>>>>>> a959ff56
 
 template <typename KernelParamsType>
 class TeNormalizationRegistry {
@@ -267,12 +260,8 @@
   CudnnNormalizationPlan(NVTE_Norm_Type NormType, NVTE_Norm_Stage NormStage, DType wtype,
                          DType itype, DType otype, DType ctype, const size_t batch_size,
                          const size_t hidden_size, const size_t sm_count,
-<<<<<<< HEAD
                          const bool zero_centered_gamma, const NVTEScalingMode mode,
                          const bool training);
-=======
-                         const bool zero_centered_gamma, const NVTEScalingMode& mode);
->>>>>>> a959ff56
 
   std::vector<size_t> getWorkspaceShape() const override;
 
@@ -289,11 +278,8 @@
 
   const bool _zero_centered, _fp8_out;
   int _ndim_scale_block;
-<<<<<<< HEAD
   const NVTE_Norm_Stage _norm_stage;
   const NVTE_Norm_Type _norm_type;
-=======
->>>>>>> a959ff56
   std::unique_ptr<char[]> _scalar_dptr;
   std::unique_ptr<float> _one_dptr = std::make_unique<float>(1.0f);
   // FWD
@@ -301,10 +287,7 @@
       _eps, _mean, _rsigma, _z, _z_scale, _one_for_div, _z_scale_inv, _amax, _z_fp8;
   // MX FWD
   std::shared_ptr<fe::graph::Tensor_attributes> _z_mx_row, _z_mx_col, _sf_row, _sf_col;
-<<<<<<< HEAD
   const bool _training;
-=======
->>>>>>> a959ff56
   // BWD
   std::shared_ptr<fe::graph::Tensor_attributes> _dz, _dx, _dgamma, _dbeta;
 
@@ -320,21 +303,11 @@
     return instance;
   }
 
-<<<<<<< HEAD
   NormalizationPlanBase* getNormalizationPlan(
       NVTE_Norm_Backend NormBackend, NVTE_Norm_Type NormType, NVTE_Norm_Stage NormStage,
       DType wtype, DType itype, DType otype, const size_t batch_size, const size_t hidden_size,
       const size_t sm_count, const bool zero_centered_gamma, const bool is_aligned,
       const NVTEScalingMode mode = NVTE_DELAYED_TENSOR_SCALING, const bool training = true);
-=======
-  NormalizationPlanBase* getNormalizationPlan(NVTE_Norm_Backend NormBackend,
-                                              NVTE_Norm_Type NormType, NVTE_Norm_Stage NormStage,
-                                              DType wtype, DType itype, DType otype,
-                                              const size_t batch_size, const size_t hidden_size,
-                                              const size_t sm_count, const bool zero_centered_gamma,
-                                              const bool is_aligned,
-                                              const NVTEScalingMode mode = {-1, -1, 1});
->>>>>>> a959ff56
 
  private:
   NormalizationPlanRegistry() {}
