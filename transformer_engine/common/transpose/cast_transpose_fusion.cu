--- conflicted
+++ resolved
@@ -8,11 +8,8 @@
 #include <transformer_engine/transpose.h>
 
 #include <cfloat>
-<<<<<<< HEAD
-=======
 #include <functional>
 #include <numeric>
->>>>>>> bbfae2b9
 #include <type_traits>
 
 #include "../util/math.h"
@@ -472,21 +469,6 @@
 }
 
 static const char *ActTypeToString[] = {
-<<<<<<< HEAD
-    "none",     // 0
-    "sigmoid",  // 1
-    "dsigmoid", // 2
-    "gelu",     // 3
-    "dgelu",    // 4
-    "qgelu",    // 5
-    "dqgelu",   // 6
-    "silu",     // 7
-    "dsilu",    // 8
-    "relu",     // 9
-    "drelu",    // 10
-    "srelu",    // 11
-    "dsrelu"    // 12
-=======
     "none",      // 0
     "sigmoid",   // 1
     "dsigmoid",  // 2
@@ -500,30 +482,11 @@
     "drelu",     // 10
     "srelu",     // 11
     "dsrelu"     // 12
->>>>>>> bbfae2b9
 };
 
 template <typename ComputeType, typename ParamOP, ComputeType (*OP)(ComputeType, const ParamOP &)>
 constexpr int get_activation_type() {
   constexpr decltype(OP) ActivationList[] = {
-<<<<<<< HEAD
-    nullptr,                              // 0
-    &sigmoid<ComputeType, ComputeType>,   // 1
-    &dsigmoid<ComputeType, ComputeType>,  // 2
-    &gelu<ComputeType, ComputeType>,      // 3
-    &dgelu<ComputeType, ComputeType>,     // 4
-    &qgelu<ComputeType, ComputeType>,     // 5
-    &dqgelu<ComputeType, ComputeType>,    // 6
-    &silu<ComputeType, ComputeType>,      // 7
-    &dsilu<ComputeType, ComputeType>,     // 8
-    &relu<ComputeType, ComputeType>,      // 9
-    &drelu<ComputeType, ComputeType>,     // 10
-    &srelu<ComputeType, ComputeType>,     // 11
-    &dsrelu<ComputeType, ComputeType>     // 12
-  };
-  #pragma unroll
-  for (int i=0; i<sizeof(ActivationList) / sizeof(ActivationList[0]); ++i) {
-=======
       nullptr,                              // 0
       &sigmoid<ComputeType, ComputeType>,   // 1
       &dsigmoid<ComputeType, ComputeType>,  // 2
@@ -540,7 +503,6 @@
   };
 #pragma unroll
   for (int i = 0; i < sizeof(ActivationList) / sizeof(ActivationList[0]); ++i) {
->>>>>>> bbfae2b9
     if (OP == ActivationList[i]) {
       return i;
     }
@@ -552,10 +514,6 @@
           ComputeType (*OP)(ComputeType, const ParamOP &)>
 void cast_transpose_fused(const Tensor &input, const Tensor *act_input, Tensor *output,
                           Tensor *dbias, Tensor *workspace, cudaStream_t stream) {
-<<<<<<< HEAD
-
-=======
->>>>>>> bbfae2b9
   // Check tensors, unless querying dbias workspace
   if (!IS_DBIAS || workspace->data.dptr != nullptr) {
     CheckInputTensor(input, "cast_transpose_fused_input");
@@ -667,10 +625,6 @@
             // Check workspace size
             populate_cast_transpose_dbias_workspace_config(*output, workspace, nvec_out);
             if (workspace->data.dptr == nullptr) {
-<<<<<<< HEAD
-              populate_cast_transpose_dbias_workspace_config(*output, workspace, nvec_out);
-=======
->>>>>>> bbfae2b9
               return;
             }
           }
@@ -1280,15 +1234,6 @@
 // Explicit template instantiation
 template void cast_transpose_fused<true, false, false, float, transformer_engine::Empty, nullptr>(
     const Tensor &, const Tensor *, Tensor *, Tensor *, Tensor *, cudaStream_t);
-<<<<<<< HEAD
-#define NVTE_INSTANTIATE_ACTIVATION(op) \
-  template void cast_transpose_fused<false, false, true, float, transformer_engine::Empty, \
-                                     transformer_engine:: op <float, float>>( \
-    const Tensor &, const Tensor *, Tensor *, Tensor *, Tensor *, cudaStream_t);    \
-  template void cast_transpose_fused<false, true, false, float, transformer_engine::Empty, \
-                                     transformer_engine:: d ## op <float, float>>( \
-    const Tensor &, const Tensor *, Tensor *, Tensor *, Tensor *, cudaStream_t);
-=======
 #define NVTE_INSTANTIATE_ACTIVATION(op)                                                    \
   template void cast_transpose_fused<false, false, true, float, transformer_engine::Empty, \
                                      transformer_engine::op<float, float>>(                \
@@ -1296,7 +1241,6 @@
   template void cast_transpose_fused<false, true, false, float, transformer_engine::Empty, \
                                      transformer_engine::d##op<float, float>>(             \
       const Tensor &, const Tensor *, Tensor *, Tensor *, Tensor *, cudaStream_t);
->>>>>>> bbfae2b9
 NVTE_INSTANTIATE_ACTIVATION(relu);
 NVTE_INSTANTIATE_ACTIVATION(srelu);
 NVTE_INSTANTIATE_ACTIVATION(gelu);
