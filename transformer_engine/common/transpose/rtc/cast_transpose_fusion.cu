--- conflicted
+++ resolved
@@ -186,11 +186,7 @@
               ActivationList[ACT_TYPE](act_in[current_in ^ 1][j].data.elt[k], {});
         } else if constexpr (IS_ACT) {
           in_cast_fp32[j].data.elt[k] =
-<<<<<<< HEAD
-            ActivationList[ACT_TYPE](in[current_in ^ 1][j].data.elt[k], {});
-=======
               ActivationList[ACT_TYPE](in[current_in ^ 1][j].data.elt[k], {});
->>>>>>> bbfae2b9
         } else {
           in_cast_fp32[j].data.elt[k] = static_cast<CType>(in[current_in ^ 1][j].data.elt[k]);
         }
