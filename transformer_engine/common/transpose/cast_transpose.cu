/*************************************************************************
 * Copyright (c) 2022-2025, NVIDIA CORPORATION & AFFILIATES. All rights reserved.
 *
 * See LICENSE for license information.
 ************************************************************************/

#include <cuda_runtime.h>
#include <transformer_engine/cast_transpose_noop.h>
#include <transformer_engine/transpose.h>

#include <algorithm>

#include "../util/rtc.h"
#include "../util/string.h"
#include "../utils.cuh"
#include "cast_transpose.h"

namespace transformer_engine::detail {

namespace {

// String with RTC kernel implementation
#include "string_code_transpose_rtc_cast_transpose_cu.h"

// Hard-coded kernel parameters
using CType = float;
constexpr size_t warps_per_tile = 4;
constexpr size_t block_size = THREADS_PER_WARP * warps_per_tile;

/* Performance heuristics for optimized kernel parameters */
struct KernelConfig {
  /** Vector load size */
  size_t load_size = 0;
  /** Vector store size to transposed output */
  size_t store_size = 0;

  /* Whether config is valid */
  bool valid = false;
  /* Number of CUDA blocks */
  size_t num_blocks = 0;

  /* Number of active SMs */
  size_t active_sm_count = 0;
  /* Elements per L1 cache load */
  size_t elements_per_load = 0;
  /* Elements per L1 cache store to cast output*/
  size_t elements_per_store_c = 0;
  /* Elements per L1 cache store to transposed output */
  size_t elements_per_store_t = 0;

  KernelConfig(size_t row_length, size_t num_rows, size_t itype_size, size_t otype_size,
               size_t load_size_, size_t store_size_, size_t sm_count)
      : load_size{load_size_}, store_size{store_size_} {
    // Check that tiles are correctly aligned
    constexpr size_t cache_line_size = 128;
    if (load_size % itype_size != 0 || store_size % otype_size != 0 ||
        cache_line_size % itype_size != 0 || cache_line_size % otype_size != 0) {
      return;
    }
    const size_t row_tile_elements = load_size * THREADS_PER_WARP / itype_size;
    const size_t col_tile_elements = store_size * THREADS_PER_WARP / otype_size;
    valid = (row_length % row_tile_elements == 0 && num_rows % col_tile_elements == 0);
    if (!valid) {
      return;
    }

    // Number of CUDA blocks
    num_blocks = (row_length / row_tile_elements) * (num_rows / col_tile_elements);

    // Parameters for performance model
    constexpr size_t warps_per_sm = 16;  // Rough estimate for saturated SMs
    active_sm_count = std::min(DIVUP(num_blocks * warps_per_tile, warps_per_sm), sm_count);
    elements_per_load = (std::min(cache_line_size, row_tile_elements * itype_size) / itype_size);
    elements_per_store_c = (std::min(cache_line_size, row_tile_elements * otype_size) / otype_size);
    elements_per_store_t = (std::min(cache_line_size, col_tile_elements * otype_size) / otype_size);
  }

  /* Compare by estimated cost */
  bool operator<(const KernelConfig &other) const {
    if (this->valid && other.valid) {
      // cost ~ (1/elements_per_load
      //         + 1/elements_per_store_c
      //         + 1/elements_per_store_t) / active_sms
      // Note: Integer arithmetic ensures stable ordering
      const auto &l1 = this->elements_per_load;
      const auto &sc1 = this->elements_per_store_c;
      const auto &st1 = this->elements_per_store_t;
      const auto &p1 = this->active_sm_count;
      const auto &l2 = other.elements_per_load;
      const auto &sc2 = other.elements_per_store_c;
      const auto &st2 = other.elements_per_store_t;
      const auto &p2 = other.active_sm_count;
      const auto scale = l1 * sc1 * st1 * p1 * l2 * sc2 * st2 * p2;
      const auto cost1 = (scale / l1 + scale / sc1 + scale / st1) / p1;
      const auto cost2 = (scale / l2 + scale / sc2 + scale / st2) / p2;
      return cost1 < cost2;
    } else {
      return this->valid && !other.valid;
    }
  }
};

template <size_t load_size, size_t store_size, typename IType, typename OType>
__global__ void __launch_bounds__(block_size) cast_transpose_general_kernel(
    const IType *__restrict__ const input, const CType *__restrict__ const noop,
    OType *__restrict__ const output_c, OType *__restrict__ const output_t,
    const CType *__restrict__ const scale_ptr, CType *__restrict__ const amax_ptr,
    CType *__restrict__ const scale_inv_ptr, const size_t row_length, const size_t num_rows) {
  if (noop != nullptr && noop[0] == 1.0f) return;

  // Vectorized load/store sizes
  constexpr size_t nvec_in = load_size / sizeof(IType);
  constexpr size_t nvec_out = store_size / sizeof(OType);
  using IVec = Vec<IType, nvec_in>;
  using OVecT = Vec<OType, nvec_out>;

  // Thread indices
  // Note: Block is interpreted as a warp_size x num_warps grid
  constexpr size_t bdimx = THREADS_PER_WARP;
  constexpr size_t bdimy = warps_per_tile;
  const size_t tid = threadIdx.x;
  const size_t tidx = tid % bdimx;
  const size_t tidy = tid / bdimx;
  const size_t bid = blockIdx.x;

  // Input tensors are divided into tiles
  // Note: Each tile is a warp_size x warp_size grid of nvec_out x nvec_in subtiles
  constexpr size_t tile_dim_m = THREADS_PER_WARP * nvec_out;
  constexpr size_t tile_dim_n = THREADS_PER_WARP * nvec_in;

  // Position of tile within tensor
  const size_t num_tiles_m = (num_rows + tile_dim_m - 1) / tile_dim_m;
  const size_t tile_id_m = bid % num_tiles_m;
  const size_t tile_id_n = bid / num_tiles_m;
  const size_t tile_row = tile_id_m * tile_dim_m;
  const size_t tile_col = tile_id_n * tile_dim_n;

  // Number of nvec_out x nvec_in subtiles for each thread to
  // load/store
  constexpr size_t num_iterations = THREADS_PER_WARP / warps_per_tile;

  // FP8 factors
  const CType scale = scale_ptr == nullptr ? 1 : *scale_ptr;
  CType amax = 0;

  // Load input and store to registers
  // Note: Each thread loads num_iterations subtiles, computes amax,
  // casts type, and transposes in registers.
  OVecT local_output_t[nvec_in][num_iterations];
#pragma unroll
  for (size_t iter = 0; iter < num_iterations; ++iter) {
    const size_t i1 = tidy + iter * bdimy;
    const size_t j1 = tidx;
#pragma unroll
    for (size_t i2 = 0; i2 < nvec_out; ++i2) {
      const size_t row = tile_row + i1 * nvec_out + i2;
      const size_t col = tile_col + j1 * nvec_in;
      if (row < num_rows) {
#pragma unroll
        for (size_t j2 = 0; j2 < nvec_in; ++j2) {
          if (col + j2 < row_length) {
            const CType in = input[row * row_length + col + j2];
            const OType out = OType(in * scale);
            __builtin_assume(amax >= 0);
            amax = fmaxf(fabsf(in), amax);
            output_c[row * row_length + col + j2] = out;
            local_output_t[j2][iter].data.elt[i2] = out;
          }
        }
      }
    }
  }

  // Copy transposed output from registers to global memory
  __shared__ OVecT shared_output_t[THREADS_PER_WARP][THREADS_PER_WARP + 1];
#pragma unroll
  for (size_t j2 = 0; j2 < nvec_in; ++j2) {
#pragma unroll
    for (size_t iter = 0; iter < num_iterations; ++iter) {
      const size_t i1 = tidy + iter * bdimy;
      const size_t j1 = tidx;
      shared_output_t[j1][i1] = local_output_t[j2][iter];
    }
    __syncthreads();
#pragma unroll
    for (size_t iter = 0; iter < num_iterations; ++iter) {
      const size_t i1 = tidx;
      const size_t j1 = tidy + iter * bdimy;
      const size_t row = tile_row + i1 * nvec_out;
      const size_t col = tile_col + j1 * nvec_in + j2;
      if (col < row_length) {
#pragma unroll
        for (size_t i2 = 0; i2 < nvec_out; ++i2) {
          if (row + i2 < num_rows) {
            output_t[col * num_rows + row + i2] = shared_output_t[j1][i1].data.elt[i2];
          }
        }
      }
    }
    __syncthreads();
  }

  // Reduce amax over block
  if (amax_ptr != nullptr) {
    amax = reduce_max<warps_per_tile>(amax, tidy);
    if (threadIdx.x == 0) {
      static_assert(std::is_same<CType, float>::value);
      atomicMaxFloat(amax_ptr, amax);
    }
  }

  // Update scale-inverse
  if (blockIdx.x == 0 && threadIdx.x == 0 && scale_inv_ptr != nullptr) {
    reciprocal<CType>(scale_inv_ptr, scale);
  }
}

}  // namespace

void cast_transpose(const Tensor &input, const Tensor &noop, Tensor *output_, cudaStream_t stream) {
  Tensor &output = *output_;

<<<<<<< HEAD
  // Check no-op flag
  if (noop.data.dptr != nullptr) {
    NVTE_CHECK(noop.numel() == 1, "Expected 1 element, but found ", noop.numel(), ".");
    NVTE_CHECK(noop.data.dtype == DType::kFloat32);
    NVTE_CHECK(noop.data.dptr != nullptr);
  }

  CheckInputTensor(input, "cast_transpose_input");
  CheckOutputTensor(output, "cast_output");
=======
  CheckNoopTensor(noop, "cast_transpose_noop");
  CheckInputTensor(input, "cast_transpose_input");
  CheckOutputTensor(output, "cast_transpose_output");
>>>>>>> bbfae2b9

  // Check that inputs and outputs are available
  NVTE_CHECK(input.has_data(), "Input is not allocated");
  NVTE_CHECK(output.has_data(), "Output rowwise data is not allocated");
  NVTE_CHECK(output.has_columnwise_data(), "Output columnwise is not allocated");

  // Flatten tensor to 2D
  NVTE_CHECK(input.data.shape == output.data.shape,
             "Input and output shapes do not match (input=", input.data.shape,
             ", output=", output.data.shape);
  const size_t row_length = input.flat_last_dim();
  const size_t num_rows = input.flat_first_dim();
  NVTE_CHECK(output.flat_first_dim() == num_rows && output.flat_last_dim() == row_length,
             "Invalid output dimensions (expected ", std::vector<size_t>{num_rows, row_length},
             ", got ", std::vector<size_t>{output.flat_first_dim(), output.flat_last_dim()}, ")");

  // Check that cast and transposed output data matches
  NVTE_CHECK(output.data.dtype == output.columnwise_data.dtype,
             "Cast and transposed output types must match.");
  NVTE_CHECK(output.scale_inv.dptr == output.columnwise_scale_inv.dptr,
             "Cast and transposed outputs need to share scale-inverse tensor.");

  TRANSFORMER_ENGINE_TYPE_SWITCH_INPUT(
      input.dtype(), InputType,
      TRANSFORMER_ENGINE_TYPE_SWITCH_OUTPUT(
          output.dtype(), OutputType,
          if (is_delayed_tensor_scaling(output.scaling_mode)) {
            constexpr const char *itype_name = TypeInfo<InputType>::name;
            constexpr const char *otype_name = TypeInfo<OutputType>::name;
            constexpr size_t itype_size = sizeof(InputType);
            constexpr size_t otype_size = sizeof(OutputType);

            // Choose between runtime-compiled or statically-compiled kernel
            const bool aligned =
                (row_length % THREADS_PER_WARP == 0 && num_rows % THREADS_PER_WARP == 0);
            if (aligned && rtc::is_enabled()) {  // Runtime-compiled tuned kernel
              // Pick kernel config
              std::vector<KernelConfig> kernel_configs;
              kernel_configs.reserve(16);
              const size_t sm_count = static_cast<size_t>(cuda::sm_count());
              auto add_config = [&](size_t load_size, size_t store_size) {
                kernel_configs.emplace_back(row_length, num_rows, itype_size, otype_size, load_size,
                                            store_size, sm_count);
              };
              add_config(8, 8);
              add_config(4, 8);
              add_config(8, 4);
              add_config(4, 4);
              add_config(2, 8);
              add_config(8, 2);
              add_config(2, 4);
              add_config(4, 2);
              add_config(2, 2);
              add_config(1, 8);
              add_config(8, 1);
              add_config(1, 4);
              add_config(4, 1);
              add_config(1, 2);
              add_config(2, 1);
              add_config(1, 1);
              const auto &kernel_config =
                  *std::min_element(kernel_configs.begin(), kernel_configs.end());
              NVTE_CHECK(kernel_config.valid, "invalid kernel config");
              const size_t load_size = kernel_config.load_size;
              const size_t store_size = kernel_config.store_size;
              const size_t num_blocks = kernel_config.num_blocks;

              // Compile NVRTC kernel if needed and launch
              auto &rtc_manager = rtc::KernelManager::instance();
              const std::string kernel_label = concat_strings(
                  "cast_transpose"
                  ",itype=",
                  itype_name, ",otype=", otype_name, ",load_size=", load_size,
                  ",store_size=", store_size);
              if (!rtc_manager.is_compiled(kernel_label)) {
                std::string code = string_code_transpose_rtc_cast_transpose_cu;
                code = regex_replace(code, "__ITYPE__", itype_name);
                code = regex_replace(code, "__OTYPE__", otype_name);
                code = regex_replace(code, "__LOAD_SIZE__", load_size);
                code = regex_replace(code, "__STORE_SIZE__", store_size);
                code = regex_replace(code, "__WARPS_PER_TILE__", warps_per_tile);
                code = regex_replace(code, "__BLOCK_SIZE__", block_size);
                rtc_manager.compile(kernel_label, "cast_transpose_optimized_kernel", code,
                                    "transformer_engine/common/transpose/rtc/cast_transpose.cu");
              }
              rtc_manager.launch(kernel_label, num_blocks, block_size, 0, stream,
                                 static_cast<const InputType *>(input.data.dptr),
                                 reinterpret_cast<const CType *>(noop.data.dptr),
                                 static_cast<OutputType *>(output.data.dptr),
                                 static_cast<OutputType *>(output.columnwise_data.dptr),
                                 static_cast<const CType *>(output.scale.dptr),
                                 static_cast<CType *>(output.amax.dptr),
                                 static_cast<CType *>(output.scale_inv.dptr), row_length, num_rows);
            } else {  // Statically-compiled general kernel
              constexpr size_t load_size = 4;
              constexpr size_t store_size = 4;
              constexpr size_t row_tile_size = load_size / itype_size * THREADS_PER_WARP;
              constexpr size_t col_tile_size = store_size / otype_size * THREADS_PER_WARP;
              const int num_blocks =
                  (DIVUP(row_length, row_tile_size) * DIVUP(num_rows, col_tile_size));
              cast_transpose_general_kernel<load_size, store_size, InputType, OutputType>
                  <<<num_blocks, block_size, 0, stream>>>(
                      static_cast<const InputType *>(input.data.dptr),
                      reinterpret_cast<const CType *>(noop.data.dptr),
                      static_cast<OutputType *>(output.data.dptr),
                      static_cast<OutputType *>(output.columnwise_data.dptr),
                      static_cast<const CType *>(output.scale.dptr),
                      static_cast<CType *>(output.amax.dptr),
                      static_cast<CType *>(output.scale_inv.dptr), row_length, num_rows);
            }
          } else {
            NVTE_ERROR("Not implemented scaling mode: ", to_string(output.scaling_mode));
          });  // NOLINT(*)
  );           // NOLINT(*)
}

}  // namespace transformer_engine::detail

void nvte_cast_transpose(const NVTETensor input, NVTETensor output, cudaStream_t stream) {
  NVTE_API_CALL(nvte_cast_transpose);
  using namespace transformer_engine;
  auto noop = Tensor();
  transformer_engine::detail::cast_transpose(*reinterpret_cast<const Tensor *>(input), noop,
                                             reinterpret_cast<Tensor *>(output), stream);
}

void nvte_cast_transpose_with_noop(const NVTETensor input, const NVTETensor noop, NVTETensor output,
                                   cudaStream_t stream) {
  NVTE_API_CALL(nvte_cast_transpose_with_noop);
  using namespace transformer_engine;
  transformer_engine::detail::cast_transpose(*reinterpret_cast<const Tensor *>(input),
                                             *reinterpret_cast<const Tensor *>(noop),
                                             reinterpret_cast<Tensor *>(output), stream);
}<|MERGE_RESOLUTION|>--- conflicted
+++ resolved
@@ -220,21 +220,9 @@
 void cast_transpose(const Tensor &input, const Tensor &noop, Tensor *output_, cudaStream_t stream) {
   Tensor &output = *output_;
 
-<<<<<<< HEAD
-  // Check no-op flag
-  if (noop.data.dptr != nullptr) {
-    NVTE_CHECK(noop.numel() == 1, "Expected 1 element, but found ", noop.numel(), ".");
-    NVTE_CHECK(noop.data.dtype == DType::kFloat32);
-    NVTE_CHECK(noop.data.dptr != nullptr);
-  }
-
-  CheckInputTensor(input, "cast_transpose_input");
-  CheckOutputTensor(output, "cast_output");
-=======
   CheckNoopTensor(noop, "cast_transpose_noop");
   CheckInputTensor(input, "cast_transpose_input");
   CheckOutputTensor(output, "cast_transpose_output");
->>>>>>> bbfae2b9
 
   // Check that inputs and outputs are available
   NVTE_CHECK(input.has_data(), "Input is not allocated");
