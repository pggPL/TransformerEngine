# Copyright (c) 2022-2025, NVIDIA CORPORATION & AFFILIATES. All rights reserved.
#
# See LICENSE for license information.

"""Installation script for TE pytorch extensions."""

# pylint: disable=wrong-import-position,wrong-import-order

import sys
import os
import shutil
from pathlib import Path

import setuptools
<<<<<<< HEAD

from importlib.metadata import version as get_pkg_version
from importlib.metadata import PackageNotFoundError
from packaging.version import Version as PkgVersion
=======
>>>>>>> 5904a802

try:
    from torch.utils.cpp_extension import BuildExtension
except ImportError as e:
    raise RuntimeError("This package needs Torch to build.") from e


current_file_path = Path(__file__).parent.resolve()
build_tools_dir = current_file_path.parent.parent / "build_tools"
if bool(int(os.getenv("NVTE_RELEASE_BUILD", "0"))) or os.path.isdir(build_tools_dir):
    build_tools_copy = current_file_path / "build_tools"
    if build_tools_copy.exists():
        shutil.rmtree(build_tools_copy)
    shutil.copytree(build_tools_dir, build_tools_copy)


from build_tools.build_ext import get_build_ext
from build_tools.utils import copy_common_headers
from build_tools.te_version import te_version
from build_tools.pytorch import setup_pytorch_extension


os.environ["NVTE_PROJECT_BUILDING"] = "1"
CMakeBuildExtension = get_build_ext(BuildExtension)


if __name__ == "__main__":
    # Extensions
    common_headers_dir = "common_headers"
    copy_common_headers(current_file_path.parent, str(current_file_path / common_headers_dir))
    ext_modules = [
        setup_pytorch_extension(
            "csrc", current_file_path / "csrc", current_file_path / common_headers_dir
        )
    ]

    # FA for blackwell.
    try:
        fa_version = PkgVersion(get_pkg_version("flash-attn"))
    except PackageNotFoundError:
        fa_version = "unknown"
    if fa_version != PkgVersion("2.4.2.dev0"):
        import subprocess

        fa_path = current_file_path.parent.parent / "3rdparty/flashattn_internal"
        subprocess.check_call([sys.executable, "-m", "pip", "install", fa_path])

    # Configure package
    setuptools.setup(
        name="transformer_engine_torch",
        version=te_version(),
        description="Transformer acceleration library - Torch Lib",
        ext_modules=ext_modules,
        cmdclass={"build_ext": CMakeBuildExtension},
        install_requires=["torch"],
        tests_require=["numpy", "torchvision"],
    )
    if any(x in sys.argv for x in (".", "sdist", "bdist_wheel")):
        shutil.rmtree(common_headers_dir)
        shutil.rmtree("build_tools")<|MERGE_RESOLUTION|>--- conflicted
+++ resolved
@@ -12,13 +12,6 @@
 from pathlib import Path
 
 import setuptools
-<<<<<<< HEAD
-
-from importlib.metadata import version as get_pkg_version
-from importlib.metadata import PackageNotFoundError
-from packaging.version import Version as PkgVersion
-=======
->>>>>>> 5904a802
 
 try:
     from torch.utils.cpp_extension import BuildExtension
@@ -55,17 +48,6 @@
         )
     ]
 
-    # FA for blackwell.
-    try:
-        fa_version = PkgVersion(get_pkg_version("flash-attn"))
-    except PackageNotFoundError:
-        fa_version = "unknown"
-    if fa_version != PkgVersion("2.4.2.dev0"):
-        import subprocess
-
-        fa_path = current_file_path.parent.parent / "3rdparty/flashattn_internal"
-        subprocess.check_call([sys.executable, "-m", "pip", "install", fa_path])
-
     # Configure package
     setuptools.setup(
         name="transformer_engine_torch",
