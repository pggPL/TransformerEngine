# Copyright (c) 2022-2024, NVIDIA CORPORATION & AFFILIATES. All rights reserved.
#
# See LICENSE for license information.

"""Installation script for TE pytorch extensions."""

# pylint: disable=wrong-import-position,wrong-import-order

import sys
import os
import shutil
from pathlib import Path

import setuptools
from torch.utils.cpp_extension import BuildExtension

from importlib.metadata import version as get_pkg_version
from packaging.version import Version as PkgVersion

try:
    import torch  # pylint: disable=unused-import
except ImportError as e:
    raise RuntimeError("This package needs Torch to build.") from e


current_file_path = Path(__file__).parent.resolve()
build_tools_dir = current_file_path.parent.parent / "build_tools"
if bool(int(os.getenv("NVTE_RELEASE_BUILD", "0"))) or os.path.isdir(build_tools_dir):
    build_tools_copy = current_file_path / "build_tools"
    if build_tools_copy.exists():
        shutil.rmtree(build_tools_copy)
    shutil.copytree(build_tools_dir, build_tools_copy)


from build_tools.build_ext import get_build_ext
from build_tools.utils import copy_common_headers
from build_tools.te_version import te_version
from build_tools.pytorch import setup_pytorch_extension


os.environ["NVTE_PROJECT_BUILDING"] = "1"
CMakeBuildExtension = get_build_ext(BuildExtension)


if __name__ == "__main__":
    # Extensions
    common_headers_dir = "common_headers"
    copy_common_headers(current_file_path.parent, str(current_file_path / common_headers_dir))
    ext_modules = [
        setup_pytorch_extension(
            "csrc", current_file_path / "csrc", current_file_path / common_headers_dir
        )
    ]

    # FA for blackwell.
    try:
        fa_version = PkgVersion(get_pkg_version("flash-attn"))
    except PackageNotFoundError:
        fa_version = "unknown"
    if fa_version != PkgVersion("2.4.2.dev0"):
        import subprocess

        fa_path = current_file_path.parent.parent / "3rdparty/flashattn_internal"
        subprocess.check_call([sys.executable, "-m", "pip", "install", fa_path])

    # Configure package
    setuptools.setup(
        name="transformer_engine_torch",
        version=te_version(),
        description="Transformer acceleration library - Torch Lib",
        ext_modules=ext_modules,
        cmdclass={"build_ext": CMakeBuildExtension},
<<<<<<< HEAD
        install_requires=["torch", "flash-attn==2.4.2.dev0"],
=======
        install_requires=["torch", "flash-attn>=2.0.6,<=2.6.3,!=2.0.9,!=2.1.0"],
>>>>>>> 7fc50f48
        tests_require=["numpy", "onnxruntime", "torchvision"],
    )
    if any(x in sys.argv for x in (".", "sdist", "bdist_wheel")):
        shutil.rmtree(common_headers_dir)
        shutil.rmtree("build_tools")<|MERGE_RESOLUTION|>--- conflicted
+++ resolved
@@ -70,11 +70,7 @@
         description="Transformer acceleration library - Torch Lib",
         ext_modules=ext_modules,
         cmdclass={"build_ext": CMakeBuildExtension},
-<<<<<<< HEAD
-        install_requires=["torch", "flash-attn==2.4.2.dev0"],
-=======
         install_requires=["torch", "flash-attn>=2.0.6,<=2.6.3,!=2.0.9,!=2.1.0"],
->>>>>>> 7fc50f48
         tests_require=["numpy", "onnxruntime", "torchvision"],
     )
     if any(x in sys.argv for x in (".", "sdist", "bdist_wheel")):
