--- conflicted
+++ resolved
@@ -200,44 +200,34 @@
                  Softmax type as described in the paper
                  `Efficient Streaming Language Models with Attention Sinks
                  <https://arxiv.org/pdf/2309.17453v3>`_.
-<<<<<<< HEAD
-                 For a given attention score S = Q*K^T, of shape [b, h, s_q, s_kv],
-                 'vanilla': S[:,:,:,i] = exp(S[:,:,:,i])/sum(exp(S[:,:,:,:]), dim=-1),
-                 'off-by-one': S[:,:,:,i] = exp(S[:,:,:,i])/(1 + sum(exp(S[:,:,:,:]), dim=-1)), and
-                 'learnable': S[:,j,:,i] = exp(S[:,j,:,i])/(exp(alpha[j]) + sum(exp(S[:,j,:,:]), dim=-1)),
-                 where alpha is a learnable parameter in shape [h].
-                 'off-by-one' and 'learnable' softmax types are also called sink attention
-                 ('zero sink' and 'learnable sink').
+
+                 For a given attention score :math:`S = Q \cdot K^T`, of shape ``[b, h, s_q, s_kv]``:
+
+                 * ``'vanilla'``:
+
+                   .. math::
+                      Softmax(S)_{:,:,:,i} = \frac{\exp(S_{:,:,:,i})}{\sum_j \exp(S_{:,:,:,j})}
+
+                 * ``'off-by-one'``:
+
+                   .. math::
+                      Softmax(S)_{:,:,:,i} = \frac{\exp(S_{:,:,:,i})}{1 + \sum_j \exp(S_{:,:,:,j})}
+
+                 * ``'learnable'``:
+
+                   .. math::
+                      Softmax(S)_{:,h,:,i} = \frac{\exp(S_{:,h,:,i})}{\exp(\alpha_h) + \sum_j \exp(S_{:,h,:,j})}
+
+                   where :math:`\\alpha` is a learnable parameter of shape ``[h]``.
+
+                 ``'off-by-one'`` and ``'learnable'`` softmax types are also called sink attention
+                 (``'zero sink'`` and ``'learnable sink'``).
     chunk_size: Optional[int], default = `None`
                 if set, chunked attention will be used. For bshd and sbhd formats,
                 this will result in internal reshape to (b*s/chunk_size, chunk_size h, d)
                 or (chunk_size, b*s/chunk_size, h, d). For thd format, this will split
                 sequence lengths into chunks of size chunk_size.
                 Context parallelism of chunked attention is supported only for thd format.
-=======
-
-                 For a given attention score :math:`S = Q \cdot K^T`, of shape ``[b, h, s_q, s_kv]``:
-
-                 * ``'vanilla'``:
-
-                   .. math::
-                      Softmax(S)_{:,:,:,i} = \frac{\exp(S_{:,:,:,i})}{\sum_j \exp(S_{:,:,:,j})}
-
-                 * ``'off-by-one'``:
-
-                   .. math::
-                      Softmax(S)_{:,:,:,i} = \frac{\exp(S_{:,:,:,i})}{1 + \sum_j \exp(S_{:,:,:,j})}
-
-                 * ``'learnable'``:
-
-                   .. math::
-                      Softmax(S)_{:,h,:,i} = \frac{\exp(S_{:,h,:,i})}{\exp(\alpha_h) + \sum_j \exp(S_{:,h,:,j})}
-
-                   where :math:`\\alpha` is a learnable parameter of shape ``[h]``.
-
-                 ``'off-by-one'`` and ``'learnable'`` softmax types are also called sink attention
-                 (``'zero sink'`` and ``'learnable sink'``).
->>>>>>> f0572aa5
 
     Parallelism parameters
     ----------------------
@@ -747,23 +737,16 @@
         inference_params: InferenceParams, default = None
             Inference parameters that are passed to the main model in order
             to efficiently calculate and store the context during inference.
-<<<<<<< HEAD
-        pad_between_seqs: Optional[bool], default = `None`
-            If None, inferred from qkv_format, cu_seqlens and cu_seqlens_padded.
-            If true, there are padding tokens between individual sequences in a packed batch,
-            i.e. qkv_format = 'thd'.
+        pad_between_seqs: Optional[bool], default = None
+            If ``None``, inferred from :attr:`qkv_format`, cu_seqlens and cu_seqlens_padded.
+            If ``True``, there are padding tokens between individual sequences in a packed batch,
+            i.e. :attr:`qkv_format` = ``'thd'``.
         chunk_size: Optional[int], default = `None`
             if set, chunked attention will be used. For bshd and sbhd formats,
             this will result in internal reshape to (b*s/chunk_size, chunk_size h, d)
             or (chunk_size, b*s/chunk_size, h, d). For thd format, this will split
             sequence lengths into chunks of size chunk_size.
             Context parallelism of chunked attention is supported only for thd format.
-=======
-        pad_between_seqs: Optional[bool], default = None
-            If ``None``, inferred from :attr:`qkv_format`, cu_seqlens and cu_seqlens_padded.
-            If ``True``, there are padding tokens between individual sequences in a packed batch,
-            i.e. :attr:`qkv_format` = ``'thd'``.
->>>>>>> f0572aa5
         """
 
         if self_attn_mask_type is None:
