# Copyright (c) 2022-2025, NVIDIA CORPORATION & AFFILIATES. All rights reserved.
#
# See LICENSE for license information.

"""Transformer."""
import os
import warnings
from contextlib import nullcontext
from typing import Callable, List, Optional, Tuple, Union

import torch

from transformer_engine.pytorch.utils import torch_version
from transformer_engine.pytorch.module import LayerNormMLP, LayerNorm, RMSNorm
from transformer_engine.debug.pytorch.debug_state import TEDebugState
from transformer_engine.pytorch.attention.multi_head_attention import MultiheadAttention
from transformer_engine.pytorch.attention.inference import InferenceParams
from transformer_engine.pytorch.jit import (
    set_jit_fusion_options,
    warmup_jit_bias_dropout_add_all_dtypes,
    get_bias_dropout_add,
    bias_dropout_add_fused_train,
    bias_dropout_add_fused_inference,
)
from transformer_engine.pytorch.utils import (
    cast_if_needed,
    get_default_init_method,
    torch_get_autocast_gpu_dtype,
)
from transformer_engine.pytorch.constants import (
    AttnMaskTypes,
    LayerTypes,
    dist_group_type,
)
from transformer_engine.pytorch.distributed import get_distributed_world_size
from transformer_engine.pytorch.export import is_in_onnx_export_mode
from transformer_engine.pytorch.module.base import TransformerEngineBaseModule


warnings.filterwarnings("module", category=DeprecationWarning, module="transformer")


__all__ = ["TransformerLayer"]


class DropPath(torch.nn.Module):
    """Drop paths (Stochastic Depth) per sample
    (when applied in main path of residual blocks).
    """

    def __init__(self, drop_prob: float = 0.0) -> None:
        super().__init__()
        self.drop_prob = drop_prob

    def forward(self, hidden_state: torch.Tensor) -> torch.Tensor:
        """DropPath FWD"""

        if self.drop_prob == 0.0 or not self.training:
            return hidden_state
        keep_prob = 1 - self.drop_prob
        # work with diff dim tensors, not just 2D ConvNets
        shape = (hidden_state.shape[0],) + (1,) * (hidden_state.ndim - 1)
        random_tensor = keep_prob + torch.rand(
            shape, dtype=hidden_state.dtype, device=hidden_state.device
        )
        random_tensor.floor_()  # binarize
        output = hidden_state.div(keep_prob) * random_tensor
        return output


class TransformerLayer(torch.nn.Module):
    r"""
    TransformerLayer is made up of an attention block and a feedforward network (MLP).
    This standard layer is based on the paper "Attention Is All You Need".

    .. note::

        Argument :attr:`attention_mask` in the `forward` call is only used when
        :attr:`self_attn_mask_type` includes `"padding"` or `"arbitrary"`.

    Parameters
    ----------
    hidden_size : int
                 size of each input sample.
    ffn_hidden_size : int
                     intermediate size to which input samples are projected.
    num_attention_heads : int
                         number of attention heads in the transformer layer.
    num_gqa_groups : int, default = `None`
                         number of GQA groups in the transformer layer.
                         Grouped Query Attention is described in
                         `this paper <https://arxiv.org/pdf/2305.13245.pdf>`_.
                         This only affects the keys and values, not the querys.
                         GQA-1 is equivalent to Multi-Query Attention
                         (`MQA <https://arxiv.org/pdf/1911.02150.pdf>`_), while GQA-H
                         is equivalent to MHA, i.e. `num_gqa_groups = num_attention_heads`.
    layernorm_epsilon : float, default = 1e-5
                       a value added to the denominator of layer normalization
                       for numerical stability.
    hidden_dropout: float, default = 0.1
                   dropout probability for the dropout op after FC2 layer.
    attention_dropout: float, default = 0.1
                      dropout probability for the dropout op during multi-head attention.
    init_method : Callable, default = `None`
                 used for initializing weights of QKV and FC1 weights in the following way:
                 `init_method(weight)`. When set to `None`, defaults to
                 `torch.nn.init.normal_(mean=0.0, std=0.023)`.
    output_layer_init_method : Callable, default = `None`
                              used for initializing weights of PROJ and FC2 in the following way:
                              `output_layer_init_method(weight)`. When set to `None`, defaults to
                              `torch.nn.init.normal_(mean=0.0, std=0.023)`.
    apply_residual_connection_post_layernorm : bool, default = `False`
                                              if set to `True`, residual connections are taken
                                              from the output of layer norm (default is taken
                                              from input of layer norm)
    layer_number: int, default = `None`
                 layer number of the current `TransformerLayer` when multiple such modules are
                 concatenated to form a transformer block.
    output_layernorm: bool, default = `False`
                     if set to `True`, layer normalization is applied on the output side,
                     after the final dropout-add. default behavior is to apply layer
                     normalization on the input side, before the QKV transformation.
    parallel_attention_mlp: bool, default = `False`
                           if set to `True`, self-attention and feedforward network are computed
                           based on the same input (in parallel) instead of sequentially.
                           Both blocks have an independent normalization.
                           This architecture is used in `Falcon` models.
    layer_type: {'encoder', 'decoder'}, default = `encoder`
               if set to `decoder`, an additional cross-attn block is added after self-attn.
               This can be used for structures like `T5` Transformer in conjunction with the
               `encoder` option.
    kv_channels: int, default = `None`
                number of query-key-value channels per attention head. defaults to
                :attr:`hidden_size` / :attr:`num_attention_heads` if `None`.
    self_attn_mask_type: {'no_mask', 'padding', 'causal', 'padding_causal', 'causal_bottom_right',
                        'padding_causal_bottom_right', 'arbitrary'},
                        default = `causal`
                        type of attention mask passed into softmax operation for encoder.
                        Overridden by :attr:`self_attn_mask_type` in the `forward` method.
                        The forward arg is useful for dynamically changing mask types, e.g.
                        a different mask for training and inference. The init arg is useful
                        for cases involving compilation/tracing, e.g. ONNX export.
    window_size: Optional[Tuple[int, int]], default = `None`
                sliding window size for local attention in encoder, where query at position i
                attends to keys in [i + seqlen_k - seqlen_q - window_size[0], i + seqlen_k
                - seqlen_q + window_size[1]] inclusive. Special cases (-1, -1) and (-1, 0) mean
                no sliding window and causal mask specifically. Both `causal` and
                `causal_bottom_right` masks map to `window_size = (-1, 0)` and Transformer Engine
                distinguishes them based on `self_attn_mask_type` or `enc_dec_attn_mask_type`.
                Similar to :attr:`self_attn_mask_type`, `window_size` can be overridden by
                :attr:`window_size` in `forward` as well.
    enc_dec_attn_mask_type: {'no_mask', 'causal', 'padding', 'padding_causal', 'arbitrary'},
                           default = `no_mask`
                           type of attention mask passed into softmax operation for decoder.
    enc_dec_window_size: Optional[Tuple[int, int]], default = `None`
                        sliding window size for local attention in decoder.
    zero_centered_gamma : bool, default = 'False'
                         if set to 'True', gamma parameter in LayerNorm is initialized to 0 and
                         the LayerNorm formula changes to

                         .. math::
                            y = \frac{x - \mathrm{E}[x]}{ \sqrt{\mathrm{Var}[x] + \varepsilon}} *
                            (1 + \gamma) + \beta
    normalization : { 'LayerNorm', 'RMSNorm' }, default = 'LayerNorm'
                   type of normalization applied.
    qkv_weight_interleaved : bool, default = `True`
                            if set to `False`, the QKV weight is interpreted as a concatenation of
                            query, key, and value weights along the `0th` dimension. The default
                            interpretation is that the individual `q`, `k`, and `v` weights for each
                            attention head are interleaved. This parameter is set to `False` when
                            using :attr:`fuse_qkv_params=False`.
    rotary_pos_interleaved : bool, default = `False`
                            whether to use interleaved rotary position embeddings.
    bias : bool, default = `True`
          if set to `False`, the transformer layer will not learn any additive biases.
    activation : str, default = 'gelu'
          Type of activation used in MLP block.
<<<<<<< HEAD

          Options: ``'gelu'``, ``'geglu'``, ``'qgelu'``, ``'qgeglu'``, ``'relu'``, ``'reglu'``,
          ``'srelu'``, ``'sreglu'``, ``'silu'``, and ``'swiglu'``.
=======
          Options are: 'gelu', 'geglu', 'qgelu', 'qgeglu', 'relu', 'reglu', 'srelu', 'sreglu',
                       'silu', 'swiglu', and 'clamped_swiglu'.
    activation_params : Optional[dict], default = `None`
                        Additional parameters for the activation function.
                        At the moment, only used for 'clamped_swiglu' activation which
                        supports 'limit' and 'alpha' parameters. You can set these as
                        `activation_params={'limit': 7.0, 'alpha': 1.702}`.
>>>>>>> c6cbcc85
    device : Union[torch.device, str], default = "cuda"
          The device on which the parameters of the model will be allocated. It is the user's
          responsibility to ensure all parameters are moved to the GPU before running the
          forward pass.
    attn_input_format: {'sbhd', 'bshd', 'thd'}, default = 'sbhd'
                         This controls whether the dimensions of the
                         intermediate hidden states is 'sequence first' ('sbhd'), 'batch first' ('bshd'),
                         or 'token first' ('thd'). `s` stands for the sequence length, `b` batch size,
                         `t` the total number of tokens, `h` the number of heads, `d` head size.
                         Note that these formats are very closely
                         related to the `qkv_format` in the `MultiHeadAttention`
                         and `DotProductAttention` modules.
    name: str, default = `None`
        name of the module, currently used for debugging purposes.
    softmax_type: str = {'vanilla', 'off-by-one', 'learnable'}, default = 'vanilla'
                 Softmax type as described in the paper
                 `Efficient Streaming Language Models with Attention Sinks
                 <https://arxiv.org/pdf/2309.17453v3>`_.

                 For a given attention score ``S = Q x K^T``, of shape ``[b, h, s_q, s_kv]``:

                 * 'vanilla': ``S[:,:,:,i] = exp(S[:,:,:,i])/sum(exp(S[:,:,:,:]), dim=-1)``
                 * 'off-by-one': ``S[:,:,:,i] = exp(S[:,:,:,i])/(1 + sum(exp(S[:,:,:,:]), dim=-1))``
                 * 'learnable': ``S[:,j,:,i] = exp(S[:,j,:,i])/(exp(alpha[j]) + sum(exp(S[:,j,:,:]), dim=-1))``

                 where ``alpha`` is a learnable parameter in shape ``[h]``.
                 'off-by-one' and 'learnable' softmax types are also called sink attention
                 ('zero sink' and 'learnable sink').

    Parallelism parameters
    ----------------------
    set_parallel_mode : bool, default = `False`
                      if set to `True`, QKV and FC1 layers are used as Column Parallel
                      whereas PROJ and FC2 is used as Row Parallel as described
                      `here <https://arxiv.org/pdf/1909.08053.pdf>`_.
    sequence_parallel : bool, default = `False`
                       if set to `True`, uses sequence parallelism.
    tp_group : ProcessGroup, default = `None`
              tensor parallel process group.
    tp_size : int, default = 1
             used as TP (tensor parallel) world size when TP groups are not formed during
             initialization. In this case, users must call the
             `set_tensor_parallel_group(tp_group)` method on the initialized module before the
             forward pass to supply the tensor parallel group needed for tensor and sequence
             parallel collectives.

    Optimization parameters
    -----------------------
    fuse_wgrad_accumulation : bool, default = 'False'
                             if set to `True`, enables fusing of creation and accumulation of
                             the weight gradient. When enabled, it is assumed that the weights
                             have an additional `main_grad` attribute (used instead of the
                             regular `grad`) which is a pre-allocated buffer of the correct
                             size to accumulate gradients in.
    params_dtype : torch.dtype, default = `torch.get_default_dtype()`
                  it controls the type used to allocate the initial parameters. Useful when
                  the model is trained with lower precision and the original FP32 parameters
                  would not fit in GPU memory.
    seq_length: int
               sequence length of input samples. Needed for JIT Warmup, a technique where jit
               fused functions are warmed up before training to ensure same kernels are used for
               forward propogation and activation recompute phase.
    micro_batch_size: int
                     batch size per training step. Needed for JIT Warmup, a technique where jit
                     fused functions are warmed up before training to ensure same kernels are
                     used for forward propogation and activation recompute phase.
    drop_path_rate: float, default = 0.0
                   when > 0.0, applies stochastic depth per sample in
                   the main path of the residual block.
    fuse_qkv_params: bool, default = 'False'
                    if set to `True`, `TransformerLayer` module exposes a single fused
                    parameter for query-key-value. This enables optimizations such as QKV
                    fusion without concatentations/splits and also enables the argument
                    `fuse_wgrad_accumulation`.
    qk_norm_type: Optional[str], default = None
                    type of normalization to apply to query and key tensors.
                    Options: None, 'L2Normalization', 'RMSNorm', 'LayerNorm'. When None, no normalization is applied.
                    When 'L2Normalization', L2 normalization is applied to query and key tensors.
                    When 'RMSNorm', RMS normalization is applied to query and key tensors.
                    When 'LayerNorm', layer normalization is applied to query and key tensors.
                    Normalization is applied after RoPE (if applicable) but before attention computation
                    when `qk_norm_before_rope` is False. This follows the e.g. Llama4 approach for
                    QK normalization to improve training stability and model performance.
    qk_norm_eps: float, default = 1e-6
                    epsilon value for normalization of query and key tensors.
                    Only used when `qk_norm_type` is not None.
    qk_norm_before_rope: bool, default = `False`
                    if set to `True`, query and key normalization is applied before rotary position
                    embedding. When `False` (default), normalization is applied after RoPE.
                    This parameter allows supporting different architectural variants that apply
                    QK normalization at different points.
    """

    def __init__(
        self,
        hidden_size: int,
        ffn_hidden_size: int,
        num_attention_heads: int,
        num_gqa_groups: Optional[int] = None,
        layernorm_epsilon: float = 1e-5,
        hidden_dropout: float = 0.1,
        attention_dropout: float = 0.1,
        init_method: Optional[Callable] = None,
        output_layer_init_method: Optional[Callable] = None,
        layer_number: Optional[int] = None,
        kv_channels: Optional[int] = None,
        self_attn_mask_type: str = "causal",
        window_size: Optional[Tuple[int, int]] = None,
        enc_dec_attn_mask_type: str = "no_mask",
        enc_dec_window_size: Optional[Tuple[int, int]] = None,
        tp_group: Optional[dist_group_type] = None,
        tp_size: int = 1,
        params_dtype: Optional[torch.dtype] = None,
        get_rng_state_tracker: Optional[Callable] = None,
        fuse_wgrad_accumulation: bool = False,
        seq_length: Optional[int] = None,
        micro_batch_size: Optional[int] = None,
        sequence_parallel: bool = False,
        apply_residual_connection_post_layernorm: bool = False,
        output_layernorm: bool = False,
        parallel_attention_mlp: bool = False,
        layer_type: str = "encoder",
        drop_path_rate: float = 0.0,
        set_parallel_mode: bool = False,
        fuse_qkv_params: bool = False,
        rotary_pos_interleaved: bool = False,
        zero_centered_gamma: bool = False,
        qkv_weight_interleaved: bool = True,
        ub_tp_comm_overlap: bool = False,
        ub_overlap_ag: bool = True,
        ub_overlap_rs: bool = True,
        ub_overlap_rs_dgrad: bool = False,
        ub_bulk_dgrad: bool = True,
        ub_bulk_wgrad: bool = True,
        bias: bool = True,
        activation: str = "gelu",
        activation_params: Optional[dict] = None,
        normalization: str = "LayerNorm",
        device: Union[torch.device, str] = "cuda",
        attn_input_format: str = "sbhd",
        name: str = None,
        qk_norm_type: Optional[str] = None,
        qk_norm_eps: float = 1e-6,
        qk_norm_before_rope: bool = False,
        softmax_type: str = "vanilla",
    ) -> None:
        super().__init__()

        self.self_attn_mask_type = self_attn_mask_type
        self.window_size = window_size
        self.enc_dec_attn_mask_type = enc_dec_attn_mask_type
        self.enc_dec_window_size = enc_dec_window_size
        params_dtype = torch.get_default_dtype() if params_dtype is None else params_dtype
        ub_bulk_wgrad = ub_tp_comm_overlap and ub_bulk_wgrad
        ub_bulk_dgrad = ub_tp_comm_overlap and ub_bulk_dgrad
        ub_overlap_ag = ub_tp_comm_overlap and ub_overlap_ag
        ub_overlap_rs = ub_tp_comm_overlap and ub_overlap_rs
        ub_overlap_rs_dgrad = ub_tp_comm_overlap and ub_overlap_rs_dgrad

        bias_dropout_fusion = bool(int(os.getenv("NVTE_BIAS_DROPOUT_FUSION", "1")))
        self.layer_number = layer_number
        self.output_layernorm = output_layernorm
        self.layer_type = layer_type
        self.apply_residual_connection_post_layernorm = apply_residual_connection_post_layernorm

        if parallel_attention_mlp:
            assert self.layer_type == "encoder", "parallel_attention requires layer_type='encoder'"
            assert not self.apply_residual_connection_post_layernorm, (
                "parallel_attention and apply_residual_connection_post_layernorm "
                "not supported simultaneously."
            )
            assert (
                not self.output_layernorm
            ), "parallel_attention and output_layernorm not supported simultaneously"

        self.parallel_attention_mlp = parallel_attention_mlp

        assert layer_type in LayerTypes, f"layer_type {layer_type} not supported"

        if not fuse_qkv_params:
            assert (
                not fuse_wgrad_accumulation
            ), "Gradient accumulation fusion requires single QKV parameter."

        if not fuse_qkv_params:
            qkv_weight_interleaved = False

        self.kv_channels = kv_channels if kv_channels else (hidden_size // num_attention_heads)

        if init_method is None:
            init_method = get_default_init_method()
        if output_layer_init_method is None:
            output_layer_init_method = get_default_init_method()

        self.tp_size = tp_size if tp_group is None else get_distributed_world_size(tp_group)
        self.sequence_parallel = (self.tp_size > 1) and sequence_parallel
        self.seq_length = seq_length

        self.get_rng_state_tracker = get_rng_state_tracker

        self.attn_input_format = attn_input_format
        self.softmax_type = softmax_type

        self.name = name

        attention_args = (
            hidden_size,
            num_attention_heads,
            self.kv_channels,
            attention_dropout,
            layernorm_epsilon,
            init_method,
            output_layer_init_method,
        )
        common_attention_kwargs = {
            "layer_number": layer_number,
            "tp_group": tp_group,
            "tp_size": self.tp_size,
            "num_gqa_groups": num_gqa_groups,
            "fuse_wgrad_accumulation": fuse_wgrad_accumulation,
            "get_rng_state_tracker": get_rng_state_tracker,
            "sequence_parallel": self.sequence_parallel,
            "params_dtype": params_dtype,
            "return_layernorm_output": apply_residual_connection_post_layernorm,
            "set_parallel_mode": set_parallel_mode,
            "fuse_qkv_params": fuse_qkv_params,
            "zero_centered_gamma": zero_centered_gamma,
            "qkv_weight_interleaved": qkv_weight_interleaved,
            "rotary_pos_interleaved": rotary_pos_interleaved,
            "ub_bulk_wgrad": ub_bulk_wgrad,
            "ub_bulk_dgrad": ub_bulk_dgrad,
            "ub_overlap_ag": ub_overlap_ag,
            "ub_overlap_rs": ub_overlap_rs,
            "ub_overlap_rs_dgrad": ub_overlap_rs_dgrad,
            "qkv_format": self.attn_input_format,
            "seq_length": seq_length,
            "micro_batch_size": micro_batch_size,
            "softmax_type": self.softmax_type,
        }

        self.self_attention = MultiheadAttention(
            *attention_args,
            **common_attention_kwargs,
            input_layernorm=not output_layernorm,
            attention_type="self",
            bias=bias,
            return_bias=not self.parallel_attention_mlp,
            normalization=normalization,
            device=device,
            qk_norm_type=qk_norm_type,
            qk_norm_eps=qk_norm_eps,
            qk_norm_before_rope=qk_norm_before_rope,
            name=name + ".self_attention" if name is not None else None,
        )

        if layer_type == "decoder":
            self.inter_attention = MultiheadAttention(
                *attention_args,
                **common_attention_kwargs,
                attn_mask_type=enc_dec_attn_mask_type,
                input_layernorm=True,
                attention_type="cross",
                bias=bias,
                return_bias=True,
                normalization=normalization,
                device=device,
                qk_norm_type=qk_norm_type,
                qk_norm_eps=qk_norm_eps,
                qk_norm_before_rope=qk_norm_before_rope,
                name=name + ".inter_attention" if name is not None else None,
            )

        # LayerNorm -> activation(Linear + Bias) -> Linear
        # parallel_mode not supported for LayerNormMLP,
        # FC1 is CPL and FC2 is RPL
        # In the case of GLU activation, FC1 handles both
        # Linear layers before the activation
        self.layernorm_mlp = LayerNormMLP(
            hidden_size,
            ffn_hidden_size,
            eps=layernorm_epsilon,
            fuse_wgrad_accumulation=fuse_wgrad_accumulation,
            tp_group=tp_group,
            tp_size=self.tp_size,
            get_rng_state_tracker=get_rng_state_tracker,
            init_method=init_method,
            output_layer_init_method=output_layer_init_method,
            bias=bias,
            return_bias=not self.parallel_attention_mlp,
            sequence_parallel=self.sequence_parallel,
            params_dtype=params_dtype,
            return_layernorm_output=apply_residual_connection_post_layernorm,
            seq_length=seq_length,
            micro_batch_size=micro_batch_size,
            set_parallel_mode=set_parallel_mode,
            zero_centered_gamma=zero_centered_gamma,
            ub_bulk_wgrad=ub_bulk_wgrad,
            ub_bulk_dgrad=ub_bulk_dgrad,
            ub_overlap_rs_dgrad=ub_overlap_rs_dgrad,
            ub_overlap_rs=ub_overlap_rs,
            ub_overlap_ag=ub_overlap_ag,
            activation=activation,
            activation_params=activation_params,
            normalization=normalization,
            device=device,
            name=name + ".layernorm_mlp" if name is not None else None,
        )

        self.hidden_dropout = hidden_dropout
        self.bias_dropout_fusion = bias_dropout_fusion
        self.drop_path = DropPath(drop_path_rate) if drop_path_rate > 0.0 else None

        # Set bias+dropout+add fusion grad_enable execution handler.
        use_nvfuser = torch_version() >= (1, 10, 0) and torch_version() < (2, 2, 0)
        self.bias_dropout_add_exec_handler = nullcontext if use_nvfuser else torch.enable_grad

        if self.bias_dropout_fusion:
            set_jit_fusion_options()
            if seq_length and micro_batch_size:
                if self.sequence_parallel:
                    seq_length = seq_length // self.tp_size
                warmup_jit_bias_dropout_add_all_dtypes(hidden_size, seq_length, micro_batch_size)

        norm_module = {
            "LayerNorm": LayerNorm,
            "RMSNorm": RMSNorm,
        }
        if self.output_layernorm:
            self.layernorm = norm_module[normalization](
                hidden_size,
                eps=layernorm_epsilon,
                sequence_parallel=self.sequence_parallel,
                params_dtype=params_dtype,
                zero_centered_gamma=zero_centered_gamma,
                device=device,
            )

    def set_tensor_parallel_group(self, tp_group: Union[dist_group_type, None]) -> None:
        """
        Set the tensor parallel group for the given
        module before executing the forward pass.

        Parameters
        ----------
        tp_group : ProcessGroup, default = `None`
                  tensor parallel process group.
        """
        # Deep iterate but skip self to avoid infinite recursion.
        for index, child in enumerate(self.modules()):
            if index == 0:
                continue
            if hasattr(child, "set_tensor_parallel_group"):
                child.set_tensor_parallel_group(tp_group)

    def reset_fp8_meta_tensors(self) -> None:
        """Set TP group"""
        # Deep iterate but skip self to avoid infinite recursion.
        for index, child in enumerate(self.modules()):
            if index == 0:
                continue
            if hasattr(child, "reset_fp8_meta_tensors"):
                child.reset_fp8_meta_tensors()

    def set_context_parallel_group(
        self,
        cp_group: Union[dist_group_type, List[dist_group_type], None],
        cp_global_ranks: List[int],
        cp_stream: torch.cuda.Stream,
        cp_comm_type: str = "p2p",
    ) -> None:
        """
        Set the context parallel attributes for the given
        module before executing the forward pass.

        Parameters
        ----------
        cp_group : Union[ProcessGroup, List[ProcessGroup]]
                  context parallel process group.
                  ProcessGroup is for cp_comm_type of "p2p", "all_gather", and "a2a".
                  List[ProcessGroup] is for cp_comm_type of "a2a+p2p", where cp_group[0]
                  and cp_group[1] are for a2a and p2p communications respectively.
        cp_global_ranks : List[int]
                         list of global ranks in the context group.
        cp_stream : torch.cuda.Stream
                   cuda stream for context parallel execution.
        cp_comm_type : str, default = `p2p`
                      inter-gpu communication type for context parallelism.
                      Can be ``"p2p"`` or ``"all_gather"`` or ``"a2a"`` or ``"a2a+p2p"``.

                      - ``"p2p"``: Exchange KV chunks with P2P communications in ring topology.
                        P2P is async and can be overlapped with attention compute.
                      - ``"all_gather"``: All-gather to get full sequence of KV before attention.
                        The all-gather is not async, and cannot be overlapped.
                      - ``"a2a"``: Like DeepSpeed Ulysses, scatter attention heads across the CP
                        group, and gather to get full sequence of QKV.
                      - ``"a2a+p2p"``: hierarchical CP implementation. First applying a2a to QKV
                        across each CP sub-group (e.g., via NVLink), then exchanging KV with
                        p2p between sub-groups (e.g., via IBLink).
        """
        # Deep iterate but skip self to avoid infinite recursion.
        for index, child in enumerate(self.modules()):
            if index == 0:
                continue
            if hasattr(child, "set_context_parallel_group"):
                child.set_context_parallel_group(cp_group, cp_global_ranks, cp_stream, cp_comm_type)

    def forward(
        self,
        hidden_states: torch.Tensor,
        attention_mask: Optional[torch.Tensor] = None,
        self_attn_mask_type: Optional[str] = None,
        window_size: Optional[Tuple[int, int]] = None,
        encoder_output: Optional[torch.Tensor] = None,
        enc_dec_attn_mask: Optional[Union[torch.Tensor, Tuple[torch.Tensor, torch.Tensor]]] = None,
        enc_dec_attn_mask_type: Optional[str] = None,
        enc_dec_window_size: Optional[Tuple[int, int]] = None,
        is_first_microbatch: Optional[bool] = None,
        checkpoint_core_attention: bool = False,
        inference_params: Optional[InferenceParams] = None,
        rotary_pos_emb: Optional[Union[torch.Tensor, Tuple[torch.Tensor, torch.Tensor]]] = None,
        core_attention_bias_type: str = "no_bias",
        core_attention_bias: Optional[torch.Tensor] = None,
        alibi_slopes: Optional[torch.Tensor] = None,
        cu_seqlens_q: Optional[torch.Tensor] = None,
        cu_seqlens_kv: Optional[torch.Tensor] = None,
        cu_seqlens_q_padded: Optional[torch.Tensor] = None,
        cu_seqlens_kv_padded: Optional[torch.Tensor] = None,
        max_seqlen_q: Optional[int] = None,
        max_seqlen_kv: Optional[int] = None,
        fast_zero_fill: bool = True,
        pad_between_seqs: Optional[bool] = None,
    ) -> torch.Tensor:
        """
        Transformer Layer: attention block and a feedforward network (MLP)

        .. note::

            Argument :attr:`attention_mask` is only used when :attr:`self_attn_mask_type`
            includes `"padding"` or `"arbitrary"`.

        Parameters
        ----------
        hidden_states : torch.Tensor
            Input tensor.
        attention_mask : Optional[torch.Tensor], default = `None`
            Boolean tensor used to mask out self-attention softmax input. It should be
            in [batch_size, 1, 1, seqlen_q] for padding masks, and broadcastable
            to [batch_size, num_heads, max_seqlen_q, max_seqlen_kv] for "`arbitrary`"
            mask. It should be `None` for causal masks and "`no_mask`" type.
            A `True` value means the corresponding position is masked out and
            a `False` means that position is allowed to participate in attention.
        self_attn_mask_type: {'no_mask', 'causal', 'padding', 'padding_causal',
            'causal_bottom_right', 'padding_causal_bottom_right','arbitrary'},
            default = `causal`
            Type of attention mask passed into softmax operation for encoder.
            By default, causal masks are aligned to the top left corner of
            the softmax matrix. When "`bottom_right`" is specified in the mask type,
            causal masks are aligned to the bottom right corner.
        window_size: Optional[Tuple[int, int]], default = `None`
            Sliding window size for local attention in encoder.
        encoder_output : Optional[torch.Tensor], default = `None`
            Output of the encoder block to be fed into the decoder block if using
            `layer_type="decoder"`.
        enc_dec_attn_mask : Optional[Union[torch.Tensor, Tuple[torch.Tensor, torch.Tensor]]],
            default = `None`. Boolean tensors used to mask out inter-attention softmax input if
            using `layer_type="decoder"`. It should be a tuple of two masks in
            [batch_size, 1, 1, seqlen_q] and [batch_size, 1, 1, seqlen_kv] for padding masks.
            It should be broadcastable to [batch_size, num_heads, max_seqlen_q, max_seqlen_kv]
            for "`arbitrary`" mask. It should be `None` for causal masks and "`no_mask`".
            A `True` value means the corresponding position is masked out and a `False`
            means that position is allowed to participate in attention.
        enc_dec_attn_mask_type: {'no_mask', 'causal', 'padding', 'padding_causal', 'arbitrary'},
            default = `None`
            Type of attention mask passed into softmax operation for decoder.
        enc_dec_window_size: Optional[Tuple[int, int]], default = `None`
            Sliding window size for local attention in decoder.
        is_first_microbatch : {True, False, None}, default = None
            During training using either gradient accumulation or
            pipeline parallelism a minibatch of data is further split
            into microbatches. Between the microbatches of the same minibatch
            the model weights are not updated. Setting this parameter indicates
            whether the current microbatch is the first in a minibatch or not.
            When set, this parameter enables additional optimizations:

            * during FP8 training, it allows caching of the FP8 versions of
              the weights
            * it also allows skipping gradient accumulation during the
              first microbatch (since it is the first gradient being
              produced)
        checkpoint_core_attention: bool, default = `False`
            If true, forward activations for core attention are recomputed
            during the backward pass in order to save memory that would
            otherwise be occupied to store the forward activations until
            backprop.
        rotary_pos_emb: Union[torch.Tensor, Tuple[torch.Tensor, torch.Tensor]], default = `None`
            Embeddings for query and key tensors for applying rotary position
            embedding. By default no input embedding is applied.
        core_attention_bias_type: str, default = `no_bias`
            Bias type, {`no_bias`, `pre_scale_bias`, `post_scale_bias`, `alibi`}
        core_attention_bias: Optional[torch.Tensor], default = `None`
            Bias tensor for Q * K.T
        alibi_slopes: Optional[torch.Tensor], default = `None`
            ALiBi slopes in FP32 and shape [nheads] or [batch_size, nheads].
            It adds a bias of (-alibi_slope * (i + seqlen_k - seqlen_q - j))
            to the attention score of query i and key j.
        cu_seqlens_q: Optional[torch.Tensor], default = `None`
            Cumulative sum of sequence lengths (without offset) in a batch for `query_layer`,
            with shape [batch_size + 1] and dtype torch.int32.
            Used by encoders, or decoders' self-attention.
        cu_seqlens_kv: Optional[torch.Tensor], default = `None`
            Cumulative sum of sequence lengths (without offset) in a batch for `key_layer`
            and `value_layer`, with shape [batch_size + 1] and dtype torch.int32.
            Used by decoders' cross-attention.
        cu_seqlens_q_padded: Optional[torch.Tensor], default = `None`
            Cumulative sum of sequence lengths (with offset) in a batch for `query_layer`,
            with shape [batch_size + 1] and dtype torch.int32. Set to `cu_seqlens_q` if None.
            Used by encoders, or decoders' self-attention.
        cu_seqlens_kv_padded: Optional[torch.Tensor], default = `None`
            Cumulative sum of sequence lengths (with offset) in a batch for `key_layer`
            and `value_layer`, with shape [batch_size + 1] and dtype torch.int32.
            Set to `cu_seqlens_kv` if None. Used by decoders' cross-attention.
        max_seqlen_q: Optional[int], default = `None`
            Maximum sequence length in `query_layer`.
            Calculated from `cu_seqlens_q_padded` if not provided.
        max_seqlen_kv: Optional[int], default = `None`
            Maximum sequence length in `key_layer` and `value_layer`.
            Calculated from `cu_seqlens_kv_padded` if not provided.
        fast_zero_fill: bool, default = `True`
            Whether to set output tensors to 0 or not before use.
        inference_params: InferenceParams, default = None
            Inference parameters that are passed to the main model in order
            to efficiently calculate and store the context during inference.
        pad_between_seqs: Optional[bool], default = `None`
            If None, inferred from qkv_format, cu_seqlens and cu_seqlens_padded.
            If true, there are padding tokens between individual sequences in a packed batch,
            i.e. qkv_format = 'thd'.
        """

        if self_attn_mask_type is None:
            self_attn_mask_type = self.self_attn_mask_type
        if window_size is None:
            window_size = self.window_size
        if enc_dec_attn_mask_type is None:
            enc_dec_attn_mask_type = self.enc_dec_attn_mask_type
        if enc_dec_window_size is None:
            enc_dec_window_size = self.enc_dec_window_size

        assert (
            self_attn_mask_type in AttnMaskTypes
        ), f"self_attn_mask_type {self_attn_mask_type} not supported"
        assert (
            enc_dec_attn_mask_type in AttnMaskTypes
        ), f"enc_dec_attn_mask_type {enc_dec_attn_mask_type} not supported"

        hidden_states = hidden_states.contiguous()

        if self.sequence_parallel and self.seq_length is not None:
            assert (
                hidden_states.shape[0] == self.seq_length // self.tp_size
            ), "Sequence dimension must be split across TP group when using sequence parallel."

        if (
            "padding" in self_attn_mask_type or self_attn_mask_type == "arbitrary"
        ) and attention_mask is not None:
            assert all(
                attention_mask[i].dtype == torch.bool for i in range(len(attention_mask))
            ), "Attention mask must be a boolean tensor or a list/tuple of two boolean tensors"
        if (
            "padding" in enc_dec_attn_mask_type or enc_dec_attn_mask_type == "arbitrary"
        ) and enc_dec_attn_mask is not None:
            assert all(
                enc_dec_attn_mask[i].dtype == torch.bool for i in range(len(enc_dec_attn_mask))
            ), "Encoder-decoder attention mask must be boolean tensor(s)"

        if TEDebugState.debug_enabled:
            TransformerEngineBaseModule._validate_name(self)

        # For AMP
        if torch.is_autocast_enabled():
            hidden_states = cast_if_needed(hidden_states, torch_get_autocast_gpu_dtype())

        # Self attention.
        self_attention_outputs = self.self_attention(
            hidden_states,
            attention_mask=attention_mask,
            attn_mask_type=self_attn_mask_type,
            window_size=window_size,
            inference_params=inference_params,
            is_first_microbatch=is_first_microbatch,
            checkpoint_core_attention=checkpoint_core_attention,
            rotary_pos_emb=rotary_pos_emb,
            core_attention_bias_type=core_attention_bias_type,
            core_attention_bias=core_attention_bias,
            alibi_slopes=alibi_slopes,
            cu_seqlens_q=cu_seqlens_q,
            cu_seqlens_kv=cu_seqlens_q,
            cu_seqlens_q_padded=cu_seqlens_q_padded,
            cu_seqlens_kv_padded=cu_seqlens_q_padded,
            max_seqlen_q=max_seqlen_q,
            max_seqlen_kv=max_seqlen_q,
            fast_zero_fill=fast_zero_fill,
            pad_between_seqs=pad_between_seqs,
        )

        if self.apply_residual_connection_post_layernorm and not self.output_layernorm:
            attention_output, attention_bias, residual = self_attention_outputs
            hidden_states = self._bias_dropout_add(
                attention_output, attention_bias, residual, self.drop_path
            )
        elif not self.parallel_attention_mlp:
            attention_output, attention_bias = self_attention_outputs
            hidden_states = self._bias_dropout_add(
                attention_output, attention_bias, hidden_states, self.drop_path
            )

        # Cross attention.
        if self.layer_type == "decoder":
            inter_attention_outputs = self.inter_attention(
                hidden_states,
                attention_mask=enc_dec_attn_mask,
                attn_mask_type=enc_dec_attn_mask_type,
                window_size=enc_dec_window_size,
                encoder_output=encoder_output,
                inference_params=inference_params,
                is_first_microbatch=is_first_microbatch,
                checkpoint_core_attention=checkpoint_core_attention,
                rotary_pos_emb=rotary_pos_emb,
                core_attention_bias_type=core_attention_bias_type,
                core_attention_bias=core_attention_bias,
                alibi_slopes=alibi_slopes,
                cu_seqlens_q=cu_seqlens_q,
                cu_seqlens_kv=cu_seqlens_kv,
                cu_seqlens_q_padded=cu_seqlens_q_padded,
                cu_seqlens_kv_padded=cu_seqlens_kv_padded,
                max_seqlen_q=max_seqlen_q,
                max_seqlen_kv=max_seqlen_kv,
                fast_zero_fill=fast_zero_fill,
                pad_between_seqs=pad_between_seqs,
            )
            if self.apply_residual_connection_post_layernorm:
                attention_output, attention_bias, residual = inter_attention_outputs
            else:
                attention_output, attention_bias = inter_attention_outputs
                residual = hidden_states

            hidden_states = self._bias_dropout_add(attention_output, attention_bias, residual)

        # MLP.
        mlp_outputs = self.layernorm_mlp(
            hidden_states,
            is_first_microbatch=is_first_microbatch,
        )
        if self.apply_residual_connection_post_layernorm:
            mlp_output, mlp_bias, residual = mlp_outputs
            output = self._bias_dropout_add(mlp_output, mlp_bias, residual, self.drop_path)
        elif self.parallel_attention_mlp:
            output = self._bias_dropout_add(
                self_attention_outputs, mlp_outputs, hidden_states, self.drop_path
            )
        else:
            mlp_output, mlp_bias = mlp_outputs
            output = self._bias_dropout_add(mlp_output, mlp_bias, hidden_states, self.drop_path)

        # For BERT like architectures.
        if self.output_layernorm:
            output = self.layernorm(output)

        # output: [s, b, h]
        return output

    def _bias_dropout_add(self, hidden_state, bias, residual, drop_path=None):
        if (
            drop_path is None
            and bias is not None
            and bias.numel() != 0
            and not is_in_onnx_export_mode()
        ):
            if self.bias_dropout_fusion:
                if self.training:
                    bias_dropout_add_func = bias_dropout_add_fused_train
                else:
                    bias_dropout_add_func = bias_dropout_add_fused_inference
            else:
                bias_dropout_add_func = get_bias_dropout_add(self.training)

            with self.bias_dropout_add_exec_handler():
                output = bias_dropout_add_func(hidden_state, bias, residual, self.hidden_dropout)
        else:
            if bias is not None and bias.numel() != 0:
                hidden_state = hidden_state + bias
            out = torch.nn.functional.dropout(
                hidden_state, p=self.hidden_dropout, training=self.training
            )
            if drop_path is not None:
                out = drop_path(out)
            output = residual + out

        return output<|MERGE_RESOLUTION|>--- conflicted
+++ resolved
@@ -175,11 +175,6 @@
           if set to `False`, the transformer layer will not learn any additive biases.
     activation : str, default = 'gelu'
           Type of activation used in MLP block.
-<<<<<<< HEAD
-
-          Options: ``'gelu'``, ``'geglu'``, ``'qgelu'``, ``'qgeglu'``, ``'relu'``, ``'reglu'``,
-          ``'srelu'``, ``'sreglu'``, ``'silu'``, and ``'swiglu'``.
-=======
           Options are: 'gelu', 'geglu', 'qgelu', 'qgeglu', 'relu', 'reglu', 'srelu', 'sreglu',
                        'silu', 'swiglu', and 'clamped_swiglu'.
     activation_params : Optional[dict], default = `None`
@@ -187,7 +182,6 @@
                         At the moment, only used for 'clamped_swiglu' activation which
                         supports 'limit' and 'alpha' parameters. You can set these as
                         `activation_params={'limit': 7.0, 'alpha': 1.702}`.
->>>>>>> c6cbcc85
     device : Union[torch.device, str], default = "cuda"
           The device on which the parameters of the model will be allocated. It is the user's
           responsibility to ensure all parameters are moved to the GPU before running the
