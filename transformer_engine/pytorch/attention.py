--- conflicted
+++ resolved
@@ -1613,16 +1613,13 @@
         cu_seqlens: Union[torch.Tensor, None] = None,
         beginning_offsets: Union[torch.Tensor, None] = None,
     ) -> torch.Tensor:
-<<<<<<< HEAD
         if beginning_offsets is None:
             # Each sequence will start from positional encoding corresponding to 0.
             # Otherwise sequence i will start from positional encoding 
             # corresponding to beginning_offsets[i].
             beginning_offsets = torch.Tensor()
-=======
         if freqs.dtype != torch.float32:
             freqs = freqs.float()
->>>>>>> 00c0dd0a
         if tensor_format == "sbhd":
             output = tex.fused_rope_forward(t, freqs, beginning_offsets, False)
         elif tensor_format == "bshd":
@@ -3454,13 +3451,8 @@
     ----------
     num_attention_heads : int
                          number of attention heads in the transformer layer.
-<<<<<<< HEAD
-    channels : int
-                number of key-query-value channels.
-=======
     kv_channels : int
                 number of key-query-value channels per attention head.
->>>>>>> 00c0dd0a
     num_gqa_groups : Optional[int] = None
                     number of GQA groups in the transformer layer.
                     Grouped Query Attention is described in
@@ -3565,15 +3557,8 @@
         self.cp_stream = cp_stream
         self.channels = channels
 
-<<<<<<< HEAD
-
-
-
-        self.hidden_size_per_attention_head = channels // num_attention_heads
-=======
         self.hidden_size_per_attention_head = kv_channels
 
->>>>>>> 00c0dd0a
         self.num_gqa_groups = (
             num_attention_heads if num_gqa_groups is None else num_gqa_groups
         )
@@ -3736,11 +3721,7 @@
             (:attr:`sequence_length`, :attr:`batch_size`, :attr:`num_attention_heads`,
             :attr:`kv_channels`) and the tensors :attr:`key_layer` and :attr:`value_layer`
             must each be of shape (:attr:`sequence_length`, :attr:`batch_size`,
-<<<<<<< HEAD
-            :attr:`num_attention_heads`, :attr:`channels`). Output of shape
-=======
             :attr:`num_gqa_groups`, :attr:`kv_channels`). Output of shape
->>>>>>> 00c0dd0a
             (:attr:`sequence_length`, :attr:`batch_size`, :attr:`num_attention_heads`
             * :attr:`channels`) is returned.
 
@@ -4506,10 +4487,6 @@
         self.tp_size = tp_size
         self.sequence_parallel = (tp_size > 1) and sequence_parallel
 
-<<<<<<< HEAD
-        self.hidden_size_per_attention_head = attention_hidden_size // num_attention_heads
-=======
->>>>>>> 00c0dd0a
         self.num_attention_heads_per_partition = divide(num_attention_heads, tp_size)
         self.num_gqa_groups = (
             num_attention_heads if num_gqa_groups is None else num_gqa_groups
@@ -4540,24 +4517,14 @@
             parameters_split = None
             if not fuse_qkv_params:
                 parameters_split = collections.OrderedDict([
-<<<<<<< HEAD
-                    ("query", attention_hidden_size),
-                    ("key", attention_hidden_size),
-                    ("value", attention_hidden_size),
-=======
                     ("query", self.hidden_size_q),
                     ("key", self.hidden_size_kv),
                     ("value", self.hidden_size_kv),
->>>>>>> 00c0dd0a
                 ])
             if self.input_layernorm:
                 self.layernorm_qkv = LayerNormLinear(
                     hidden_size,
-<<<<<<< HEAD
-                    3 * attention_hidden_size,
-=======
                     self.hidden_size_q + 2 * self.hidden_size_kv,
->>>>>>> 00c0dd0a
                     eps=layernorm_epsilon,
                     init_method=init_method,
                     bias=bias,
@@ -4577,11 +4544,7 @@
             else:
                 self.qkv = Linear(
                     hidden_size,
-<<<<<<< HEAD
-                    3 * attention_hidden_size,
-=======
                     self.hidden_size_q + 2 * self.hidden_size_kv,
->>>>>>> 00c0dd0a
                     init_method=init_method,
                     bias=bias,
                     return_bias=False,
@@ -4593,11 +4556,7 @@
             if self.input_layernorm:
                 self.layernorm_query = LayerNormLinear(
                     hidden_size,
-<<<<<<< HEAD
-                    attention_hidden_size,
-=======
                     self.hidden_size_q,
->>>>>>> 00c0dd0a
                     eps=layernorm_epsilon,
                     init_method=init_method,
                     bias=bias,
@@ -4617,11 +4576,7 @@
             else:
                 self.query_layer = Linear(
                     hidden_size,
-<<<<<<< HEAD
-                    attention_hidden_size,
-=======
                     self.hidden_size_q,
->>>>>>> 00c0dd0a
                     init_method=init_method,
                     bias=bias,
                     return_bias=False,
@@ -4642,11 +4597,7 @@
         # Attention.
         self.core_attention = DotProductAttention(
             num_attention_heads,
-<<<<<<< HEAD
-            attention_hidden_size,
-=======
             self.hidden_size_per_attention_head,
->>>>>>> 00c0dd0a
             num_gqa_groups=self.num_gqa_groups,
             attention_dropout=attention_dropout,
             qkv_format=self.qkv_format,
@@ -4660,11 +4611,7 @@
 
         # Linear
         self.proj = Linear(
-<<<<<<< HEAD
-            attention_hidden_size,
-=======
             self.hidden_size_q,
->>>>>>> 00c0dd0a
             hidden_size,
             init_method=output_layer_init_method,
             bias=bias,
