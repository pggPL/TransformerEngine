--- conflicted
+++ resolved
@@ -23,16 +23,12 @@
 
 import transformer_engine_torch as tex
 import transformer_engine as te
-<<<<<<< HEAD
 from transformer_engine.debug.pytorch.debug_state import TEDebugState
-from transformer_engine.pytorch.utils import get_cudnn_version
-=======
 from transformer_engine.pytorch.utils import (
     get_cudnn_version,
     nvtx_range_pop,
     nvtx_range_push,
 )
->>>>>>> 49a4535d
 from transformer_engine.pytorch.cpp_extensions.fused_attn import (
     fused_attn_fwd,
     fused_attn_bwd,
