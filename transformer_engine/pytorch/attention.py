--- conflicted
+++ resolved
@@ -1941,7 +1941,6 @@
                 seq_offsets_q, seq_offsets_k, seq_offsets_v,
                 qkv, qkv_dtype, attn_bias, attn_scale,
                 dropout_p, fast_zero_fill, qkv_layout, attn_bias_type, attn_mask_type,
-<<<<<<< HEAD
                 rng_gen, fused_attention_backend, use_FAv2_bwd,
                 fp8, fp8_meta, tp_size, tp_group):
         if fp8:
@@ -2019,18 +2018,6 @@
         ctx.fp8_meta = fp8_meta
         ctx.tp_size = tp_size
         ctx.tp_group = tp_group
-=======
-                rng_gen, fused_attention_backend, use_FAv2_bwd):
-        out, aux_ctx_tensors = fused_attn_fwd_qkvpacked(
-            is_training, max_seqlen, cu_seqlens, qkv, qkv_dtype,
-            fused_attention_backend,
-            seq_offsets_q, seq_offsets_k, seq_offsets_v,
-            attn_bias, None, None, None, None, None,
-            attn_scale, dropout_p, fast_zero_fill, qkv_layout, attn_bias_type, attn_mask_type,
-            rng_gen)
-
-        ctx.save_for_backward(qkv, out, cu_seqlens, seq_offsets_q, seq_offsets_k, seq_offsets_v)
->>>>>>> 42119f63
         ctx.aux_ctx_tensors = aux_ctx_tensors
         ctx.max_seqlen = max_seqlen
         ctx.qkv_dtype = qkv_dtype
@@ -2055,12 +2042,8 @@
             d_out = d_out._data
 
         d_out = d_out.contiguous()
-<<<<<<< HEAD
         (qkv, out, cu_seqlens,
             qkv_fp8, out_fp8, fwd_scales, fwd_scale_invs) = ctx.saved_tensors
-=======
-        qkv, out, cu_seqlens, seq_offsets_q, seq_offsets_k, seq_offsets_v = ctx.saved_tensors
->>>>>>> 42119f63
         if not ctx.aux_ctx_tensors[0].is_contiguous():
             ctx.aux_ctx_tensors[0] = ctx.aux_ctx_tensors[0].contiguous()
         if ctx.use_FAv2_bwd:
@@ -2077,7 +2060,6 @@
             )
             dqkv = dqkv[..., :d_out.shape[-1]]
         else:
-<<<<<<< HEAD
             with torch.cuda.nvtx.range("_FusedAttn_qkvpacked"):
                 if ctx.fp8:
                     if _NVTE_DEBUG:
@@ -2137,16 +2119,6 @@
                         None, None, None, None, None, None, None, None, None, None,
                         ctx.attn_scale, ctx.dropout_p, ctx.fast_zero_fill,
                         ctx.qkv_layout, ctx.attn_bias_type, ctx.attn_mask_type)
-=======
-            dqkv, *rest = fused_attn_bwd_qkvpacked(
-                ctx.max_seqlen, cu_seqlens, qkv, out, d_out,
-                ctx.qkv_dtype, ctx.aux_ctx_tensors,
-                ctx.fused_attention_backend,
-                seq_offsets_q, seq_offsets_k, seq_offsets_v,
-                None, None, None, None, None, None, None, None, None,
-                ctx.attn_scale, ctx.dropout_p, ctx.fast_zero_fill,
-                ctx.qkv_layout, ctx.attn_bias_type, ctx.attn_mask_type)
->>>>>>> 42119f63
 
         # if no_bias or alibi, return dqkv
         if ctx.attn_bias_type in ["no_bias", "alibi"]:
@@ -2166,7 +2138,6 @@
     def forward(ctx, is_training, max_seqlen_q, max_seqlen_kv, cu_seqlens_q, cu_seqlens_kv,
                 seq_offsets_q, seq_offsets_k, seq_offsets_v,
                 q, kv, qkv_dtype, attn_bias, attn_scale, dropout_p, fast_zero_fill,
-<<<<<<< HEAD
                 qkv_layout, attn_bias_type, attn_mask_type, rng_gen, fused_attention_backend,
                 use_FAv2_bwd, fp8, fp8_meta, tp_size, tp_group):
         if fp8:
@@ -2251,20 +2222,6 @@
         ctx.fp8_meta = fp8_meta
         ctx.tp_size = tp_size
         ctx.tp_group = tp_group
-=======
-                qkv_layout, attn_bias_type, attn_mask_type,
-                rng_gen, fused_attention_backend, use_FAv2_bwd):
-        out, aux_ctx_tensors = fused_attn_fwd_kvpacked(
-            is_training, max_seqlen_q, max_seqlen_kv, cu_seqlens_q, cu_seqlens_kv,
-            q, kv, qkv_dtype, fused_attention_backend,
-            seq_offsets_q, seq_offsets_k, seq_offsets_v,
-            attn_bias, None, None, None, None, None,
-            attn_scale, dropout_p, fast_zero_fill, qkv_layout, attn_bias_type, attn_mask_type,
-            rng_gen)
-
-        ctx.save_for_backward(q, kv, out, cu_seqlens_q, cu_seqlens_kv,
-            seq_offsets_q, seq_offsets_k, seq_offsets_v)
->>>>>>> 42119f63
         ctx.aux_ctx_tensors = aux_ctx_tensors
         ctx.max_seqlen_q = max_seqlen_q
         ctx.max_seqlen_kv = max_seqlen_kv
@@ -2291,11 +2248,7 @@
 
         d_out = d_out.contiguous()
         (q, kv, out, cu_seqlens_q, cu_seqlens_kv,
-<<<<<<< HEAD
             q_fp8, kv_fp8, out_fp8, fwd_scales, fwd_scale_invs) = ctx.saved_tensors
-=======
-            seq_offsets_q, seq_offsets_k, seq_offsets_v) = ctx.saved_tensors
->>>>>>> 42119f63
         if not ctx.aux_ctx_tensors[0].is_contiguous():
             ctx.aux_ctx_tensors[0] = ctx.aux_ctx_tensors[0].contiguous()
         if ctx.use_FAv2_bwd:
@@ -2314,7 +2267,6 @@
             dq = dq[..., :d_out.shape[-1]]
             dkv = dkv[..., :d_out.shape[-1]]
         else:
-<<<<<<< HEAD
             with torch.cuda.nvtx.range("_FusedAttn_kvpacked"):
                 if ctx.fp8:
                     if _NVTE_DEBUG:
@@ -2386,17 +2338,6 @@
                         None, None, None, None, None, None, None, None, None, None,
                         ctx.attn_scale, ctx.dropout_p, ctx.fast_zero_fill,
                         ctx.qkv_layout, ctx.attn_bias_type, ctx.attn_mask_type)
-=======
-            dq, dkv, *rest = fused_attn_bwd_kvpacked(
-                ctx.max_seqlen_q, ctx.max_seqlen_kv, cu_seqlens_q, cu_seqlens_kv,
-                q, kv, out, d_out,
-                ctx.qkv_dtype, ctx.aux_ctx_tensors,
-                ctx.fused_attention_backend,
-                seq_offsets_q, seq_offsets_k, seq_offsets_v,
-                None, None, None, None, None, None, None, None, None,
-                ctx.attn_scale, ctx.dropout_p, ctx.fast_zero_fill,
-                ctx.qkv_layout, ctx.attn_bias_type, ctx.attn_mask_type)
->>>>>>> 42119f63
 
         # if no_bias or alibi, return dqkv
         if ctx.attn_bias_type in ["no_bias", "alibi"]:
@@ -2415,7 +2356,6 @@
     def forward(ctx, is_training, max_seqlen_q, max_seqlen_kv, cu_seqlens_q, cu_seqlens_kv,
                 seq_offsets_q, seq_offsets_k, seq_offsets_v,
                 q, k, v, qkv_dtype, attn_bias, attn_scale, dropout_p, fast_zero_fill,
-<<<<<<< HEAD
                 qkv_layout, attn_bias_type, attn_mask_type, rng_gen, fused_attention_backend,
                 use_FAv2_bwd, fp8, fp8_meta, tp_size, tp_group):
         if fp8:
@@ -2542,17 +2482,6 @@
                 rng_gen)
             out_save = out_ret
             fp8_tensors = (None, None, None, None, None, None)
-=======
-                qkv_layout, attn_bias_type, attn_mask_type,
-                rng_gen, fused_attention_backend, use_FAv2_bwd):
-        out, aux_ctx_tensors = fused_attn_fwd(
-            is_training, max_seqlen_q, max_seqlen_kv, cu_seqlens_q, cu_seqlens_kv,
-            q, k, v, qkv_dtype, fused_attention_backend,
-            seq_offsets_q, seq_offsets_k, seq_offsets_v,
-            attn_bias, None, None, None, None, None,
-            attn_scale, dropout_p, fast_zero_fill, qkv_layout, attn_bias_type, attn_mask_type,
-            rng_gen)
->>>>>>> 42119f63
 
         from .cpu_offload import CPUOffloadEnabled
         if CPUOffloadEnabled:
@@ -2562,18 +2491,12 @@
                 if tensor is not None:
                     tensor.activation_offloading = True
 
-<<<<<<< HEAD
         ctx.fp8 = fp8 and int(os.getenv("NVTE_FP8_DPA_BWD", "1"))
         qkvo_tensors = (q, k, v, out_save) if not ctx.fp8 else (None, None, None, None)
         ctx.save_for_backward(*qkvo_tensors, cu_seqlens_q, cu_seqlens_kv, *fp8_tensors)
         ctx.fp8_meta = fp8_meta
         ctx.tp_size = tp_size
         ctx.tp_group = tp_group
-=======
-
-        ctx.save_for_backward(q, k, v, out,
-            cu_seqlens_q, cu_seqlens_kv, seq_offsets_q, seq_offsets_k, seq_offsets_v)
->>>>>>> 42119f63
         ctx.aux_ctx_tensors = aux_ctx_tensors
         ctx.max_seqlen_q = max_seqlen_q
         ctx.max_seqlen_kv = max_seqlen_kv
@@ -2600,11 +2523,7 @@
 
         d_out = d_out.contiguous()
         (q, k, v, out, cu_seqlens_q, cu_seqlens_kv,
-<<<<<<< HEAD
             q_fp8, k_fp8, v_fp8, out_fp8, fwd_scales, fwd_scale_invs) = ctx.saved_tensors
-=======
-            seq_offsets_q, seq_offsets_k, seq_offsets_v) = ctx.saved_tensors
->>>>>>> 42119f63
         if not ctx.aux_ctx_tensors[0].is_contiguous():
             ctx.aux_ctx_tensors[0] = ctx.aux_ctx_tensors[0].contiguous()
         if ctx.use_FAv2_bwd:
@@ -2625,7 +2544,6 @@
             dk = dk[..., :d_out.shape[-1]]
             dv = dv[..., :d_out.shape[-1]]
         else:
-<<<<<<< HEAD
             with torch.cuda.nvtx.range("_FusedAttn"):
                 if ctx.fp8:
                     if _NVTE_DEBUG:
@@ -2732,17 +2650,6 @@
                         None, None, None, None, None, None, None, None, None, None,
                         ctx.attn_scale, ctx.dropout_p, ctx.fast_zero_fill,
                         ctx.qkv_layout, ctx.attn_bias_type, ctx.attn_mask_type)
-=======
-            dq, dk, dv, *rest = fused_attn_bwd(
-                ctx.max_seqlen_q, ctx.max_seqlen_kv, cu_seqlens_q, cu_seqlens_kv,
-                q, k, v, out, d_out,
-                ctx.qkv_dtype, ctx.aux_ctx_tensors,
-                ctx.fused_attention_backend,
-                seq_offsets_q, seq_offsets_k, seq_offsets_v,
-                None, None, None, None, None, None, None, None, None,
-                ctx.attn_scale, ctx.dropout_p, ctx.fast_zero_fill,
-                ctx.qkv_layout, ctx.attn_bias_type, ctx.attn_mask_type)
->>>>>>> 42119f63
 
         # if no_bias or alibi, return dqkv
         if ctx.attn_bias_type in ["no_bias", "alibi"]:
@@ -2964,7 +2871,6 @@
             if qkv_format == 'sbhd':
                 output = output.transpose(0,1).contiguous()
         else:
-<<<<<<< HEAD
             with self.prepare_forward(query_layer,
                 is_first_microbatch,
                 num_gemms=3,
@@ -3002,27 +2908,6 @@
                         self.tp_size,
                         self.tp_group,
                     )
-=======
-            with self.attention_dropout_ctx():
-                output = FusedAttnFunc.apply(
-                    self.training,
-                    max_seqlen_q, max_seqlen_kv,
-                    cu_seqlens_q, cu_seqlens_kv,
-                    seq_offsets_q, seq_offsets_k, seq_offsets_v,
-                    query_layer, key_layer, value_layer,
-                    qkv_dtype,
-                    core_attention_bias,
-                    1.0/self.norm_factor,
-                    self.attention_dropout if self.training else 0.0,
-                    fast_zero_fill,
-                    qkv_layout,
-                    core_attention_bias_type,
-                    attn_mask_type,
-                    None, # rng_gen
-                    fused_attention_backend,
-                    use_FAv2_bwd,
-                )
->>>>>>> 42119f63
 
         # ...hd -> ...(hd)
         return output.view(*output.shape[:-2], -1)
@@ -3783,14 +3668,11 @@
                     qkv_layout=qkv_layout,
                     cu_seqlens_q=cu_seqlens_q,
                     cu_seqlens_kv=cu_seqlens_kv,
-<<<<<<< HEAD
                     max_seqlen_q=max_seqlen_q,
                     max_seqlen_kv=max_seqlen_kv,
-=======
                     seq_offsets_q=seq_offsets_q,
                     seq_offsets_k=seq_offsets_k,
                     seq_offsets_v=seq_offsets_v,
->>>>>>> 42119f63
                     attn_mask_type=attn_mask_type,
                     attention_mask=attention_mask,
                     fused_attention_backend=fused_attention_backend,
@@ -3808,14 +3690,11 @@
                 qkv_layout=qkv_layout,
                 cu_seqlens_q=cu_seqlens_q,
                 cu_seqlens_kv=cu_seqlens_kv,
-<<<<<<< HEAD
                 max_seqlen_q=max_seqlen_q,
                 max_seqlen_kv=max_seqlen_kv,
-=======
                 seq_offsets_q=seq_offsets_q,
                 seq_offsets_k=seq_offsets_k,
                 seq_offsets_v=seq_offsets_v,
->>>>>>> 42119f63
                 attn_mask_type=attn_mask_type,
                 attention_mask=attention_mask,
                 fused_attention_backend=fused_attention_backend,
