--- conflicted
+++ resolved
@@ -2570,12 +2570,8 @@
                 seq_offsets_q, seq_offsets_k, seq_offsets_v,
                 q, k, v, qkv_dtype, attn_bias, attn_scale, dropout_p, fast_zero_fill,
                 qkv_layout, attn_bias_type, attn_mask_type, rng_gen, fused_attention_backend,
-<<<<<<< HEAD
-                use_FAv2_bwd, fp8, fp8_meta):
-=======
                 use_FAv2_bwd, fp8, fp8_meta, tp_size, tp_group):
         
->>>>>>> bc689f8f
         if fp8:
             if _NVTE_DEBUG:
                 print('[DotProductAttention]: using FP8 forward')
