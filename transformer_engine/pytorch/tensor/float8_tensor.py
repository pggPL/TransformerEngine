--- conflicted
+++ resolved
@@ -10,77 +10,31 @@
 import transformer_engine_torch as tex
 
 from transformer_engine_torch import DType as TE_DType
-<<<<<<< HEAD
-=======
-from ...common.recipe import DelayedScaling, Recipe
-from ..constants import TE_DType as torch_to_transformer_engine_dtype
->>>>>>> 48991f2d
 from ..cpp_extensions.transpose import fp8_cast_transpose_fused
 from ..cpp_extensions.cast import (
     cast_to_fp8,
 )
 from ..fp8 import DelayedScalingRecipeState, FP8GlobalStateManager
 from ..utils import devices_match, supports_fp8_transposes
-<<<<<<< HEAD
-from .quantized_tensor import QuantizedTensor, _IdentityFunc
-from ..quantization_params import QuantizationParamsProxy, QuantizationParams
 
 from ._internal.float8_tensor_base import Float8TensorBase, _FromFloat8Func
-=======
-from .quantized_tensor import QuantizedTensor, Quantizer
->>>>>>> 48991f2d
+from .quantized_tensor import QuantizedTensor, Quantizer, _IdentityFunc
 
 aten = torch.ops.aten
 updated_fp8_params = {}
 
-<<<<<<< HEAD
-=======
-
-class _DequantizeFunc(torch.autograd.Function):
-    """Cast from FP8 to other dtype"""
-
-    @staticmethod
-    def forward(
-        _ctx: torch.autograd.function.FunctionCtx,  # unused
-        tensor: Float8Tensor,
-        dtype: Optional[torch.dtype] = None,
-    ) -> torch.Tensor:
-        # pylint: disable=missing-function-docstring
-
-        # Convert PyTorch dtype to TE dtype
-        if dtype is None:
-            dtype = tensor.dtype
-        dtype = torch_to_transformer_engine_dtype[dtype]
-
-        # Make sure FP8 data is in expected format
-        data = tensor._data
-        assert data is not None
-
-        # Cast from FP8
-        return tex.cast_from_fp8(data, tensor._scale_inv, tensor._fp8_dtype, dtype, 0)
-
-    @staticmethod
-    def backward(
-        _ctx: torch.autograd.function.FunctionCtx,  # unused
-        grad: torch.Tensor,
-    ) -> Tuple[Optional[torch.Tensor], ...]:
-        # pylint: disable=missing-function-docstring
-        # Assume that we want gradients in full precision
-        return grad, None
-
-
 class Float8Quantizer(Quantizer):
 
     scale: torch.Tensor
     amax: torch.Tensor
-    dtype: TE_Dtype
+    dtype: TE_DType
     single_usage_sufficient: bool = True
 
     def __init__(
         self,
         scale: torch.Tensor,
         amax: torch.Tensor,
-        fp8_dtype: TE_Dtype,
+        fp8_dtype: TE_DType,
         *,
         rowwise: bool = True,
         columnwise: bool = True,
@@ -93,9 +47,10 @@
     def update_quantized(
         self,
         src: torch.Tensor,
-        dst: Float8Tensor,
-    ) -> Float8Tensor:
-
+        dst: QuantizedTensor,
+    ) -> QuantizedTensor:
+
+        assert isinstance(dst, Float8Tensor)
         # Launch cast kernel
         if dst._transpose is None:
             dst_data = dst._data
@@ -161,9 +116,10 @@
 
         # Construct FP8 tensor
         return Float8Tensor(
+            shape=shape,
+            dtype=dtype,
             data=data,
             fp8_dtype=self.fp8_dtype,
-            dtype=dtype,
             requires_grad=requires_grad,
             data_transpose=data_transpose,
             quantizer=self,
@@ -174,34 +130,6 @@
         self.amax.copy_(torch.max(-amin, amax))
 
 
-def _make_fp8_attr_property_funcs(name: str) -> Any:
-    """Make accessors for an FP8 attribute
-
-    We store FP8 attributes in a dictionary so we can share them
-    between tensors with the same data, e.g. detached tensors. For
-    convenience, we also expose them as property attributes. This
-    function creates the accessors for property attributes.
-
-    Parameters
-    ----------
-    name: str
-          Key in dictionary of FP8 attributes
-
-    """
-
-    def get_func(self) -> Any:
-        return self._fp8_attrs[name]
-
-    def set_func(self, value: Any) -> None:
-        self._fp8_attrs[name] = value
-
-    def del_func(self) -> None:
-        del self._fp8_attrs[name]
-
-    return {"fget": get_func, "fset": set_func, "fdel": del_func}
-
-
->>>>>>> 48991f2d
 def post_optimizer_step_fwd_amax_reduction(param: Float8Tensor) -> None:
     """Amax scale and update when there is at least 1 trainable FP8 parameter."""
     param_id = id(param._data)
@@ -226,147 +154,7 @@
         del updated_fp8_params[autocast_key]
 
 
-<<<<<<< HEAD
 class Float8Tensor(Float8TensorBase, QuantizedTensor):
-=======
-class _IdentityFunc(torch.autograd.Function):
-    """Identity function
-
-    If constructor keyword-arguments are provided, then construct a
-    new Float8Tensor using the provided tensor's attributes.
-
-    """
-
-    @staticmethod
-    def forward(
-        ctx,
-        tensor: Float8Tensor,
-        init_kwargs: Optional[Dict[str, Any]] = None,
-    ) -> torch.Tensor:
-        # pylint: disable=missing-function-docstring
-
-        # Return input tensor if constructor kwargs are not provided
-        ctx.input_dtype = tensor.dtype
-        if init_kwargs is None:
-            return tensor
-
-        # Construct new tensor if constructor kwargs are provided
-        default_kwargs = {
-            "data": tensor._data,
-            "quantizer": tensor._quantizer,
-            "fp8_dtype": tensor._fp8_dtype,
-            "fp8_scale_inv": tensor._scale_inv,
-            "dtype": tensor.dtype,
-        }
-        for key, val in default_kwargs.items():
-            if key not in init_kwargs:
-                init_kwargs[key] = val
-        return Float8Tensor(**init_kwargs)
-
-    @staticmethod
-    def backward(ctx, grad):
-        # pylint: disable=missing-function-docstring
-        return grad.to(ctx.input_dtype), None
-
-
-class _ViewFunc(torch.autograd.Function):
-    """View function
-
-    View the Float8Tensor using the provided shape.
-
-    """
-
-    @staticmethod
-    def forward(
-        ctx,
-        tensor: torch.Tensor,
-        shape: Optional[Tuple[int]] = None,
-    ) -> torch.Tensor:
-        # pylint: disable=missing-function-docstring
-
-        # Return input tensor if shape is not provided
-        ctx.shape = tensor.shape
-        if shape is None:
-            return tensor
-
-        # Construct new tensor if shape is provided
-        if isinstance(tensor, Float8Tensor):
-            if tensor._data is None:
-                return tensor
-            return Float8Tensor.make_like(
-                tensor,
-                data=tensor._data.view(*shape),
-            )
-        return tensor.view(*shape)
-
-    @staticmethod
-    def backward(
-        ctx,
-        grad: torch.Tensor,
-    ) -> Tuple[Optional[torch.Tensor], ...]:
-        # pylint: disable=missing-function-docstring
-
-        if isinstance(grad, Float8Tensor):
-            if grad._data is None:
-                return grad, None
-            dgrad = Float8Tensor.make_like(
-                grad,
-                data=grad._data.view(ctx.shape),
-            )
-            return dgrad, None
-        return grad.view(ctx.shape), None
-
-
-class _ReshapeFunc(torch.autograd.Function):
-    """Reshape function
-
-    Reshape the Float8Tensor using the provided shape.
-
-    """
-
-    @staticmethod
-    def forward(
-        ctx,
-        tensor: torch.Tensor,
-        shape: Optional[Tuple[int]] = None,
-    ) -> torch.Tensor:
-        # pylint: disable=missing-function-docstring
-
-        # Return input tensor if shape is not provided
-        ctx.shape = tensor.shape
-        if shape is None:
-            return tensor
-
-        # Construct new tensor if shape is provided
-        if isinstance(tensor, Float8Tensor):
-            if tensor._data is None:
-                return tensor
-            return Float8Tensor.make_like(
-                tensor,
-                data=tensor._data.reshape(*shape),
-            )
-        return tensor.reshape(*shape)
-
-    @staticmethod
-    def backward(
-        ctx,
-        grad: torch.Tensor,
-    ) -> Tuple[Optional[torch.Tensor], ...]:
-        # pylint: disable=missing-function-docstring
-
-        if isinstance(grad, Float8Tensor):
-            if grad._data is None:
-                return grad, None
-            dgrad = Float8Tensor.make_like(
-                grad,
-                data=grad._data.reshape(ctx.shape),
-            )
-            return dgrad, None
-        return grad.reshape(ctx.shape), None
-
-
-class Float8Tensor(QuantizedTensor):
->>>>>>> 48991f2d
     """Experimental tensor class with FP8 data
 
     The tensor presents as having a standard, higher-precision dtype,
@@ -378,9 +166,6 @@
     ----------
     data: torch.Tensor
           Raw FP8 data in a uint8 tensor
-    fp8_attrs: dict, optional
-               FP8 metadata, primarily managed by Float8Tensor. If
-               provided, all other FP8 configuration is ignored.
     fp8_dtype: transformer_engine_torch.DType, default = kFloat8E4M3
                FP8 format.
     fp8_scale_inv: torch.Tensor
@@ -394,95 +179,9 @@
 
     """
 
-<<<<<<< HEAD
-=======
-    _data: Optional[torch.Tensor]
-    _fp8_attrs: Dict[str, Any]
-    _quantizer: Optional[Float8Quantizer]
-    _fp8_dtype: TE_DType
-    _scale_inv: torch.Tensor
-
-    # FP8 transpose cache
-    _transpose: Optional[torch.Tensor]
-    _transpose_invalid: bool
-
-    def __new__(
-        cls,
-        *,
-        data: torch.Tensor,
-        fp8_scale_inv: torch.Tensor,
-        fp8_dtype: TE_DType,
-        dtype: torch.dtype = torch.float32,
-        requires_grad: bool = False,
-        data_transpose: Optional[torch.Tensor] = None,
-        quantizer: Optional[Float8Quantizer] = None,
-        fp8_attrs: Optional[Dict[str, Any]] = None,
-    ):
-        # Initialize tensor object
-        self = torch.Tensor._make_wrapper_subclass(
-            cls,
-            data.size(),
-            strides=data.stride(),
-            storage_offset=data.storage_offset(),
-            dtype=dtype,
-            layout=data.layout,
-            requires_grad=requires_grad,
-            device=data.device,
-        )
-        self._data = data
-
-        # Initialize dict of class attributes
-        # Note: We store FP8 attributes in a dictionary so we can
-        # share them between tensors with the same data, e.g. detached
-        # tensors.
-        if fp8_attrs is None:
-            self._fp8_attrs = {}
-        else:
-            self._fp8_attrs = fp8_attrs
-            return self
-
-        # Builder class for Float8Tensor
-        self._quantizer = quantizer
-
-        # FP8 dtype
-        self._fp8_dtype = fp8_dtype
-
-        # FP8 scale-inverse
-        self._scale_inv = fp8_scale_inv
-
-        # FP8 transpose cache
-        self._transpose = data_transpose
-        self._transpose_invalid = self._transpose is None
-
-        return self
-
-    @classmethod
-    def make_like(
-        cls,
-        tensor: Float8Tensor,
-        *,
-        data: torch.Tensor,
-        fp8_attrs: Optional[Dict[str, Any]] = None,
-        **kwargs,
-    ) -> Float8Tensor:
-        """Use attributes of a Float8Tensor to create another Float8Tensor
-
-        See constructor for list of keyword arguments.
-
-        """
-        default_kwargs = {
-            "quantizer": tensor._quantizer,
-            "fp8_dtype": tensor._fp8_dtype,
-            "fp8_scale_inv": tensor._scale_inv,
-            "dtype": tensor.dtype,
-        }
-        for key, val in default_kwargs.items():
-            if key not in kwargs:
-                kwargs[key] = val
-        return Float8Tensor(data=data, fp8_attrs=fp8_attrs, **kwargs)
-
->>>>>>> 48991f2d
-    def __repr__(self):
+    def __repr__(self,
+                 *,
+                 tensor_contents = None):
         return (
             "Float8Tensor("
             f"fp8_dtype={self._fp8_dtype}, "
@@ -492,21 +191,12 @@
         )
 
     def dequantize(self, *, dtype: Optional[torch.dtype] = None) -> torch.Tensor:
-<<<<<<< HEAD
-=======
-        if torch.is_grad_enabled():
-            return _DequantizeFunc.apply(self, dtype)
-        return _DequantizeFunc.forward(None, self, dtype)
-
-    def from_float8(self, dtype: Optional[torch.dtype] = None) -> torch.Tensor:
->>>>>>> 48991f2d
         """
         Construct plain PyTorch tensor from Float8Tensor
 
         By default the resulting tensor's dtype is the
         Float8Tensor's nominal dtype.
         """
-<<<<<<< HEAD
         # Convert PyTorch dtype to TE dtype
         if dtype is None:
             dtype = self.dtype
@@ -515,22 +205,6 @@
             return _FromFloat8Func.apply(self, dtype)
         else:
             return _FromFloat8Func.forward(None, self, dtype)
-
-    @staticmethod
-    def quantize(tensor: torch.Tensor,
-                 params: QuantizationParams,
-                 *,
-                 proxy: Optional[QuantizationParamsProxy] = None,
-                 rowwise_usage: bool = True,
-                 columnwise_usage: bool = True,
-    ) -> QuantizedTensor:
-        return QuantizedTensor.quantize(tensor, params,
-                                        proxy=proxy,
-                                        rowwise_usage=rowwise_usage,
-                                        columnwise_usage=columnwise_usage)
-=======
-        return _DequantizeFunc.apply(self, dtype)
->>>>>>> 48991f2d
 
     def quantize_(
         self,
@@ -754,25 +428,12 @@
         Returns `self` if data is already in correct memory format.
 
         """
-        if self._data.is_contiguous(memory_format=memory_format):
+        if self._data is not None and self._data.is_contiguous(memory_format=memory_format):
             return self
-        return _IdentityFunc.apply(
-            self,
-            {"data": self._data.detach().contiguous(memory_format=memory_format)},
-        )
-
-    def to_dtype(self, dtype: torch.dtype) -> Float8Tensor:
-        """Create `Float8Tensor` with given nominal dtype
-
-        The new tensor has the same underlying FP8 data.
-
-        """
-        return Float8Tensor.make_like(
-            self,
-            data=self._data,
-            fp8_attrs=self._fp8_attrs,
-            dtype=dtype,
-        )
+        if (self._transpose is not None and
+            self._transpose.is_contiguous(memory_format=memory_format)):
+            return self
+        raise ValueError("Float8Tensor does not support different memory formats!")
 
     def _reset_caches(self) -> None:
         """
@@ -899,7 +560,6 @@
     # Cast to FP8 when setting Float8Tensor.data
     data = property(_get_data, _set_data)
 
-<<<<<<< HEAD
 class _ViewFunc(torch.autograd.Function):
     """View function
 
@@ -1017,15 +677,4 @@
                                  proxy=grad._proxy,
             )
             return dgrad, None
-        return grad.reshape(ctx.shape), None
-=======
-    # Accessors for objects in self._fp8_attrs
-    # Note: We store FP8 attributes in a dictionary so we can share
-    # them between tensors with the same data, e.g. detached tensors.
-    # For convenience, we also expose them as property attributes.
-    _quantizer = property(**_make_fp8_attr_property_funcs("quantizer"))
-    _fp8_dtype = property(**_make_fp8_attr_property_funcs("dtype"))
-    _transpose = property(**_make_fp8_attr_property_funcs("transpose"))
-    _transpose_invalid = property(**_make_fp8_attr_property_funcs("transpose_invalid"))
-    _scale_inv = property(**_make_fp8_attr_property_funcs("scale_inv"))
->>>>>>> 48991f2d
+        return grad.reshape(ctx.shape), None