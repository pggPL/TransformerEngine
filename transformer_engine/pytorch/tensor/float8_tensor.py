--- conflicted
+++ resolved
@@ -128,244 +128,7 @@
         self.amax.copy_(torch.max(-amin, amax))
 
 
-<<<<<<< HEAD
-def post_optimizer_step_fwd_amax_reduction(param: Float8Tensor) -> None:
-    """Amax scale and update when there is at least 1 trainable FP8 parameter."""
-    param_id = id(param._data)
-
-    if param_id not in FP8GlobalStateManager.fp8_param_to_autocast:
-        return
-
-    autocast_key = FP8GlobalStateManager.fp8_param_to_autocast[param_id]
-
-    if autocast_key not in FP8GlobalStateManager.autocast_to_fp8_params:
-        return
-
-    if autocast_key in updated_fp8_params:
-        updated_fp8_params[autocast_key].add(param_id)
-    else:
-        updated_fp8_params[autocast_key] = {param_id}
-
-    current_fp8_params_set = FP8GlobalStateManager.autocast_to_fp8_params[autocast_key]
-    # All FP8 trainable parameters have been updated.
-    if updated_fp8_params[autocast_key] == current_fp8_params_set:
-        FP8GlobalStateManager.reduce_and_update_fp8_tensors(forward=True, fp8_weights=True)
-        del updated_fp8_params[autocast_key]
-
-
 class Float8Tensor(Float8TensorBase, QuantizedTensor):
-=======
-class _ToFloat8Func(torch.autograd.Function):
-    """Cast to FP8 from other dtype"""
-
-    @staticmethod
-    def forward(
-        _ctx: torch.autograd.function.FunctionCtx,  # unused
-        tensor: torch.Tensor,
-        fp8_meta: Optional[Dict[str, Any]] = None,
-        fp8_meta_forward: bool = True,
-        fp8_meta_index: Optional[int] = None,
-        fp8_dtype: TE_DType = TE_DType.kFloat8E4M3,
-        data: Optional[torch.Tensor] = None,
-        scale: Optional[torch.Tensor] = None,
-        amax: Optional[torch.Tensor] = None,
-        scale_inv: Optional[torch.Tensor] = None,
-        with_transpose_cache: bool = False,
-        data_transpose: Optional[torch.Tensor] = None,
-    ) -> Float8Tensor:
-        # pylint: disable=missing-function-docstring
-
-        # Tensor attributes
-        dtype = tensor.dtype
-        if dtype not in (torch.float32, torch.bfloat16, torch.float16):
-            dtype = torch.float32
-        device = tensor.device
-        if device.type != "cuda":
-            device = torch.device("cuda")
-
-        # FP8 data buffer
-        if data is None:
-            data = torch.empty(tensor.size(), dtype=torch.uint8, device=device)
-
-        # Check scale
-        if scale is None and fp8_meta is None:
-            scale = torch.full([1], 1, dtype=torch.float32, device=device)
-        if scale is not None:
-            scale = scale.to(device=device, dtype=torch.float32)
-
-        # Check scale-inverse
-        if scale_inv is None:
-            scale_inv = torch.empty([1], dtype=torch.float32, device=device)
-        elif not devices_match(scale_inv.device, device) or scale_inv.dtype != dtype:
-            scale_inv = scale_inv.to(device=device, dtype=torch.float32)
-
-        # Transpose cache
-        if data_transpose is None and with_transpose_cache:
-            data_transpose = torch.empty(
-                (data.size(-1), data.numel() // data.size(-1)),
-                dtype=torch.uint8,
-                device=tensor.device,
-            )
-
-        # Construct FP8 tensor
-        out = Float8Tensor(
-            data=data,
-            fp8_meta=fp8_meta,
-            fp8_meta_forward=fp8_meta_forward,
-            fp8_meta_index=fp8_meta_index,
-            fp8_dtype=fp8_dtype,
-            fp8_scale_inv=scale_inv,
-            dtype=dtype,
-            data_transpose=data_transpose,
-        )
-
-        # Cast to FP8 tensor
-        out.quantize_(tensor, scale=scale, amax=amax)
-
-        return out
-
-    @staticmethod
-    def backward(
-        _ctx: torch.autograd.function.FunctionCtx,  # unused
-        grad: torch.Tensor,
-    ) -> Tuple[Optional[torch.Tensor], ...]:
-        # pylint: disable=missing-function-docstring
-        # Assume that we want gradients in full precision
-        return grad, None, None, None, None, None, None, None, None, None
-
-
-class _IdentityFunc(torch.autograd.Function):
-    """Identity function
-
-    If constructor keyword-arguments are provided, then construct a
-    new Float8Tensor using the provided tensor's attributes.
-
-    """
-
-    @staticmethod
-    def forward(
-        ctx,
-        tensor: Float8Tensor,
-        init_kwargs: Optional[Dict[str, Any]] = None,
-    ) -> torch.Tensor:
-        # pylint: disable=missing-function-docstring
-
-        # Return input tensor if constructor kwargs are not provided
-        ctx.input_dtype = tensor.dtype
-        if init_kwargs is None:
-            return tensor
-
-        # Construct new tensor if constructor kwargs are provided
-        default_kwargs = {
-            "data": tensor._data,
-            "fp8_meta": tensor._fp8_meta,
-            "fp8_meta_forward": tensor._fp8_meta_forward,
-            "fp8_meta_index": tensor._fp8_meta_index,
-            "fp8_dtype": tensor._fp8_dtype,
-            "fp8_scale_inv": tensor._scale_inv,
-            "dtype": tensor.dtype,
-        }
-        for key, val in default_kwargs.items():
-            if key not in init_kwargs:
-                init_kwargs[key] = val
-        return Float8Tensor(**init_kwargs)
-
-    @staticmethod
-    def backward(ctx, grad):
-        # pylint: disable=missing-function-docstring
-        return grad.to(ctx.input_dtype), None
-
-
-class _ViewFunc(torch.autograd.Function):
-    """View function
-
-    View the Float8Tensor using the provided shape.
-
-    """
-
-    @staticmethod
-    def forward(
-        ctx,
-        tensor: torch.Tensor,
-        shape: Tuple[int] = None,
-    ) -> torch.Tensor:
-        # pylint: disable=missing-function-docstring
-
-        # Return input tensor if shape is not provided
-        ctx.shape = tensor.shape
-        if shape is None:
-            return tensor
-
-        # Construct new tensor if shape is provided
-        if isinstance(tensor, Float8Tensor):
-            return Float8Tensor.make_like(
-                tensor,
-                data=tensor._data.view(*shape),
-            )
-        return tensor.view(*shape)
-
-    @staticmethod
-    def backward(
-        ctx,
-        grad: torch.Tensor,
-    ) -> Tuple[Optional[torch.Tensor], ...]:
-        # pylint: disable=missing-function-docstring
-
-        if isinstance(grad, Float8Tensor):
-            dgrad = Float8Tensor.make_like(
-                grad,
-                data=grad._data.view(ctx.shape),
-            )
-            return dgrad, None
-        return grad.view(ctx.shape), None
-
-
-class _ReshapeFunc(torch.autograd.Function):
-    """Reshape function
-
-    Reshape the Float8Tensor using the provided shape.
-
-    """
-
-    @staticmethod
-    def forward(
-        ctx,
-        tensor: torch.Tensor,
-        shape: Tuple[int] = None,
-    ) -> torch.Tensor:
-        # pylint: disable=missing-function-docstring
-
-        # Return input tensor if shape is not provided
-        ctx.shape = tensor.shape
-        if shape is None:
-            return tensor
-
-        # Construct new tensor if shape is provided
-        if isinstance(tensor, Float8Tensor):
-            return Float8Tensor.make_like(
-                tensor,
-                data=tensor._data.reshape(*shape),
-            )
-        return tensor.reshape(*shape)
-
-    @staticmethod
-    def backward(
-        ctx,
-        grad: torch.Tensor,
-    ) -> Tuple[Optional[torch.Tensor], ...]:
-        # pylint: disable=missing-function-docstring
-
-        if isinstance(grad, Float8Tensor):
-            dgrad = Float8Tensor.make_like(
-                grad,
-                data=grad._data.reshape(ctx.shape),
-            )
-            return dgrad, None
-        return grad.reshape(ctx.shape), None
-
-
-class Float8Tensor(QuantizedTensor):
->>>>>>> 632fa9aa
     """Experimental tensor class with FP8 data
 
     The tensor presents as having a standard, higher-precision dtype,
