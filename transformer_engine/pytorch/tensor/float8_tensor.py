--- conflicted
+++ resolved
@@ -19,14 +19,8 @@
     cast_to_fp8,
 )
 from ..fp8 import FP8GlobalStateManager
-<<<<<<< HEAD
 from ..utils import devices_match
 from .quantized_tensor import QuantizedTensor, Quantizer
-=======
-from ..utils import devices_match, supports_fp8_transposes
-from ..quantization_params import Float8Params, QuantizationParams
-from .quantized_tensor import QuantizationParamsProxy, QuantizedTensor
->>>>>>> c1350e4a
 
 aten = torch.ops.aten
 updated_fp8_params = {}
