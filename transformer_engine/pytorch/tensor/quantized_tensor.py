# Copyright (c) 2022-2025, NVIDIA CORPORATION & AFFILIATES. All rights reserved.
#
# See LICENSE for license information.

"""Tensor with quantized data"""

from __future__ import annotations
from typing import Optional, Tuple, Iterable, Any, Dict, Union
import abc
import copy

import torch
from torch.utils._pytree import tree_map

import transformer_engine_torch as tex


def prepare_for_saving(
    *tensors,
) -> Tuple[list[Optional[Union[torch.Tensor, torch.nn.Parameter]]], Optional[Any]]:
    """Prepare tensors for saving. Needed because save_for_backward accepts only
    torch.Tensor/torch.nn.Parameter types, while we want to be able to save
    the internal TensorBase types too."""
    # pylint: disable=unidiomatic-typecheck  # Using type instead of isinstance to check exact type
    tensor_list, tensor_objects_list = [], []
    for tensor in tensors:
        if tensor is None:
            tensor_list.append(None)
            tensor_objects_list.append(None)
        elif type(tensor) in (torch.Tensor, torch.nn.Parameter):
            tensor_list.append(tensor)
            tensor_objects_list.append(None)
        else:
            t, t_obj = tensor.prepare_for_saving()
            tensor_list.extend(t)
            tensor_objects_list.append(t_obj)
    return tensor_list, tensor_objects_list


def restore_from_saved(
    tensors: list[Optional[Any]],
    saved_tensors: list[Optional[Union[torch.Tensor, torch.nn.Parameter]]],
    return_saved_tensors: bool = False,
) -> list[Optional[Any]]:
    """Recombine the tensor data and metadata during backward pass."""
    tensor_objects = []
    for tensor in tensors:
        if tensor is None:
            tensor_objects.append(saved_tensors[0])
            saved_tensors = saved_tensors[1:]
        else:
            saved_tensors = tensor.restore_from_saved(saved_tensors)
            tensor_objects.append(tensor)

    if return_saved_tensors:
        return tensor_objects, saved_tensors
    return tensor_objects


class Quantizer(abc.ABC):
    """Builder class for quantized tensors.

    This class is typically used to convert a high-precision tensor
    (e.g. in FP32 or BF16) into a quantized tensor (e.g. in FP8).

    """

    """Whether to construct quantized tensors with "row-wise usage"

    Hand-wave explanation: Consider the matrix multiplication C = A *
    B^T (used in linear forward). Tensor Cores prefer "TN GEMMs" (in
    Fortran-style column-major order), so A and B should be in
    row-major order.

    """
    rowwise_usage: bool

    """Whether to construct quantized tensors with "column-wise usage"

    Hand-wave explanation: Consider the matrix multiplication C = A^T
    * B (used in linear backward wgrad). Tensor Cores prefer "TN
    GEMMs" (in Fortran-style column-major order), so A and B should be
    in column-major order.

    """
    columnwise_usage: bool

    """Whether to instantiates tensor for purely internal usage

    Internal tensors are storage classes with minimal logic. They have
    less overhead than PyTorch tensor sub-classes, but are not
    compatible with PyTorch's autograd infrastructure nor PyTorch
    operations.

    """
    internal: bool

    def __init__(self, *, rowwise: bool, columnwise: bool) -> None:
        self.rowwise_usage = rowwise
        self.columnwise_usage = columnwise
        self.internal = False

    def __repr__(self):
        return (
            f"{self.__class__.__name__}("
            f"rowwise_usage={self.rowwise_usage}, "
            f"columnwise_usage={self.columnwise_usage}, "
            f"internal={self.internal}, "
            ")"
        )

    @abc.abstractmethod
    def update_quantized(
        self,
        src: torch.Tensor,
        dst: QuantizedTensor,
        *,
        noop_flag: Optional[torch.Tensor] = None,
    ) -> QuantizedTensor:
        """Quantize tensor in-place"""

    def quantize(
<<<<<<< HEAD
        self,
        tensor: torch.Tensor,
        *,
        out: Optional[QuantizedTensor] = None,
        dtype: Optional[torch.dtype] = None,  # pylint: disable=unused-argument # used by override
=======
        self, tensor: torch.Tensor, *, out: Optional[QuantizedTensor] = None
>>>>>>> 303c6d16
    ) -> QuantizedTensor:
        """Quantize tensor"""
        if out is not None:
            return self.update_quantized(tensor, out)
        if (not self.internal) and torch.is_grad_enabled():
            return _QuantizeFunc.apply(tensor, self)
        return _QuantizeFunc.forward(None, tensor, self)

    def multi_quantize(self, list_of_tensors):
        """Quantize multiple tensors"""
        list_of_output_tensors = []
        for tensor in list_of_tensors:
            list_of_output_tensors.append(self.quantize(tensor))
        return list_of_output_tensors

    def __call__(self, tensor: torch.Tensor) -> QuantizedTensor:
        """Quantize tensor"""
        return self.quantize(tensor)

    @abc.abstractmethod
    def make_empty(
        self,
        shape: Iterable[int],
        *,
        dtype: torch.dtype = torch.float32,
        device: Optional[torch.device] = None,
    ) -> QuantizedTensor:
        """Construct quantized tensor with uninitialized data"""

    @abc.abstractmethod
    def calibrate(self, tensor: torch.Tensor) -> None:
        """Calibrate quantizer state

        Updates quantization state as if quantizing a tensor, but
        without actually performing the quantization.

        """

    def set_usage(
        self, *, rowwise: Optional[bool] = None, columnwise: Optional[bool] = None
    ) -> None:
        """Set how the quantized tensor is expected to be used

        See documentation for `rowwise_usage` and `columnwise_usage`
        variables.

        """
        if rowwise is not None:
            self.rowwise_usage = rowwise
        if columnwise is not None:
            self.columnwise_usage = columnwise

    def copy(self) -> Quantizer:
        """Create shallow copy"""
        return copy.copy(self)


class _QuantizeFunc(torch.autograd.Function):
    """Cast to FP8 from other dtype"""

    @staticmethod
    def forward(
        _ctx: Optional[torch.autograd.function.FunctionCtx],  # unused
        tensor: torch.Tensor,
        quantizer: Quantizer,
    ) -> QuantizedTensor:
        # pylint: disable=missing-function-docstring
        return tex.quantize(tensor, quantizer)

    @staticmethod
    def backward(
        _ctx: torch.autograd.function.FunctionCtx, grad: torch.Tensor  # unused
    ) -> Tuple[Optional[torch.Tensor], ...]:
        # pylint: disable=missing-function-docstring
        # Assume that we want gradients in full precision
        return grad, None


class _IdentityFunc(torch.autograd.Function):
    """Identity function

    If constructor keyword-arguments are provided, then construct a
    new Float8Tensor using the provided tensor's attributes.

    """

    @staticmethod
    def forward(
        ctx, tensor: QuantizedTensor, init_kwargs: Optional[Dict[str, Any]] = None
    ) -> QuantizedTensor:
        # pylint: disable=missing-function-docstring

        # Return input tensor if constructor kwargs are not provided
        if init_kwargs is None:
            return tensor.detach()

        # Construct new tensor if constructor kwargs are provided
        ctx.input_dtype = tensor.dtype
        kwargs = tensor.get_metadata()
        for key, val in init_kwargs.items():
            kwargs[key] = val
        return type(tensor)(tensor.shape, tensor.dtype, **kwargs)

    @staticmethod
    def backward(ctx, grad_output):
        # pylint: disable=missing-function-docstring
        grad_input = grad_output
        if grad_input.dtype == ctx.input_dtype:
            grad_input = grad_input.detach()
        else:
            grad_input = grad_input.to(ctx.input_dtype)
        return grad_input, None


def _stride_from_shape(shape: list[int]):
    if len(shape) == 0:
        return []
    rstride = [1]
    for d in reversed(shape[1:]):
        rstride.append(rstride[-1] * d)
    return list(reversed(rstride))


class QuantizedTensor(torch.Tensor):
    """Abstract base class for tensor with quantized data

    This is a proxy class with the interface of a standard PyTorch
    tensor, but with data that has been encoded with some quantization
    scheme. Derived classes should implement the quantization scheme
    by overriding the `quantize_` and `dequantize` functions.

    """

    def __new__(cls, shape: Iterable[int], dtype: torch.dtype, *, requires_grad: bool = False):
        # We are assuming only contiguous tensors
        stride = _stride_from_shape(shape)
        instance = torch.Tensor._make_wrapper_subclass(
            cls,
            shape,
            strides=stride,
            storage_offset=0,
            dtype=dtype,
            layout=torch.strided,
            requires_grad=requires_grad,
            device=torch.cuda.current_device(),
        )

        return instance

    def dequantize(self, *, dtype: Optional[torch.dtype] = None) -> torch.Tensor:
        """Convert quantized data to standard PyTorch tensor"""
        raise NotImplementedError(
            f"{self.__class__.__name__} class does not implement dequantize function"
        )

    def quantize_(self, tensor: torch.Tensor) -> QuantizedTensor:
        """Update quantized data in-place"""
        raise NotImplementedError(
            f"{self.__class__.__name__} class does not implement quantize_ function"
        )

    def detach(self) -> QuantizedTensor:
        """Create new quantized tensor with same data

        Output tensor must be detached from the current autograd
        graph.

        """
        raise NotImplementedError(
            f"{self.__class__.__name__} class does not implement detach function"
        )

    def update_usage(self, rowwise_usage=True, columnwise_usage=True):
        """Indicate to the tensor how it is going to be used

        This enables optimizations to memory usage in some cases
        where forward and backward passes use the tensor in
        different directions.
        """
        raise NotImplementedError(
            f"{self.__class__.__name__} class does not implement update_usage function"
        )

    def clear(self):
        """Deallocate this tensor's memory. Typically not needed and must be used carefully"""

    def __repr__(self, *, tensor_contents=None) -> str:
        return f"{self.__class__.__name__}(data={self.dequantize(dtype=self.dtype)})"

    def float(self) -> torch.Tensor:
        # pylint: disable=missing-function-docstring
        return self.dequantize(dtype=torch.float32)

    def bfloat16(self) -> torch.Tensor:
        # pylint: disable=missing-function-docstring
        return self.dequantize(dtype=torch.bfloat16)

    def half(self) -> torch.Tensor:
        # pylint: disable=missing-function-docstring
        return self.dequantize(dtype=torch.float16)

    def cpu(self, memory_format=torch.preserve_format) -> torch.Tensor:
        # pylint: disable=missing-function-docstring
        return self.dequantize().cpu(memory_format=memory_format)

    def expand_as(self, other: torch.Tensor) -> torch.Tensor:
        # pylint: disable=missing-function-docstring
        if other is self:
            # Note: expand_as is hackily used to create dummy autograd nodes
            # and access the backward graph (see
            # https://github.com/pytorch/pytorch/blob/238fb660851268f44ff88127887041fea352fe48/torch/nn/parallel/distributed.py#L1026).
            # We hackily add a dummy function to handle this case.
            return _IdentityFunc.apply(self)
        return super().expand_as(other)

    @classmethod
    def __torch_dispatch__(cls, func, types, args, kwargs=None):

        # Detach op
        if func == torch.ops.aten.detach.default:
            return args[0].detach()

        # In-place copy op
        if func == torch.ops.aten.copy_.default:
            dst = args[0]
            src = args[1]
            if isinstance(dst, QuantizedTensor):
                dst.quantize_(src)
            else:
                if isinstance(src, QuantizedTensor):
                    src = src.dequantize()
                dst.copy_(src)
            return None

        # View op
        if func == torch.ops.aten.view.default:
            raise NotImplementedError("{cls.__name__} class does not support tensor views")

        def maybe_unwrap(arg):
            if isinstance(arg, QuantizedTensor):
                return arg.dequantize(dtype=arg.dtype)
            return arg

        def maybe_update_inplace(arg, new_arg, schema_arg):
            if (
                isinstance(arg, QuantizedTensor)
                and isinstance(new_arg, torch.Tensor)
                and hasattr(schema_arg, "alias_info")
                and hasattr(schema_arg.alias_info, "is_write")
                and schema_arg.alias_info.is_write
            ):
                arg.quantize_(new_arg)

        # In-place op: dequantize, perform op, and quantize
        if func._schema.is_mutable:
            new_args = tree_map(maybe_unwrap, args)
            new_kwargs = tree_map(maybe_unwrap, kwargs)
            schema_args = func._schema.arguments
            args_len = len(args)
            super().__torch_dispatch__(func, types, new_args, new_kwargs)
            for arg, new_arg, schema_arg in zip(args, new_args, schema_args):
                maybe_update_inplace(arg, new_arg, schema_arg)
            for kwarg, new_kwarg, schema_arg in zip(kwargs, new_kwargs, schema_args[args_len:]):
                assert kwarg == new_kwarg == schema_arg.name, "name of the kw argument should match"
                maybe_update_inplace(kwargs[kwarg], new_kwargs[new_kwarg], schema_arg)
            return None

        # Default op: dequantize and perform op
        args = tree_map(maybe_unwrap, args)
        if kwargs is not None:
            kwargs = tree_map(maybe_unwrap, kwargs)
        out = super().__torch_dispatch__(func, types, args, kwargs)
        return out

    @classmethod
    def __torch_function__(cls, func, types, args=(), kwargs=None):
        if kwargs is None:
            kwargs = {}
        # Do not force the QuantizedTensor type on the returned tensor
        return torch._C._disabled_torch_function_impl(func, types, args, kwargs)

    def contiguous(
        self, memory_format: torch.memory_format = torch.contiguous_format
    ) -> QuantizedTensor:
        # pylint: disable=missing-function-docstring
        raise NotImplementedError(
            f"{self.__class__.__name__} class does not implement contiguous function"
        )

    def get_metadata(self) -> Dict[str, Any]:
        """Get keyword arguments for quantized tensor constructor

        Contains metadata so that the new quantized tensor has the
        same underlying quantized data.

        """
        raise NotImplementedError(
            f"{self.__class__.__name__} class does not implement get_metadata function"
        )

    @classmethod
    def make_like(
        cls,
        tensor: QuantizedTensor,
        *,
        shape: Optional[Iterable[int]] = None,
        dtype: Optional[torch.dtype] = None,
        requires_grad: bool = False,
        data: Optional[torch.Tensor] = None,
    ) -> QuantizedTensor:
        """Create new quantized tensor

        By default, new tensor has the same attributes and underlying
        data.

        """
        if shape is None:
            shape = data.shape if data is not None else tensor.shape
        dtype = dtype if dtype is not None else tensor.dtype
        kwargs = tensor.get_metadata()
        if data is not None:
            kwargs["data"] = data
        return cls(shape=shape, dtype=dtype, requires_grad=requires_grad, **kwargs)

    def to_dtype(self, dtype: torch.dtype) -> QuantizedTensor:
        """Create `QuantizedTensor` with given nominal dtype

        The new tensor has the same underlying data.

        """
        return self.__class__.make_like(self, dtype=dtype)<|MERGE_RESOLUTION|>--- conflicted
+++ resolved
@@ -120,15 +120,11 @@
         """Quantize tensor in-place"""
 
     def quantize(
-<<<<<<< HEAD
         self,
         tensor: torch.Tensor,
         *,
         out: Optional[QuantizedTensor] = None,
         dtype: Optional[torch.dtype] = None,  # pylint: disable=unused-argument # used by override
-=======
-        self, tensor: torch.Tensor, *, out: Optional[QuantizedTensor] = None
->>>>>>> 303c6d16
     ) -> QuantizedTensor:
         """Quantize tensor"""
         if out is not None:
