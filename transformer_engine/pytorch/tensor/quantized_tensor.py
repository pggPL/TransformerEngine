--- conflicted
+++ resolved
@@ -5,11 +5,7 @@
 """Tensor with quantized data"""
 
 from __future__ import annotations
-<<<<<<< HEAD
-from typing import Optional, Tuple, Iterable, Any, Dict
-=======
 from typing import Optional, Tuple, Iterable, Any, Dict, Union
->>>>>>> bbfae2b9
 import abc
 import copy
 
@@ -19,29 +15,20 @@
 import transformer_engine_torch as tex
 
 
-<<<<<<< HEAD
-def prepare_for_saving(*tensors) -> Tuple[list[Optional[torch.Tensor]], Optional[Any]]:
-=======
 def prepare_for_saving(
     *tensors,
 ) -> Tuple[list[Optional[Union[torch.Tensor, torch.nn.Parameter]]], Optional[Any]]:
     """Prepare tensors for saving. Needed because save_for_backward accepts only
     torch.Tensor/torch.nn.Parameter types, while we want to be able to save
     the internal TensorBase types too."""
->>>>>>> bbfae2b9
     # pylint: disable=unidiomatic-typecheck  # Using type instead of isinstance to check exact type
     tensor_list, tensor_objects_list = [], []
     for tensor in tensors:
         if tensor is None:
             tensor_list.append(None)
             tensor_objects_list.append(None)
-<<<<<<< HEAD
-        elif type(tensor) in (torch.Tensor, torch.nn.Parameter):  # TODO (pgadzinski) - check it
-            tensor_list.append(tensor if type(tensor) == torch.Tensor else tensor.data)
-=======
         elif type(tensor) in (torch.Tensor, torch.nn.Parameter):
             tensor_list.append(tensor.data)
->>>>>>> bbfae2b9
             tensor_objects_list.append(None)
         else:
             t, t_obj = tensor.prepare_for_saving()
@@ -51,32 +38,18 @@
 
 
 def restore_from_saved(
-<<<<<<< HEAD
-    tensors: list[Optional[Any]], saved_tensors: list[Optional[torch.Tensor]], return_saved_tensors=False
-) -> Tuple[Optional[Any]]:
-    tensor_objects = []
-    tensors_to_restore = len(tensors)
-    for i in range(tensors_to_restore):
-        tensor = tensors[i]
-=======
     tensors: list[Optional[Any]],
     saved_tensors: list[Optional[Union[torch.Tensor, torch.nn.Parameter]]],
 ) -> list[Optional[Any]]:
     """Recombine the tensor data and metadata during backward pass."""
     tensor_objects = []
     for tensor in tensors:
->>>>>>> bbfae2b9
         if tensor is None:
             tensor_objects.append(saved_tensors[0])
             saved_tensors = saved_tensors[1:]
         else:
             saved_tensors = tensor.restore_from_saved(saved_tensors)
             tensor_objects.append(tensor)
-<<<<<<< HEAD
-    if return_saved_tensors:
-        return tensor_objects, saved_tensors
-=======
->>>>>>> bbfae2b9
     return tensor_objects
 
 
@@ -125,11 +98,7 @@
 
     def __repr__(self):
         return (
-<<<<<<< HEAD
-            "Quantizer("
-=======
             f"{self.__class__.__name__}("
->>>>>>> bbfae2b9
             f"rowwise_usage={self.rowwise_usage}, "
             f"columnwise_usage={self.columnwise_usage}, "
             f"internal={self.internal}, "
@@ -138,12 +107,8 @@
 
     @abc.abstractmethod
     def update_quantized(
-<<<<<<< HEAD
-        self, src: torch.Tensor,
-=======
         self,
         src: torch.Tensor,
->>>>>>> bbfae2b9
         dst: QuantizedTensor,
         *,
         noop_flag: Optional[torch.Tensor] = None,
@@ -491,12 +456,4 @@
         The new tensor has the same underlying data.
 
         """
-<<<<<<< HEAD
-        return self.__class__.make_like(self, dtype=dtype)
-
-    # to overwrite, used in debug quantizers
-    def get_tensor(self, gemm_name):
-        return self
-=======
-        return self.__class__.make_like(self, dtype=dtype)
->>>>>>> bbfae2b9
+        return self.__class__.make_like(self, dtype=dtype)