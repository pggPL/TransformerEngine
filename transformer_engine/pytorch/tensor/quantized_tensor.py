--- conflicted
+++ resolved
@@ -5,22 +5,15 @@
 """Tensor with quantized data"""
 
 from __future__ import annotations
-<<<<<<< HEAD
 from typing import Optional, Tuple, Iterable, Any, Dict
-=======
 import abc
 import copy
-from typing import Optional, Tuple
->>>>>>> 48991f2d
 
 import torch
 from torch.utils._pytree import tree_map
 
 import transformer_engine_torch as tex
 from ...common.recipe import Recipe
-
-<<<<<<< HEAD
-from ..quantization_params import QuantizationParams, QuantizationParamsProxy
 
 def prepare_for_saving(tensor) -> Tuple[list[Optional[torch.Tensor]], Optional[Any]]:
     if isinstance(tensor, torch.Tensor):
@@ -34,14 +27,12 @@
         return saved_tensors[0], saved_tensors[1:]
     new_tensors = tensor.restore_from_saved(saved_tensors)
     return tensor, new_tensors
-=======
 
 class Quantizer(abc.ABC):
 
     rowwise_usage: bool
     columnwise_usage: bool
     single_usage_sufficient: bool = False
->>>>>>> 48991f2d
 
     def __init__(self, *, rowwise: bool, columnwise: bool) -> None:
         self.rowwise_usage = rowwise
@@ -62,7 +53,7 @@
         out: Optional[QuantizedTensor] = None,
     ) -> QuantizedTensor:
         if out is not None:
-            return self._quantize_impl(tensor, out)
+            return self.update_quantized(tensor, out)
         if torch.is_grad_enabled():
             return _QuantizeFunc.apply(tensor, self)
         return _QuantizeFunc.forward(None, tensor, self)
@@ -102,12 +93,13 @@
 
     @staticmethod
     def forward(
-        _ctx: torch.autograd.function.FunctionCtx,  # unused
+        _ctx: Optional[torch.autograd.function.FunctionCtx],  # unused
         tensor: torch.Tensor,
-        quantizer: Float8Quantizer,
-    ) -> Float8Tensor:
-        # pylint: disable=missing-function-docstring
-        return tex.generic_cast(tensor, quantizer)
+        quantizer: Quantizer,
+        internal: bool = False,
+    ) -> QuantizedTensor:
+        # pylint: disable=missing-function-docstring
+        return tex.generic_cast(tensor, quantizer, internal)
 
     @staticmethod
     def backward(
@@ -118,71 +110,6 @@
         # Assume that we want gradients in full precision
         return grad, None
 
-
-class _DequantizeFunc(torch.autograd.Function):
-    """Autograd function to convert quantized tensor to standard tensor"""
-
-    @staticmethod
-    def forward(
-        _ctx: torch.autograd.function.FunctionCtx,  # unused
-        tensor: QuantizedTensor,
-        dtype: Optional[torch.dtype] = None,
-    ) -> torch.Tensor:
-        # pylint: disable=missing-function-docstring
-        return tensor.dequantize(dtype=dtype)
-
-    @staticmethod
-    def backward(
-        _ctx: torch.autograd.function.FunctionCtx,  # unused
-        grad: torch.Tensor,
-    ) -> Tuple[Optional[torch.Tensor], ...]:
-        # pylint: disable=missing-function-docstring
-        return grad, None
-
-
-class _IdentityFunc(torch.autograd.Function):
-    """Autograd function to create quantized tensor with same data"""
-
-    @staticmethod
-    def forward(
-<<<<<<< HEAD
-        _ctx: Optional[torch.autograd.function.FunctionCtx],  # unused
-        tensor: torch.Tensor,
-        qparams: QuantizationParams,
-        rowwise_usage: bool = True,
-        columnwise_usage: bool = True,
-        proxy: Optional[QuantizationParamsProxy] = None,
-        internal: bool = False,
-    ) -> Any:
-        # pylint: disable=missing-function-docstring
-        if isinstance(tensor, QuantizedTensor):
-            tensor = tensor.dequantize()
-
-        out = tex.generic_cast(tensor,
-                               qparams,
-                               rowwise_usage,
-                               columnwise_usage,
-                               proxy,
-                               internal)
-
-        return out
-=======
-        _ctx: torch.autograd.function.FunctionCtx,  # unused
-        tensor: QuantizedTensor,
-    ) -> QuantizedTensor:
-        # pylint: disable=missing-function-docstring
-        return tensor.detach()
->>>>>>> 48991f2d
-
-    @staticmethod
-    def backward(
-        _ctx: torch.autograd.function.FunctionCtx,  # unused
-        grad: torch.Tensor,
-    ) -> torch.Tensor:
-        # pylint: disable=missing-function-docstring
-        return grad
-
-
 class _IdentityFunc(torch.autograd.Function):
     """Identity function
 
@@ -201,7 +128,7 @@
 
         # Return input tensor if constructor kwargs are not provided
         if init_kwargs is None:
-            return tensor
+            return tensor.detach()
 
         # Construct new tensor if constructor kwargs are provided
         ctx.input_dtype = tensor.dtype
@@ -292,24 +219,27 @@
         """
         pass
 
-    def __repr__(self) -> str:
+    def __repr__(self,
+                 *,
+                 tensor_contents = None) -> str:
         return f"{self.__class__.__name__}(data={self.dequantize(dtype=self.dtype)})"
 
     def float(self) -> torch.Tensor:
         # pylint: disable=missing-function-docstring
-        return _DequantizeFunc.apply(self, torch.float32)
+        return self.dequantize(dtype=torch.float32)
 
     def bfloat16(self) -> torch.Tensor:
         # pylint: disable=missing-function-docstring
-        return _DequantizeFunc.apply(self, torch.bfloat16)
+        return self.dequantize(dtype=torch.bfloat16)
 
     def half(self) -> torch.Tensor:
         # pylint: disable=missing-function-docstring
-        return _DequantizeFunc.apply(self, torch.float16)
-
-    def cpu(self) -> torch.Tensor:
-        # pylint: disable=missing-function-docstring
-        return _DequantizeFunc.apply(self).cpu()
+        return self.dequantize(dtype=torch.float16)
+
+    def cpu(self,
+            memory_format = torch.preserve_format) -> torch.Tensor:
+        # pylint: disable=missing-function-docstring
+        return self.dequantize().cpu(memory_format=memory_format)
 
     def expand_as(self, other: torch.Tensor) -> torch.Tensor:
         # pylint: disable=missing-function-docstring
@@ -415,4 +345,12 @@
         kwargs = tensor.get_metadata()
         return cls(shape=shape, dtype=dtype,
                    requires_grad=requires_grad,
-                   **kwargs)+                   **kwargs)
+
+    def to_dtype(self, dtype: torch.dtype) -> QuantizedTensor:
+        """Create `QuantizedTensor` with given nominal dtype
+
+        The new tensor has the same underlying quantized data.
+
+        """
+        return self.__class__.make_like(self, dtype=dtype)