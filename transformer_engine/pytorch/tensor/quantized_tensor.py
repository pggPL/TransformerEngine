# Copyright (c) 2022-2025, NVIDIA CORPORATION & AFFILIATES. All rights reserved.
#
# See LICENSE for license information.

"""Tensor with quantized data"""

from __future__ import annotations
from typing import Optional, Tuple, Iterable, Any, Dict, Union
import abc
import copy

import torch
from torch.utils._pytree import tree_map

import transformer_engine_torch as tex
from transformer_engine.common.recipe import Recipe


class QuantizedTensorBase:
    r"""Base class for all *TensorBase classes.

    This class (and its subclasses) are optimization for when
    the full QuantizedTensor is not needed (when it is fully
    contained inside torch.autograd function and not visible to
    PyTorch's autograd).

    When creating a new tensor type X one should create both
    XTensorBase class inheriting from QuantizedTensorBase and
    XTensor inheriting from XTensorBase and QuantizedTensor.
    XTensorBase should contain all data members needed to
    implement the functionality of the tensor, while
    XTensor should only implement the functionality needed
    to behave like regular torch.Tensor (liek __torch_dispatch__)."""

    def update_usage(
        self,
        rowwise_usage: Optional[bool] = None,
        columnwise_usage: Optional[bool] = None,
    ):
        r"""
        Generate or remove quantized data based on provided usage.

        Parameters
        ----------
        rowwise_usage : Optional[bool[, default = `None`
                        Whether to create or keep the data needed for using the tensor
                        in rowwise fashion (e.g. as B argument in TN GEMM). Leaving it as `None`
                        preserves the original value in the tensor.
        columnwise_usage : Optional[bool], default = `None`
                           Whether to create or keep the data needed for using the tensor
                           in columnwise fashion (e.g. as A argument in TN GEMM). Leaving it as
                           `None` preserves the original value in the tensor.

        """
        raise NotImplementedError(
            f"{self.__class__.__name__} class does not implement update_usage function"
        )

    def prepare_for_saving(self) -> Tuple[list[Optional[torch.Tensor]], QuantizedTensorBase]:
        """Prepare the tensor base for saving for backward"""
        raise NotImplementedError(
            f"{self.__class__.__name__} class does not implement prepare_for_saving function"
        )

    def restore_from_saved(
        self, tensors: list[Optional[torch.Tensor]]
    ) -> list[Optional[torch.Tensor]]:
        """Restore the tensor base data from the saved tensors list"""
        raise NotImplementedError(
            f"{self.__class__.__name__} class does not implement restore_from_saved function"
        )


def prepare_for_saving(
    *tensors: Union[torch.Tensor, QuantizedTensorBase],
) -> Tuple[
    list[Optional[Union[torch.Tensor, torch.nn.Parameter]]], list[Optional[QuantizedTensorBase]]
]:
    """Prepare tensors for saving. Needed because save_for_backward accepts only
    torch.Tensor/torch.nn.Parameter types, while we want to be able to save
    the internal TensorBase types too."""

    tensor_list, tensor_objects_list = [], []
    for tensor in tensors:
        if tensor is None or isinstance(tensor, torch.Tensor):
            tensor_list.append(tensor)
            tensor_objects_list.append(None)
        else:
            t, t_obj = tensor.prepare_for_saving()
            tensor_list.extend(t)
            tensor_objects_list.append(t_obj)
    return tensor_list, tensor_objects_list


def restore_from_saved(
    tensors: list[Optional[Union[torch.Tensor, QuantizedTensorBase]]],
    saved_tensors: list[Optional[Union[torch.Tensor, torch.nn.Parameter]]],
    return_saved_tensors: bool = False,
) -> (
    list[Optional[torch.Tensor | QuantizedTensorBase]]
    | tuple[list[Optional[torch.Tensor | QuantizedTensorBase]], list[Optional[torch.Tensor]]]
):
    """Recombine the tensor data and metadata during backward pass."""
    tensor_objects = []
    for tensor in tensors:
        if tensor is None or isinstance(tensor, torch.Tensor):
            tensor_objects.append(saved_tensors[0])
            saved_tensors = saved_tensors[1:]
        else:
            saved_tensors = tensor.restore_from_saved(saved_tensors)
            tensor_objects.append(tensor)

    if return_saved_tensors:
        return tensor_objects, saved_tensors
    return tensor_objects


class Quantizer(abc.ABC):
    """Builder class for quantized tensors.

    This class is typically used to convert a high-precision tensor
    (e.g. in FP32 or BF16) into a quantized tensor (e.g. in FP8).

    """

    """Whether to construct quantized tensors with "row-wise usage"

    Hand-wave explanation: Consider the matrix multiplication C = A *
    B^T (used in linear forward). Tensor Cores prefer "TN GEMMs" (in
    Fortran-style column-major order), so A and B should be in
    row-major order.

    """
    rowwise_usage: bool

    """Whether to construct quantized tensors with "column-wise usage"

    Hand-wave explanation: Consider the matrix multiplication C = A^T
    * B (used in linear backward wgrad). Tensor Cores prefer "TN
    GEMMs" (in Fortran-style column-major order), so A and B should be
    in column-major order.

    """
    columnwise_usage: bool

    """Whether to instantiates tensor for purely internal usage

    Internal tensors are storage classes with minimal logic. They have
    less overhead than PyTorch tensor sub-classes, but are not
    compatible with PyTorch's autograd infrastructure nor PyTorch
    operations.

    """
    internal: bool

    def __init__(self, *, rowwise: bool, columnwise: bool) -> None:
        self.rowwise_usage = rowwise
        self.columnwise_usage = columnwise
        self.internal = False

    def __repr__(self):
        return (
            f"{self.__class__.__name__}("
            f"rowwise_usage={self.rowwise_usage}, "
            f"columnwise_usage={self.columnwise_usage}, "
            f"internal={self.internal}, "
            ")"
        )

    @abc.abstractmethod
    def update_quantized(
        self,
        src: torch.Tensor,
        dst: QuantizedTensor,
        *,
        noop_flag: Optional[torch.Tensor] = None,
    ) -> QuantizedTensor:
        """Quantize tensor in-place"""

    def quantize(
        self,
        tensor: torch.Tensor,
        *,
        out: Optional[QuantizedTensor] = None,
        dtype: Optional[torch.dtype] = None,  # pylint: disable=unused-argument # used by override
    ) -> QuantizedTensor:
        """Quantize tensor"""
        if out is not None:
            return self.update_quantized(tensor, out)
        if (not self.internal) and torch.is_grad_enabled():
            return _QuantizeFunc.apply(tensor, self)
        return _QuantizeFunc.forward(None, tensor, self)

    def multi_quantize(self, list_of_tensors):
        """Quantize multiple tensors"""
        list_of_output_tensors = []
        for tensor in list_of_tensors:
            list_of_output_tensors.append(self.quantize(tensor))
        return list_of_output_tensors

    def __call__(self, tensor: torch.Tensor) -> QuantizedTensor:
        """Quantize tensor"""
        return self.quantize(tensor)

    @abc.abstractmethod
    def make_empty(
        self,
        shape: Iterable[int],
        *,
        dtype: torch.dtype = torch.float32,
        device: Optional[torch.device] = None,
    ) -> QuantizedTensor:
        """Construct quantized tensor with uninitialized data"""

    @abc.abstractmethod
    def calibrate(self, tensor: torch.Tensor) -> None:
        """Calibrate quantizer state

        Updates quantization state as if quantizing a tensor, but
        without actually performing the quantization.

        """

    def set_usage(
        self, *, rowwise: Optional[bool] = None, columnwise: Optional[bool] = None
    ) -> None:
        """Set how the quantized tensor is expected to be used

        See documentation for `rowwise_usage` and `columnwise_usage`
        variables.

        """
        if rowwise is not None:
            self.rowwise_usage = rowwise
        if columnwise is not None:
            self.columnwise_usage = columnwise

    def copy(self) -> Quantizer:
        """Create shallow copy"""
        return copy.copy(self)

<<<<<<< HEAD
    def onnx_quantize(self, tensor: torch.Tensor) -> QuantizedTensor:
        """Symbolic function for ONNX export"""

    def onnx_dequantize(self, tensor) -> torch.Tensor:
        """Symbolic function for ONNX export"""
=======
    @abc.abstractmethod
    def _get_compatible_recipe(self) -> Union[type[Recipe], None]:
        """Returns recipe class that is compatible with this quantizer"""
>>>>>>> cd37379d


class _QuantizeFunc(torch.autograd.Function):
    """Cast to FP8 from other dtype"""

    @staticmethod
    def forward(
        _ctx: Optional[torch.autograd.function.FunctionCtx],  # unused
        tensor: torch.Tensor,
        quantizer: Quantizer,
    ) -> QuantizedTensor:
        # pylint: disable=missing-function-docstring
        return tex.quantize(tensor, quantizer)

    @staticmethod
    def backward(
        _ctx: torch.autograd.function.FunctionCtx, grad: torch.Tensor  # unused
    ) -> Tuple[Optional[torch.Tensor], ...]:
        # pylint: disable=missing-function-docstring
        # Assume that we want gradients in full precision
        return grad, None


class _IdentityFunc(torch.autograd.Function):
    """Identity function

    If constructor keyword-arguments are provided, then construct a
    new Float8Tensor using the provided tensor's attributes.

    """

    @staticmethod
    def forward(
        ctx, tensor: QuantizedTensor, init_kwargs: Optional[Dict[str, Any]] = None
    ) -> QuantizedTensor:
        # pylint: disable=missing-function-docstring

        # Return input tensor if constructor kwargs are not provided
        if init_kwargs is None:
            return tensor.detach()

        # Construct new tensor if constructor kwargs are provided
        ctx.input_dtype = tensor.dtype
        kwargs = tensor.get_metadata()
        for key, val in init_kwargs.items():
            kwargs[key] = val
        return type(tensor)(tensor.shape, tensor.dtype, **kwargs)

    @staticmethod
    def backward(ctx, grad_output):
        # pylint: disable=missing-function-docstring
        grad_input = grad_output
        if grad_input.dtype == ctx.input_dtype:
            grad_input = grad_input.detach()
        else:
            grad_input = grad_input.to(ctx.input_dtype)
        return grad_input, None


def _stride_from_shape(shape: list[int]):
    if len(shape) == 0:
        return []
    rstride = [1]
    for d in reversed(shape[1:]):
        rstride.append(rstride[-1] * d)
    return list(reversed(rstride))


class QuantizedTensor(torch.Tensor):
    """Abstract base class for tensor with quantized data

    This is a proxy class with the interface of a standard PyTorch
    tensor, but with data that has been encoded with some quantization
    scheme. Derived classes should implement the quantization scheme
    by overriding the `quantize_` and `dequantize` functions.

    """

    def __new__(cls, shape: Iterable[int], dtype: torch.dtype, *, requires_grad: bool = False):
        # We are assuming only contiguous tensors
        stride = _stride_from_shape(shape)
        instance = torch.Tensor._make_wrapper_subclass(
            cls,
            shape,
            strides=stride,
            storage_offset=0,
            dtype=dtype,
            layout=torch.strided,
            requires_grad=requires_grad,
            device=torch.cuda.current_device(),
        )

        return instance

    def dequantize(self, *, dtype: Optional[torch.dtype] = None) -> torch.Tensor:
        """Convert quantized data to standard PyTorch tensor"""
        raise NotImplementedError(
            f"{self.__class__.__name__} class does not implement dequantize function"
        )

    def quantize_(self, tensor: torch.Tensor) -> QuantizedTensor:
        """Update quantized data in-place"""
        raise NotImplementedError(
            f"{self.__class__.__name__} class does not implement quantize_ function"
        )

    def detach(self) -> QuantizedTensor:
        """Create new quantized tensor with same data

        Output tensor must be detached from the current autograd
        graph.

        """
        raise NotImplementedError(
            f"{self.__class__.__name__} class does not implement detach function"
        )

    def clear(self):
        """Deallocate this tensor's memory. Typically not needed and must be used carefully"""

    def __repr__(self, *, tensor_contents=None) -> str:
        return f"{self.__class__.__name__}(data={self.dequantize(dtype=self.dtype)})"

    def float(self) -> torch.Tensor:
        # pylint: disable=missing-function-docstring
        return self.dequantize(dtype=torch.float32)

    def bfloat16(self) -> torch.Tensor:
        # pylint: disable=missing-function-docstring
        return self.dequantize(dtype=torch.bfloat16)

    def half(self) -> torch.Tensor:
        # pylint: disable=missing-function-docstring
        return self.dequantize(dtype=torch.float16)

    def cpu(self, memory_format=torch.preserve_format) -> torch.Tensor:
        # pylint: disable=missing-function-docstring
        return self.dequantize().cpu(memory_format=memory_format)

    def expand_as(self, other: torch.Tensor) -> torch.Tensor:
        # pylint: disable=missing-function-docstring
        if other is self:
            # Note: expand_as is hackily used to create dummy autograd nodes
            # and access the backward graph (see
            # https://github.com/pytorch/pytorch/blob/238fb660851268f44ff88127887041fea352fe48/torch/nn/parallel/distributed.py#L1026).
            # We hackily add a dummy function to handle this case.
            return _IdentityFunc.apply(self)
        return super().expand_as(other)

    @classmethod
    def __torch_dispatch__(cls, func, types, args, kwargs=None):

        # Detach op
        if func == torch.ops.aten.detach.default:
            return args[0].detach()

        # In-place copy op
        if func == torch.ops.aten.copy_.default:
            dst = args[0]
            src = args[1]
            if isinstance(dst, QuantizedTensor):
                dst.quantize_(src)
            else:
                if isinstance(src, QuantizedTensor):
                    src = src.dequantize()
                dst.copy_(src)
            return None

        # View op
        if func == torch.ops.aten.view.default:
            raise NotImplementedError("{cls.__name__} class does not support tensor views")

        def maybe_unwrap(arg):
            if isinstance(arg, QuantizedTensor):
                return arg.dequantize(dtype=arg.dtype)
            return arg

        def maybe_update_inplace(arg, new_arg, schema_arg):
            if (
                isinstance(arg, QuantizedTensor)
                and isinstance(new_arg, torch.Tensor)
                and hasattr(schema_arg, "alias_info")
                and hasattr(schema_arg.alias_info, "is_write")
                and schema_arg.alias_info.is_write
            ):
                arg.quantize_(new_arg)

        # In-place op: dequantize, perform op, and quantize
        if func._schema.is_mutable:
            new_args = tree_map(maybe_unwrap, args)
            new_kwargs = tree_map(maybe_unwrap, kwargs)
            schema_args = func._schema.arguments
            args_len = len(args)
            super().__torch_dispatch__(func, types, new_args, new_kwargs)
            for arg, new_arg, schema_arg in zip(args, new_args, schema_args):
                maybe_update_inplace(arg, new_arg, schema_arg)
            for kwarg, new_kwarg, schema_arg in zip(kwargs, new_kwargs, schema_args[args_len:]):
                assert kwarg == new_kwarg == schema_arg.name, "name of the kw argument should match"
                maybe_update_inplace(kwargs[kwarg], new_kwargs[new_kwarg], schema_arg)
            return None

        # Default op: dequantize and perform op
        args = tree_map(maybe_unwrap, args)
        if kwargs is not None:
            kwargs = tree_map(maybe_unwrap, kwargs)
        out = super().__torch_dispatch__(func, types, args, kwargs)
        return out

    @classmethod
    def __torch_function__(cls, func, types, args=(), kwargs=None):
        if kwargs is None:
            kwargs = {}
        # Do not force the QuantizedTensor type on the returned tensor
        return torch._C._disabled_torch_function_impl(func, types, args, kwargs)

    def contiguous(
        self, memory_format: torch.memory_format = torch.contiguous_format
    ) -> QuantizedTensor:
        # pylint: disable=missing-function-docstring
        raise NotImplementedError(
            f"{self.__class__.__name__} class does not implement contiguous function"
        )

    def get_metadata(self) -> Dict[str, Any]:
        """Get keyword arguments for quantized tensor constructor

        Contains metadata so that the new quantized tensor has the
        same underlying quantized data.

        """
        raise NotImplementedError(
            f"{self.__class__.__name__} class does not implement get_metadata function"
        )

    @classmethod
    def make_like(
        cls,
        tensor: QuantizedTensor,
        *,
        shape: Optional[Iterable[int]] = None,
        dtype: Optional[torch.dtype] = None,
        requires_grad: bool = False,
        data: Optional[torch.Tensor] = None,
    ) -> QuantizedTensor:
        """Create new quantized tensor

        By default, new tensor has the same attributes and underlying
        data.

        """
        if shape is None:
            shape = data.shape if data is not None else tensor.shape
        dtype = dtype if dtype is not None else tensor.dtype
        kwargs = tensor.get_metadata()
        if data is not None:
            kwargs["data"] = data
        return cls(shape=shape, dtype=dtype, requires_grad=requires_grad, **kwargs)

    def to_dtype(self, dtype: torch.dtype) -> QuantizedTensor:
        """Create `QuantizedTensor` with given nominal dtype

        The new tensor has the same underlying data.

        """
        return self.__class__.make_like(self, dtype=dtype)<|MERGE_RESOLUTION|>--- conflicted
+++ resolved
@@ -239,17 +239,15 @@
         """Create shallow copy"""
         return copy.copy(self)
 
-<<<<<<< HEAD
     def onnx_quantize(self, tensor: torch.Tensor) -> QuantizedTensor:
         """Symbolic function for ONNX export"""
 
     def onnx_dequantize(self, tensor) -> torch.Tensor:
         """Symbolic function for ONNX export"""
-=======
+
     @abc.abstractmethod
     def _get_compatible_recipe(self) -> Union[type[Recipe], None]:
         """Returns recipe class that is compatible with this quantizer"""
->>>>>>> cd37379d
 
 
 class _QuantizeFunc(torch.autograd.Function):
