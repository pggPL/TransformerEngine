# Copyright (c) 2022-2024, NVIDIA CORPORATION & AFFILIATES. All rights reserved.
#
# See LICENSE for license information.

"""Tensor with quantized data"""

from __future__ import annotations
import abc
from typing import Optional, Tuple

import torch
from torch.utils._pytree import tree_map

<<<<<<< HEAD
from ...common.recipe import Recipe
=======
import transformer_engine_torch as tex

from ..quantization_params import QuantizationParams
>>>>>>> 392fe541

class Quantizer(abc.ABC):

    @abc.abstractmethod
    def update_quantized(
        self,
        src: torch.Tensor,
        dst: QuantizedTensor,
    ) -> QuantizedTensor:
        ...

    def quantize(
        self,
        tensor: torch.Tensor,
        *,
        out: Optional[QuantizedTensor] = None,
    ) -> QuantizedTensor:
        if out is None:
            out = self.make_empty(
                tensor.size(),
                dtype=tensor.dtype,
                device=tensor.device,
            )
        self._quantize_impl(tensor, out)
        return out

    @abc.abstractmethod
    def make_empty(
        self,
        shape: Iterable[int],
        *,
        dtype: Optional[torch.dtype] = None,
        device: Optional[torch.device] = None,
    ) -> QuantizedTensor:
        ...

    @abc.abstractmethod
    def calibrate(self, recipe: Recipe, tensor: torch.Tensor) -> None:
        ...


class _DequantizeFunc(torch.autograd.Function):
    """Autograd function to convert quantized tensor to standard tensor"""

    @staticmethod
    def forward(
        _ctx: torch.autograd.function.FunctionCtx,  # unused
        tensor: QuantizedTensor,
        dtype: Optional[torch.dtype] = None,
    ) -> torch.Tensor:
        # pylint: disable=missing-function-docstring
        return tensor.dequantize(dtype=dtype)

    @staticmethod
    def backward(
        _ctx: torch.autograd.function.FunctionCtx,  # unused
        grad: torch.Tensor,
    ) -> Tuple[Optional[torch.Tensor], ...]:
        # pylint: disable=missing-function-docstring
        return grad, None


class _IdentityFunc(torch.autograd.Function):
    """Autograd function to create quantized tensor with same data"""

    @staticmethod
    def forward(
        _ctx: torch.autograd.function.FunctionCtx,  # unused
        tensor: QuantizedTensor,
    ) -> QuantizedTensor:
        # pylint: disable=missing-function-docstring
        return tensor.detach()

    @staticmethod
    def backward(
        _ctx: torch.autograd.function.FunctionCtx,  # unused
        grad: torch.Tensor,
    ) -> torch.Tensor:
        # pylint: disable=missing-function-docstring
        return grad

class _QuantizeFunc(torch.autograd.Function):
    """Autograd function to convert standard tensor to quantized tensor"""

    @staticmethod
    def forward(
        _ctx: torch.autograd.function.FunctionCtx,  # unused
        tensor: torch.Tensor,
        qparams: QuantizationParams,
        rowwise_usage: bool = True,
        columnwise_usage: bool = True,
        proxy: Optional[QuantizationParamsProxy] = None,
    ) -> QuantizedTensor:
        # pylint: disable=missing-function-docstring
        if isinstance(tensor, QuantizedTensor):
            tensor = tensor.dequantize()

        out = tex.generic_cast(tensor,
                               qparams,
                               rowwise_usage,
                               columnwise_usage,
                               proxy)

        return out

    @staticmethod
    def backward(
        _ctx: torch.autograd.function.FunctionCtx,  # unused
        grad: torch.Tensor,
    ) -> Tuple[Optional[torch.Tensor], ...]:
        # pylint: disable=missing-function-docstring
        # Assume that we want gradients in full precision
        return grad, None, None, None, None, None, None, None

class QuantizedTensor(torch.Tensor):
    """Abstract base class for tensor with quantized data

    This is a proxy class with the interface of a standard PyTorch
    tensor, but with data that has been encoded with some quantization
    scheme. Derived classes should implement the quantization scheme
    by overriding the `quantize_` and `dequantize` functions.

    """

    def dequantize(self, *, dtype: Optional[torch.dtype] = None) -> torch.Tensor:
        """Convert quantized data to standard PyTorch tensor"""
        raise NotImplementedError(
            f"{self.__class__.__name__} class does not implement dequantize function"
        )

    def quantize_(self, tensor: torch.Tensor) -> QuantizedTensor:
        """Update quantized data in-place"""
        raise NotImplementedError(
            f"{self.__class__.__name__} class does not implement quantize_ function"
        )

<<<<<<< HEAD
=======
    @staticmethod
    def quantize(tensor: torch.Tensor,
                 params: QuantizationParams,
                 *,
                 proxy: Optional[QuantizationParamsProxy] = None,
                 rowwise_usage: bool = True,
                 columnwise_usage: bool = True,
    ) -> QuantizedTensor:
        if torch.is_grad_enabled():
            return _QuantizeFunc.apply(
                tensor,
                params,
                rowwise_usage,
                columnwise_usage,
                proxy,
            )
        else:
            return _QuantizeFunc.forward(
                None,
                tensor,
                params,
                rowwise_usage,
                columnwise_usage,
                proxy,
            )


>>>>>>> 392fe541
    def detach(self) -> QuantizedTensor:
        """Create new quantized tensor with same data

        Output tensor must be detached from the current autograd
        graph.

        """
        raise NotImplementedError(
            f"{self.__class__.__name__} class does not implement detach function"
        )

    def update_usage(self, rowwise_usage=True, columnwise_usage=True):
        """Indicate to the tensor how it is going to be used.
        This enables optimizations to memory usage in some cases
        where forward and backward passes use the tensor in
        different directions.
        """
        raise NotImplementedError(
            f"{self.__class__.__name__} class does not implement update_usage function"
        )

    def clear(self):
        """Deallocate this tensor's memory. Typically not needed and must be used carefully.
        """
        pass

    def __repr__(self) -> str:
        return f"{self.__class__.__name__}(data={self.dequantize(dtype=self.dtype)})"

    def float(self) -> torch.Tensor:
        # pylint: disable=missing-function-docstring
        return _DequantizeFunc.apply(self, torch.float32)

    def bfloat16(self) -> torch.Tensor:
        # pylint: disable=missing-function-docstring
        return _DequantizeFunc.apply(self, torch.bfloat16)

    def half(self) -> torch.Tensor:
        # pylint: disable=missing-function-docstring
        return _DequantizeFunc.apply(self, torch.float16)

    def cpu(self) -> torch.Tensor:
        # pylint: disable=missing-function-docstring
        return _DequantizeFunc.apply(self).cpu()

    def expand_as(self, other: torch.Tensor) -> torch.Tensor:
        # pylint: disable=missing-function-docstring
        if other is self:
            # Note: expand_as is hackily used to create dummy autograd nodes
            # and access the backward graph (see
            # https://github.com/pytorch/pytorch/blob/238fb660851268f44ff88127887041fea352fe48/torch/nn/parallel/distributed.py#L1026).
            # We hackily add a dummy function to handle this case.
            return _IdentityFunc.apply(self)
        return super().expand_as(other)

    @classmethod
    def __torch_dispatch__(cls, func, types, args, kwargs=None):

        # Detach op
        if func == torch.ops.aten.detach.default:
            return args[0].detach()

        # In-place copy op
        if func == torch.ops.aten.copy_.default:
            dst = args[0]
            src = args[1]
            if isinstance(dst, QuantizedTensor):
                dst.quantize_(src)
            else:
                if isinstance(src, QuantizedTensor):
                    src = src.dequantize()
                dst.copy_(src)
            return None

        # View op
        if func == torch.ops.aten.view.default:
            raise NotImplementedError("{cls.__name__} class does not support tensor views")

        def maybe_unwrap(arg):
            if isinstance(arg, QuantizedTensor):
                return arg.dequantize(dtype=arg.dtype)
            return arg

        def maybe_update_inplace(arg, new_arg, schema_arg):
            if (
                isinstance(arg, QuantizedTensor)
                and isinstance(new_arg, torch.Tensor)
                and hasattr(schema_arg, "alias_info")
                and hasattr(schema_arg.alias_info, "is_write")
                and schema_arg.alias_info.is_write
            ):
                arg.quantize_(new_arg)

        # In-place op: dequantize, perform op, and quantize
        if func._schema.is_mutable:
            new_args = tree_map(maybe_unwrap, args)
            new_kwargs = tree_map(maybe_unwrap, kwargs)
            schema_args = func._schema.arguments
            args_len = len(args)
            super().__torch_dispatch__(func, types, new_args, new_kwargs)
            for arg, new_arg, schema_arg in zip(args, new_args, schema_args):
                maybe_update_inplace(arg, new_arg, schema_arg)
            for kwarg, new_kwarg, schema_arg in zip(kwargs, new_kwargs, schema_args[args_len:]):
                assert kwarg == new_kwarg == schema_arg.name, "name of the kw argument should match"
                maybe_update_inplace(kwargs[kwarg], new_kwargs[new_kwarg], schema_arg)
            return None

        # Default op: dequantize and perform op
        args = tree_map(maybe_unwrap, args)
        if kwargs is not None:
            kwargs = tree_map(maybe_unwrap, kwargs)
        out = super().__torch_dispatch__(func, types, args, kwargs)
        return out

    @classmethod
    def __torch_function__(cls, func, types, args=(), kwargs=None):
        if kwargs is None:
            kwargs = {}
        # Do not force the QuantizedTensor type on the returned tensor
        return torch._C._disabled_torch_function_impl(func, types, args, kwargs)

    def contiguous(
        self,
        memory_format: torch.memory_format = torch.contiguous_format,
    ) -> QuantizedTensor:
        raise NotImplementedError(
            f"{self.__class__.__name__} class does not implement contiguous function"
        )<|MERGE_RESOLUTION|>--- conflicted
+++ resolved
@@ -11,15 +11,13 @@
 import torch
 from torch.utils._pytree import tree_map
 
-<<<<<<< HEAD
+import transformer_engine_torch as tex
 from ...common.recipe import Recipe
-=======
-import transformer_engine_torch as tex
-
-from ..quantization_params import QuantizationParams
->>>>>>> 392fe541
+
 
 class Quantizer(abc.ABC):
+
+    single_usage_sufficient: bool = False
 
     @abc.abstractmethod
     def update_quantized(
@@ -35,14 +33,11 @@
         *,
         out: Optional[QuantizedTensor] = None,
     ) -> QuantizedTensor:
-        if out is None:
-            out = self.make_empty(
-                tensor.size(),
-                dtype=tensor.dtype,
-                device=tensor.device,
-            )
-        self._quantize_impl(tensor, out)
-        return out
+        if out is not None:
+            return self._quantize_impl(tensor, out)
+        if torch.is_grad_enabled():
+            return _QuantizeFunc.apply(tensor, self)
+        return _QuantizeFunc.forward(None, tensor, self)
 
     @abc.abstractmethod
     def make_empty(
@@ -59,6 +54,28 @@
         ...
 
 
+class _QuantizeFunc(torch.autograd.Function):
+    """Cast to FP8 from other dtype"""
+
+    @staticmethod
+    def forward(
+        _ctx: torch.autograd.function.FunctionCtx,  # unused
+        tensor: torch.Tensor,
+        quantizer: Float8Quantizer,
+    ) -> Float8Tensor:
+        # pylint: disable=missing-function-docstring
+        return tex.generic_cast(tensor, quantizer)
+
+    @staticmethod
+    def backward(
+        _ctx: torch.autograd.function.FunctionCtx,  # unused
+        grad: torch.Tensor,
+    ) -> Tuple[Optional[torch.Tensor], ...]:
+        # pylint: disable=missing-function-docstring
+        # Assume that we want gradients in full precision
+        return grad, None
+
+
 class _DequantizeFunc(torch.autograd.Function):
     """Autograd function to convert quantized tensor to standard tensor"""
 
@@ -99,38 +116,6 @@
         # pylint: disable=missing-function-docstring
         return grad
 
-class _QuantizeFunc(torch.autograd.Function):
-    """Autograd function to convert standard tensor to quantized tensor"""
-
-    @staticmethod
-    def forward(
-        _ctx: torch.autograd.function.FunctionCtx,  # unused
-        tensor: torch.Tensor,
-        qparams: QuantizationParams,
-        rowwise_usage: bool = True,
-        columnwise_usage: bool = True,
-        proxy: Optional[QuantizationParamsProxy] = None,
-    ) -> QuantizedTensor:
-        # pylint: disable=missing-function-docstring
-        if isinstance(tensor, QuantizedTensor):
-            tensor = tensor.dequantize()
-
-        out = tex.generic_cast(tensor,
-                               qparams,
-                               rowwise_usage,
-                               columnwise_usage,
-                               proxy)
-
-        return out
-
-    @staticmethod
-    def backward(
-        _ctx: torch.autograd.function.FunctionCtx,  # unused
-        grad: torch.Tensor,
-    ) -> Tuple[Optional[torch.Tensor], ...]:
-        # pylint: disable=missing-function-docstring
-        # Assume that we want gradients in full precision
-        return grad, None, None, None, None, None, None, None
 
 class QuantizedTensor(torch.Tensor):
     """Abstract base class for tensor with quantized data
@@ -154,36 +139,11 @@
             f"{self.__class__.__name__} class does not implement quantize_ function"
         )
 
-<<<<<<< HEAD
-=======
-    @staticmethod
-    def quantize(tensor: torch.Tensor,
-                 params: QuantizationParams,
-                 *,
-                 proxy: Optional[QuantizationParamsProxy] = None,
-                 rowwise_usage: bool = True,
-                 columnwise_usage: bool = True,
-    ) -> QuantizedTensor:
-        if torch.is_grad_enabled():
-            return _QuantizeFunc.apply(
-                tensor,
-                params,
-                rowwise_usage,
-                columnwise_usage,
-                proxy,
-            )
-        else:
-            return _QuantizeFunc.forward(
-                None,
-                tensor,
-                params,
-                rowwise_usage,
-                columnwise_usage,
-                proxy,
-            )
-
-
->>>>>>> 392fe541
+    @staticmethod
+    def quantize(tensor: torch.Tensor, quantizer: Quantizer) -> QuantizedTensor:
+        """Construct quantized tensor from plain PyTorch tensor"""
+        return quantizer.quantize(tensor)
+
     def detach(self) -> QuantizedTensor:
         """Create new quantized tensor with same data
 
