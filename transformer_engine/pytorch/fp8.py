--- conflicted
+++ resolved
@@ -13,11 +13,7 @@
 
 import torch
 import transformer_engine_torch as tex
-<<<<<<< HEAD
 from transformer_engine.common.recipe import Recipe, DelayedScaling, Format, BlockScaling
-=======
-from transformer_engine.common.recipe import DelayedScaling, Format, CurrentScaling
->>>>>>> a959ff56
 
 from .constants import dist_group_type
 from .utils import get_device_compute_capability
@@ -47,11 +43,7 @@
     return False, "Device compute capability 10.0 or higher required for MXFP8 execution."
 
 
-<<<<<<< HEAD
 def get_default_fp8_recipe() -> Recipe:
-=======
-def get_default_fp8_recipe() -> DelayedScaling:
->>>>>>> a959ff56
     """FP8 recipe with default args."""
     #if get_device_compute_capability() >= (10, 0):  # blackwell and above
     #    return BlockScaling()
@@ -111,10 +103,6 @@
     mxfp8_available = None
     reason_for_no_mxfp8 = ""
 
-    # Current scaling / MXFP8 specific parameters.
-    mxfp8_available = False
-    reason_for_no_mxfp8 = ""
-
     @classmethod
     def reset(cls) -> None:
         """Reset the global state"""
@@ -424,11 +412,7 @@
         if enabled:
             fp8_available, reason_for_no_fp8 = cls.is_fp8_available()
             assert fp8_available, reason_for_no_fp8
-<<<<<<< HEAD
             if isinstance(fp8_recipe, BlockScaling):
-=======
-            if isinstance(fp8_recipe, CurrentScaling):
->>>>>>> a959ff56
                 mxfp8_available, reason_for_no_mxfp8 = cls.is_mxfp8_available()
                 assert mxfp8_available, reason_for_no_mxfp8
 
