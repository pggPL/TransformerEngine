# Copyright (c) 2022-2024, NVIDIA CORPORATION & AFFILIATES. All rights reserved.
#
# See LICENSE for license information.

"""FP8 utilities for TransformerEngine"""
import os
from contextlib import contextmanager
from collections import deque
from typing import Callable, List, Optional, Dict, Any, Tuple, Union

import torch
import transformer_engine_torch as tex
<<<<<<< HEAD
from transformer_engine.common.recipe import DelayedScaling, Format, Recipe
=======
from transformer_engine.common.recipe import DelayedScaling, Format, CurrentScaling
>>>>>>> de230d08

from .constants import dist_group_type
from .utils import get_device_compute_capability
from .jit import jit_fuser


__all__ = ["fp8_autocast", "fp8_model_init"]


def check_fp8_support() -> Tuple[bool, str]:
    """Return if fp8 support is available"""
    if get_device_compute_capability() >= (9, 0):  # hopper and above
        return True, ""
    if get_device_compute_capability() < (8, 9):  # pre-ada
        return False, "Device compute capability 8.9 or higher required for FP8 execution."
    if tex.get_cublasLt_version() < 120103:
        return False, "CublasLt version 12.1.3.x or higher required for FP8 execution on Ada."
    if float(torch.version.cuda) < 12.1:
        return False, "Cuda version 12.1 or higher required for FP8 execution on Ada."
    return True, ""


<<<<<<< HEAD
def get_default_fp8_recipe() -> Recipe:
=======
def check_mxfp8_support() -> Tuple[bool, str]:
    """Return if fp8 support is available"""
    if get_device_compute_capability() >= (10, 0):  # blackwell and above
        return True, ""
    return False, "Device compute capability 10.0 or higher required for MXFP8 execution."


def get_default_fp8_recipe() -> DelayedScaling:
>>>>>>> de230d08
    """FP8 recipe with default args."""
    return DelayedScaling()


def get_fp8_torch_dtype(fp8_recipe: DelayedScaling, fprop_tensor: bool = True) -> torch.dtype:
    """Get fp8 data type according to recipe and tensor"""
    if fp8_recipe.fp8_format == Format.E4M3 or (
        fp8_recipe.fp8_format == Format.HYBRID and fprop_tensor
    ):
        return torch.float8_e4m3fn
    return torch.float8_e5m2fn


def get_fp8_te_dtype(fp8_recipe: DelayedScaling, fprop_tensor: bool = True) -> tex.DType:
    """Get fp8 data type according to recipe and tensor"""
    if fp8_recipe.fp8_format == Format.E4M3 or (
        fp8_recipe.fp8_format == Format.HYBRID and fprop_tensor
    ):
        return tex.DType.kFloat8E4M3
    return tex.DType.kFloat8E5M2


def get_fp8_max(fp8_recipe: DelayedScaling, fprop_tensor: bool = True) -> tex.DType:
    """Get max representible FP8 value."""
    if fp8_recipe.fp8_format == Format.E4M3 or (
        fp8_recipe.fp8_format == Format.HYBRID and fprop_tensor
    ):
        return Format.E4M3.value.max_fwd
    return Format.E5M2.value.max_fwd


class FP8GlobalStateManager:
    """Class to keep track of and manipulate the global
    FP8 state at different stages of execution.
    """

    FP8_ENABLED = False
    FP8_CALIBRATION = False
    FP8_RECIPE = None
    FP8_DISTRIBUTED_GROUP = None
    FP8_PARAMETERS = False
    IS_FIRST_FP8_MODULE = False
    FP8_GRAPH_CAPTURING = False
    FP8_AUTOCAST_DEPTH = 0
    global_amax_buffer = {}
    global_amax_history_buffer = {}
    global_scale_buffer = {}
    fp8_tensors_recompute_buffer = []
    fp8_available = None
    reason_for_no_fp8 = ""
    autocast_arguments = {}
    autocast_to_fp8_params = {}
    fp8_param_to_autocast = {}
    skip_fp8_weight_update_tensor = None

    # Current scaling / MXFP8 specific parameters.
    mxfp8_available = False
    reason_for_no_mxfp8 = ""

    @classmethod
    def reset(cls) -> None:
        """Reset the global state"""
        cls.FP8_ENABLED = False
        cls.FP8_CALIBRATION = False
        cls.FP8_RECIPE = None
        cls.FP8_DISTRIBUTED_GROUP = None
        cls.FP8_PARAMETERS = False
        cls.IS_FIRST_FP8_MODULE = False
        cls.FP8_GRAPH_CAPTURING = False
        cls.FP8_AUTOCAST_DEPTH = 0
        cls.global_amax_buffer = {}
        cls.global_amax_history_buffer = {}
        cls.global_scale_buffer = {}
        cls.fp8_tensors_recompute_buffer = []
        cls.fp8_available = None
        cls.reason_for_no_fp8 = ""
        cls.autocast_arguments = {}
        cls.autocast_to_fp8_params = {}
        cls.fp8_param_to_autocast = {}
        cls.skip_fp8_weight_update_tensor = None
        cls.mxfp8_available = None
        cls.reason_for_no_mxfp8 = ""

    @classmethod
    def set_skip_fp8_weight_update_tensor(cls, skip: bool) -> None:
        """`skip_fp8_weight_update_tensor` inplace setter."""
        if cls.skip_fp8_weight_update_tensor is None:
            cls.skip_fp8_weight_update_tensor = torch.empty(1, dtype=torch.float32, device="cuda")
        cls.skip_fp8_weight_update_tensor.fill_(skip)

    @classmethod
    def get_skip_fp8_weight_update_tensor(cls) -> None:
        """`skip_fp8_weight_update_tensor` getter."""
        return cls.skip_fp8_weight_update_tensor

    @classmethod
    def is_fp8_available(cls) -> Tuple[bool, str]:
        """Return if fp8 support is available"""
        if cls.fp8_available is None:
            cls.fp8_available, cls.reason_for_no_fp8 = check_fp8_support()
        return cls.fp8_available, cls.reason_for_no_fp8

    @classmethod
    def is_mxfp8_available(cls) -> Tuple[bool, str]:
        """Return if MXFP8/current scaling support is available."""
        if cls.mxfp8_available is None:
            cls.mxfp8_available, cls.reason_for_no_mxfp8 = check_mxfp8_support()
        return cls.mxfp8_available, cls.reason_for_no_mxfp8

    @staticmethod
    def get_meta_tensor_key(forward: bool = True) -> str:
        """Returns scaling key in `fp8_meta`."""
        if forward:
            return "scaling_fwd"
        return "scaling_bwd"

    @staticmethod
    def get_fwd_bwd_key(forward: bool = True) -> str:
        """Convert bool `forward` to string."""
        return "forward" if forward else "backward"

    @classmethod
    def get_buffer_info(cls) -> str:
        """
        Returns a key for `fp8_meta` that stores the module's index
        in the global buffers along with autocast information.
        """
        return "buffer_index_and_autocast_key"

    @classmethod
    def get_key_in_buffer(
        cls,
        forward: bool,
        fp8_weights: bool,
        fp8_recipe: DelayedScaling,
        fp8_group: dist_group_type,
    ) -> str:
        """Returns a key into the global FP8 buffers."""
        autocast_key = cls.get_unique_autocast_key(fp8_recipe, fp8_group)
        fwd_bwd_key = cls.get_fwd_bwd_key(forward)
        return f"{fwd_bwd_key}_{fp8_weights}_{autocast_key}"

    @classmethod
    def split_key_in_buffer(cls, key: str) -> Tuple[bool, bool, str]:
        """Splits buffer key into relevant parts."""
        forward, fp8_weights, autocast_key = key.split("_", 2)
        forward = forward == "forward"
        fp8_weights = fp8_weights == "True"
        return forward, fp8_weights, autocast_key

    @classmethod
    def add_fp8_tensors_to_global_buffer(
        cls,
        fp8_meta: Dict[str, Any],
        fp8_weights: Optional[List[torch.Tensor]] = None,
    ) -> None:
        """
        The amax reduction process happens completely outside the FP8 modules.
        To participate in the reduction, the only role played by a module is
        to call this function in order to append it's FP8 tensor into a global
        buffer. There are 5 global buffers maintained, one each for amax, amax
        history, scale, scale-inverse, and non-weight-mask. Each buffer has
        keys that hold FP8 tensors. Keys have a `forward_` or `backward_` prefix
        to indicate the type of FP8 tensor, since the forward and backward
        reductions happen separately.

        Note: For CG capture, this method is called from the graphed
        wrapper. For non CG case, it's called from within the module.
        """

        # Every module must call this function exactly once since
        # the amax tensors are static. Ensures that compatibility
        # with non-graphed modules is maintained.
        index_in_buffer = cls.get_buffer_info()  # Same index for fwd/bwd fp8 tensors.
        if index_in_buffer in fp8_meta:
            return

        fp8_meta[index_in_buffer] = []
        for forward in (True, False):
            # This algorithm creates a two-way map with `autocast_to_fp8_params` and
            # `fp8_param_to_autocast`. This is used for keeping track of FP8 weights
            # in an autocasted region and cross reference them in `float8_tensor.py`
            # to perform the forward amax reduction.
            fp8_meta_tensor_key = cls.get_meta_tensor_key(forward=forward)
            if fp8_meta_tensor_key not in fp8_meta:
                # Handles non-parameter FP8 modules, e.g. DPA.
                continue

            if forward and fp8_weights is not None:
                autocast_key = cls.get_unique_autocast_key(
                    fp8_meta["recipe"], fp8_meta["fp8_group"]
                )
                fp8_weight_set = {id(w._data) for w in fp8_weights}
                if autocast_key not in cls.autocast_to_fp8_params:
                    cls.autocast_to_fp8_params[autocast_key] = fp8_weight_set
                else:
                    cls.autocast_to_fp8_params[autocast_key] = cls.autocast_to_fp8_params[
                        autocast_key
                    ].union(fp8_weight_set)
                # Identify correct autocast key for a given param.
                for w in fp8_weight_set:
                    cls.fp8_param_to_autocast[w] = autocast_key

            key = cls.get_key_in_buffer(
                forward, fp8_weights is not None, fp8_meta["recipe"], fp8_meta["fp8_group"]
            )

            if key not in cls.global_amax_buffer:
                cls.global_amax_buffer[key] = [fp8_meta[fp8_meta_tensor_key].amax_history[0]]
                cls.global_amax_history_buffer[key] = [fp8_meta[fp8_meta_tensor_key].amax_history]
                cls.global_scale_buffer[key] = [fp8_meta[fp8_meta_tensor_key].scale]
            else:
                cls.global_amax_buffer[key].append(fp8_meta[fp8_meta_tensor_key].amax_history[0])
                cls.global_amax_history_buffer[key].append(
                    fp8_meta[fp8_meta_tensor_key].amax_history
                )
                cls.global_scale_buffer[key].append(fp8_meta[fp8_meta_tensor_key].scale)
            fp8_meta[index_in_buffer].append(len(cls.global_amax_buffer[key]) - 1)
            fp8_meta[index_in_buffer].append(key)

    @classmethod
    def is_fp8_enabled(cls) -> bool:
        """Is FP8 enabled"""
        return cls.FP8_ENABLED

    @classmethod
    def is_fp8_calibration(cls) -> bool:
        """Is FP8 calibration"""
        return cls.FP8_CALIBRATION

    @classmethod
    def with_fp8_parameters(cls) -> bool:
        """Should the parameters be stored as FP8"""
        return cls.FP8_PARAMETERS

    @classmethod
    def fp8_graph_capturing(cls) -> bool:
        """Is CUDA graph capture under way?"""
        return cls.FP8_GRAPH_CAPTURING or torch.cuda.is_current_stream_capturing()

    @classmethod
    def is_first_fp8_module(cls):
        """Returns `True` only the first time when called multiple
        times from within the same `fp8_autocast` context.
        """
        tmp = cls.IS_FIRST_FP8_MODULE
        cls.IS_FIRST_FP8_MODULE = False
        return tmp

    @classmethod
    def get_fp8_recipe(cls) -> DelayedScaling:
        """Return the fp8 recipe"""
        return cls.FP8_RECIPE

    @classmethod
    def get_fp8_group(cls) -> Union[dist_group_type, None]:
        """Return the fp8 group for scale/amax comm"""
        return cls.FP8_DISTRIBUTED_GROUP

    @classmethod
    def get_fp8_autocast_state(cls) -> Tuple[bool, bool, DelayedScaling, dist_group_type, bool]:
        """FP8 autocast state getter"""
        return (
            cls.FP8_ENABLED,
            cls.FP8_CALIBRATION,
            cls.FP8_RECIPE,
            cls.FP8_DISTRIBUTED_GROUP,
            cls.IS_FIRST_FP8_MODULE,
            cls.FP8_GRAPH_CAPTURING,
        )

    @classmethod
    def set_fp8_autocast_state(
        cls, fp8_state: Tuple[bool, bool, DelayedScaling, dist_group_type, bool]
    ) -> None:
        """FP8 autocast state setter"""
        (
            cls.FP8_ENABLED,
            cls.FP8_CALIBRATION,
            cls.FP8_RECIPE,
            cls.FP8_DISTRIBUTED_GROUP,
            cls.IS_FIRST_FP8_MODULE,
            cls.FP8_GRAPH_CAPTURING,
        ) = fp8_state

    @staticmethod
    def reduce_tensor_across_group_op_max(tensor: torch.Tensor, group: dist_group_type) -> None:
        """Reduce tensor across given group."""
        if torch.distributed.is_initialized():
            torch.distributed.all_reduce(
                tensor,
                op=torch.distributed.ReduceOp.MAX,
                group=group,
                async_op=False,
            )

    @classmethod
    def reduce_and_update_fp8_tensors(
        cls,
        forward: bool = True,
        fp8_weights: bool = False,
    ) -> None:
        """Concatenate, reduce, and split amaxes in the global buffer."""
        for buffer_key, amax_buffer in cls.global_amax_buffer.items():
            # Check for forward or backward reduction.
            fwd_update, fp8_weights_update, autocast_key = cls.split_key_in_buffer(buffer_key)
            if fwd_update != forward:
                continue
            # Only skip a forward update when `fp8_weights` is explicitly set to `True`
            # (inside optimizer) and the current key is not an `fp8_weight_update` key.
            # For other cases, we need to reduce because of activation tensors.
            # TODO(ksivaman) consider separate weight and activation fp8_tensors.
            if fwd_update and fp8_weights and not fp8_weights_update:
                continue
            if len(amax_buffer) == 0:
                continue

            # Retrieve autocast specific args and concat amaxes.
            recipe, group = cls.autocast_arguments[autocast_key]
            contiguous_amax = torch.cat(amax_buffer)

            # Reduction.
            if (
                recipe.reduce_amax
                and torch.distributed.is_initialized()
                and torch.distributed.get_world_size(group=group) > 1
            ):
                cls.reduce_tensor_across_group_op_max(contiguous_amax, group)

            # Amax and scale update.
            unfused_update = (
                bool(int(os.getenv("NVTE_UNFUSED_FP8_UPDATE", "0")))
                or callable(recipe.amax_compute_algo)
                or callable(recipe.scaling_factor_compute_algo)
            )

            if not unfused_update:
                tex.fused_amax_and_scale_update_after_reduction(
                    contiguous_amax,
                    cls.global_amax_history_buffer[buffer_key],
                    cls.global_scale_buffer[buffer_key],
                    recipe.amax_compute_algo,
                    get_fp8_te_dtype(recipe, forward),
                    recipe.margin,
                )
            else:
                split_and_copy(contiguous_amax, amax_buffer, [x.numel() for x in amax_buffer])

                for amax_history, scale in zip(
                    cls.global_amax_history_buffer[buffer_key],
                    cls.global_scale_buffer[buffer_key],
                ):
                    _amax_and_scale_update(
                        amax_history, scale, get_fp8_max(recipe, forward), recipe
                    )

    @classmethod
    def get_unique_autocast_key(
        cls,
        recipe: Optional[DelayedScaling] = None,
        group: Optional[dist_group_type] = None,
    ):
        """
        For FP8, each autocast can be uniquely identified by the recipe and fp8 group.
        Safely using `hash` as we never cross checkpoint boundaries.
        """
        return f"{str(recipe)}:{hash(group)}"

    @classmethod
    def fp8_autocast_enter(
        cls,
        enabled: bool = False,
        calibrating: bool = False,
        fp8_recipe: Optional[DelayedScaling] = None,
        fp8_group: Optional[dist_group_type] = None,
        _graph: bool = False,
    ) -> None:
        """Set state and tracking variables for entry into FP8 region."""

        fp8_recipe = get_default_fp8_recipe() if fp8_recipe is None else fp8_recipe
        autocast_key = cls.get_unique_autocast_key(fp8_recipe, fp8_group)
        cls.autocast_arguments[autocast_key] = (fp8_recipe, fp8_group)

        cls.FP8_ENABLED = enabled
        cls.FP8_CALIBRATION = calibrating
        cls.FP8_RECIPE = fp8_recipe
        cls.FP8_DISTRIBUTED_GROUP = fp8_group
        cls.FP8_GRAPH_CAPTURING = _graph

        if cls.FP8_AUTOCAST_DEPTH == 0:
            cls.IS_FIRST_FP8_MODULE = True
        cls.FP8_AUTOCAST_DEPTH += 1

        if enabled:
            fp8_available, reason_for_no_fp8 = cls.is_fp8_available()
            assert fp8_available, reason_for_no_fp8
            if isinstance(fp8_recipe, CurrentScaling):
                mxfp8_available, reason_for_no_mxfp8 = cls.is_mxfp8_available()
                assert mxfp8_available, reason_for_no_mxfp8

    @classmethod
    def fp8_autocast_exit(cls, enabled: bool, _graph: bool) -> None:
        """Set state and tracking variables for exit from FP8 region."""
        cls.FP8_AUTOCAST_DEPTH -= 1
        # Reduce only the non-FP8 weight modules here.
        # FP8 weight modules are reduced at the end of the optimizer
        # step after the weight amax is populated.
        if enabled and cls.FP8_AUTOCAST_DEPTH == 0 and not _graph and torch.is_grad_enabled():
            cls.reduce_and_update_fp8_tensors(forward=True, fp8_weights=False)

    @classmethod
    def copy_forward_fp8_meta_tensors_for_recompute(cls, fp8_meta: Dict[str, Any]) -> None:
        """Copy the scaling factors and amaxes for recompute forward phase
        to ensure both forward steps are numerically same.
        """
        buffer_position_key = "global_fp8_buffer_pos_fwd_recompute"

        to_copy = [
            fp8_meta["scaling_fwd"].amax_history.clone(),
            fp8_meta["scaling_fwd"].scale.clone(),
        ]

        if buffer_position_key in fp8_meta:
            cls.fp8_tensors_recompute_buffer[fp8_meta[buffer_position_key]].append(to_copy)
        else:
            if len(cls.fp8_tensors_recompute_buffer) == 0:
                cls.fp8_tensors_recompute_buffer = [deque()]
            else:
                cls.fp8_tensors_recompute_buffer.append(deque())
            cls.fp8_tensors_recompute_buffer[-1].append(to_copy)
            fp8_meta[buffer_position_key] = len(cls.fp8_tensors_recompute_buffer) - 1

    @classmethod
    def get_old_fp8_meta_tensors_for_recompute(cls, fp8_meta: Dict[str, Any]) -> None:
        """Switch to the copied scaling factors and amaxes from phase
        1 forward for indentical numerical outputs.
        """

        # Store updated amaxes and scales from phase 1 post forward.
        fp8_meta["updated_amax_history_fwd"] = fp8_meta["scaling_fwd"].amax_history
        fp8_meta["updated_scale_fwd"] = fp8_meta["scaling_fwd"].scale

        # Retrieve stashed amaxes and scales from phase 1 pre forward.
        buffer_position_key = "global_fp8_buffer_pos_fwd_recompute"
        stashed_fp8_meta = cls.fp8_tensors_recompute_buffer[fp8_meta[buffer_position_key]].popleft()

        # Replace amaxes and scales with stashed values for phase 2 forward
        fp8_meta["scaling_fwd"].amax_history = stashed_fp8_meta[0]
        fp8_meta["scaling_fwd"].scale = stashed_fp8_meta[1]

    @staticmethod
    def restore_fp8_meta_tensors(fp8_meta: Dict[str, Any]) -> None:
        """Restore latest scaling factors and amaxes after recompute forward run."""
        fp8_meta["scaling_fwd"].amax_history = fp8_meta["updated_amax_history_fwd"]
        fp8_meta["scaling_fwd"].scale = fp8_meta["updated_scale_fwd"]


@contextmanager
def fp8_model_init(enabled: bool = True,
                   recipe: Optional[Recipe] = None) -> None:
    """
    Context manager for FP8 initialization of parameters.

    Example usage:

    .. code-block:: python

        with fp8_model_init(enabled=True):
            model = transformer_engine.pytorch.Linear(768, 768)

    Parameters
    ----------
    enabled: bool, default = `True`
             when enabled, Transformer Engine modules created inside this `fp8_model_init`
             region will hold only FP8 copies of its parameters, as opposed to the default
             behavior where both higher precision and FP8 copies are present. Setting this
             option to `True` may result in lower memory consumption and is especially
             useful for scenarios like:

             * full model training using optimizer with master weights, where the high
               precision copies of weights are already present in the optimizer.
             * inference, where only the FP8 copies of the parameters are used.
             * LoRA-like fine-tuning, where the main parameters of the model do not change.
    recipe: transformer_engine.common.recipe.Recipe, default = `None`
            Recipe used to create the parameters. If left to None, it uses the default FP8 recipe.

             This functionality is *EXPERIMENTAL*.
    """
    _fp8_parameters = FP8GlobalStateManager.FP8_PARAMETERS
    _fp8_recipe = FP8GlobalStateManager.FP8_RECIPE
    FP8GlobalStateManager.FP8_PARAMETERS = enabled
    FP8GlobalStateManager.FP8_RECIPE = get_default_fp8_recipe() if recipe is None else recipe
    try:
        yield
    finally:
        FP8GlobalStateManager.FP8_PARAMETERS = _fp8_parameters
        FP8GlobalStateManager.FP8_RECIPE = _fp8_recipe


@contextmanager
def fp8_autocast(
    enabled: bool = True,
    calibrating: bool = False,
    fp8_recipe: Optional[DelayedScaling] = None,
    fp8_group: Optional[dist_group_type] = None,
    _graph: bool = False,
) -> None:
    """
    Context manager for FP8 usage.

    .. code-block:: python

        with fp8_autocast(enabled=True):
            out = model(inp)

    .. note::

        Support for FP8 in the Linear layer of Transformer Engine is currently limited to tensors
        with shapes where both dimensions are divisible by 16. In terms of the input to the full
        Transformer network, this typically requires padding sequence length to be multiple of 16.

    .. note::

        When :attr:`fp8_recipe.reduce_amax==True`, any module must not be invoked more than once
        inside a single `fp8_autocast` region. This is unsupported behavior because the amax
        reduction is handled during the exit of the `fp8_autocast` context. Calling the same
        module more than once inside an `fp8_autocast` region overrides the amax tensors
        before reduction can occur.

    Parameters
    ----------
    enabled: bool, default = `True`
             whether or not to enable fp8
    calibrating: bool, default = `False`
                 calibration mode allows collecting statistics such as amax and scale
                 data of fp8 tensors even when executing without fp8 enabled. This is
                 useful for saving an inference ready fp8 checkpoint while training
                 using a higher precision.
    fp8_recipe: recipe.DelayedScaling, default = `None`
                recipe used for FP8 training.
    fp8_group: torch._C._distributed_c10d.ProcessGroup, default = `None`
               distributed group over which amaxes for the fp8 tensors
               are reduced at the end of each training step.
    """
    fp8_state = FP8GlobalStateManager.get_fp8_autocast_state()
    FP8GlobalStateManager.fp8_autocast_enter(
        enabled=enabled,
        calibrating=calibrating,
        fp8_recipe=fp8_recipe,
        fp8_group=fp8_group,
        _graph=_graph,
    )
    try:
        yield
    finally:
        FP8GlobalStateManager.set_fp8_autocast_state(fp8_state)
        FP8GlobalStateManager.fp8_autocast_exit(enabled, _graph=_graph)


def _update_amax_history(amax_history: torch.Tensor) -> torch.Tensor:
    """Update amax history and set next amax to zero."""
    if amax_history.shape[0] > 1:
        new_amax_history = torch.roll(amax_history, -1, 0)
        amax_history.copy_(new_amax_history)
    amax_history[0].fill_(0.0)
    return amax_history


@torch.jit.script
def _default_get_amax_and_update_history(
    amax_history: torch.Tensor,
    amax_compute_algo: str,
) -> Tuple[torch.Tensor, torch.Tensor]:
    """Default function to obtain amax from history."""
    if amax_compute_algo == "max":
        amax = torch.max(amax_history, dim=0).values
    else:  # amax_compute_algo == "most_recent"
        amax = amax_history[0].clone()

    amax_history = _update_amax_history(amax_history)
    return amax_history, amax


@jit_fuser
def _default_sf_compute(
    amax: torch.Tensor,
    scale: torch.Tensor,
    fp8_max: float,
    margin: int,
    _fp32_max: float = torch.finfo(torch.float32).max,  # finfo not available in jitter
) -> torch.Tensor:
    """Default function to convert amax to scaling factor.
    Computing the scaling factor requires consideration of the following scenarios:
    1. amax == 0:
       No action is possible, set scale to the previous scale (or 1).
    2. 0 < amax < tiny_amax
       The amax is too tiny that the scale becomes infinite in FP32.
       Set scale = FP32_max
    3. tiny_amax <= amax < FP32_max:
       Set scale = FP8_max (or scaled_max) / amax
    4. When amax == inf or amax == nan:
       No action is possible, set scale to the previous scale (or 1).
    """
    sf = (fp8_max / amax) / (2**margin)
    sf = torch.where(amax > 0.0, sf, scale)
    sf = torch.where(torch.isfinite(amax), sf, scale)
    sf = torch.where(torch.isinf(sf), torch.full_like(sf, _fp32_max), sf)
    scale.copy_(sf)
    return scale


def _compute_amax_and_update_history(
    amax_history: torch.Tensor,
    amax_compute_algo: Union[Callable, str],
) -> Tuple[torch.Tensor, torch.Tensor]:
    """Obtain the amax from the history."""

    if callable(amax_compute_algo):
        amax = amax_compute_algo(amax_history)
        amax_history = _update_amax_history(amax_history)
        return amax_history, amax
    return _default_get_amax_and_update_history(
        amax_history,
        amax_compute_algo,
    )


def _compute_scaling_factor(
    amax: torch.Tensor,
    scale: torch.Tensor,
    fp8_max: float,
    recipe: DelayedScaling,
) -> torch.Tensor:
    """Convert amax to scaling factor."""

    if recipe.scaling_factor_compute_algo is None:
        return _default_sf_compute(
            amax,
            scale,
            fp8_max,
            recipe.margin,
        )
    return recipe.scaling_factor_compute_algo(amax, scale, fp8_max, recipe)


def _amax_and_scale_update(
    amax_history: torch.Tensor,
    scale: torch.Tensor,
    fp8_max: float,
    recipe: DelayedScaling,
) -> None:
    """Updates FP8 meta tensors."""
    new_amax_history, amax = _compute_amax_and_update_history(
        amax_history,
        recipe.amax_compute_algo,
    )
    new_scale = _compute_scaling_factor(amax, scale, fp8_max, recipe)
    scale.copy_(new_scale)
    amax_history.copy_(new_amax_history)


def split_and_copy(
    buffer: torch.Tensor,
    outputs: List[torch.Tensor],
    chunk_sizes: List[int],
) -> None:
    """Split `buffer` by `chunk_sizes` and copy into `outputs`."""
    splits = buffer.split(chunk_sizes)
    torch._foreach_copy_(outputs, splits)<|MERGE_RESOLUTION|>--- conflicted
+++ resolved
@@ -10,11 +10,7 @@
 
 import torch
 import transformer_engine_torch as tex
-<<<<<<< HEAD
-from transformer_engine.common.recipe import DelayedScaling, Format, Recipe
-=======
-from transformer_engine.common.recipe import DelayedScaling, Format, CurrentScaling
->>>>>>> de230d08
+from transformer_engine.common.recipe import Recipe, DelayedScaling, Format, BlockScaling
 
 from .constants import dist_group_type
 from .utils import get_device_compute_capability
@@ -37,9 +33,6 @@
     return True, ""
 
 
-<<<<<<< HEAD
-def get_default_fp8_recipe() -> Recipe:
-=======
 def check_mxfp8_support() -> Tuple[bool, str]:
     """Return if fp8 support is available"""
     if get_device_compute_capability() >= (10, 0):  # blackwell and above
@@ -47,8 +40,7 @@
     return False, "Device compute capability 10.0 or higher required for MXFP8 execution."
 
 
-def get_default_fp8_recipe() -> DelayedScaling:
->>>>>>> de230d08
+def get_default_fp8_recipe() -> Recipe:
     """FP8 recipe with default args."""
     return DelayedScaling()
 
@@ -445,7 +437,7 @@
         if enabled:
             fp8_available, reason_for_no_fp8 = cls.is_fp8_available()
             assert fp8_available, reason_for_no_fp8
-            if isinstance(fp8_recipe, CurrentScaling):
+            if isinstance(fp8_recipe, BlockScaling):
                 mxfp8_available, reason_for_no_mxfp8 = cls.is_mxfp8_available()
                 assert mxfp8_available, reason_for_no_mxfp8
 
