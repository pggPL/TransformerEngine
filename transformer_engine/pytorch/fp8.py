--- conflicted
+++ resolved
@@ -102,10 +102,6 @@
     skip_fp8_weight_update_tensor = None
     mxfp8_available = None
     reason_for_no_mxfp8 = ""
-<<<<<<< HEAD
-    debug_enabled = False
-=======
->>>>>>> 5904a802
 
     @classmethod
     def reset(cls) -> None:
