# Copyright (c) 2022-2025, NVIDIA CORPORATION & AFFILIATES. All rights reserved.
#
# See LICENSE for license information.

"""Utility functions for Transformer Engine modules"""
from __future__ import annotations
import functools
import math
import os
from typing import Any, Callable, List, Optional, Tuple

import torch
import transformer_engine.pytorch.cpp_extensions as ext
from ..debug.pytorch.debug_quantization import DebugQuantizedTensor

from .tensor.quantized_tensor import QuantizedTensor


def requires_grad(*tensors: Tuple[Optional[torch.Tensor], ...]) -> None:
    """Check if any of the given tensors require gradient."""
    for tensor in tensors:
        if tensor is not None and tensor.requires_grad:
            return True
    return False


def clear_tensor_data(*tensors: Tuple[Optional[torch.Tensor], ...]) -> None:
    """
    Trick to deallocate tensor memory when delete operation does not
    release the tensor due to PyTorch override.

    Must be used carefully.
    """
    for t in tensors:
        if t is not None:
            if isinstance(t, QuantizedTensor):
                t.clear()
            else:
                t.data = torch.Tensor()
            del t


def get_device_compute_capability() -> Tuple[int, int]:
    """CUDA compute capability of current GPU"""
    props = torch.cuda.get_device_properties(torch.cuda.current_device())
    return (props.major, props.minor)


def attention_mask_func(
    attention_scores: torch.Tensor, attention_mask: torch.Tensor
) -> torch.Tensor:
    """Get attention mask"""
    attention_scores.masked_fill_(attention_mask, -10000.0)
    return attention_scores


def get_default_init_method() -> Callable:
    """Weight initialization method if not provided by user"""
    return init_method_normal(0.023)


def init_method_constant(val: float) -> Callable:
    """Init method to set all tensor elements to a constant value."""
    if val == 1.0:

        def init_(tensor: torch.Tensor) -> Callable:
            return torch.nn.init.ones_(tensor)

    elif val == 0.0:

        def init_(tensor: torch.Tensor) -> Callable:
            return torch.nn.init.zeros_(tensor)

    else:

        def init_(tensor: torch.Tensor) -> Callable:
            return torch.nn.init.constant_(tensor, val)

    return init_


def init_method_normal(sigma: float) -> Callable:
    """Init method based on N(0, sigma)."""

    def init_(tensor: torch.Tensor) -> Callable:
        return torch.nn.init.normal_(tensor, mean=0.0, std=sigma)

    return init_


def scaled_init_method_normal(sigma: float, num_layers: int) -> Callable:
    """Init method based on N(0, sigma/sqrt(2*num_layers)."""
    std = sigma / math.sqrt(2.0 * num_layers)

    def init_(tensor: torch.Tensor) -> Callable:
        return torch.nn.init.normal_(tensor, mean=0.0, std=std)

    return init_


def all_close(a: torch.Tensor, b: torch.Tensor) -> bool:
    """torch.allclose with cpu to not run into OOMs"""
    return torch.allclose(a.cpu(), b.cpu())


def print_rank_0(*args: Any) -> None:
    """print on rank 0"""
    if torch.cuda.current_device() == 0:
        print(*args)


def compare_tensors(a: torch.Tensor, b: torch.Tensor) -> None:
    """util function to show some tensor stats"""
    if a.shape != b.shape:
        print_rank_0("Tensors have different shape")
        return
    print_rank_0(a)
    print_rank_0(b)
    max_err = torch.max(torch.abs(a - b))
    max_a = torch.max(a)
    max_b = torch.max(b)
    print_rank_0(f"max err={max_err}, max a={max_a}, max_b={max_b}")


def ensure_divisibility(numerator: int, denominator: int) -> None:
    """Ensure that numerator is divisible by the denominator."""
    assert numerator % denominator == 0, f"{numerator} is not divisible by {denominator}"


def divide(numerator: int, denominator: int) -> int:
    """Ensure that numerator is divisible by the denominator and return
    the division value."""
    ensure_divisibility(numerator, denominator)
    return numerator // denominator


def split_tensor_along_dim(
    tensor: torch.Tensor, dim: int, num_partitions: int, contiguous_split_chunks: bool = False
) -> Tuple[torch.Tensor, ...]:
    """Split a tensor along its last dimension.
    Arguments:
        tensor: input tensor.
        num_partitions: number of partitions to split the tensor
        contiguous_split_chunks: If True, make each chunk contiguous
                                 in memory.
    """
    # Get the size and dimension.
    split_size = divide(tensor.size()[dim], num_partitions)
    # Split.
    tensor_list = torch.split(tensor, split_size, dim=dim)
    # Note: torch.split does not create contiguous tensors by default.
    if contiguous_split_chunks:
        return tuple(chunk.contiguous() for chunk in tensor_list)

    return tensor_list


def validate_ctx_manager(ctx: Callable) -> None:
    """Checks if passed in object can be used as a context manager."""
    try:
        with ctx():
            pass
    except Exception as e:
        raise ValueError("Object must be a valid ctx manager") from e


def validate_rng_states_func(get_rng_tracker: Callable) -> None:
    """Checks if passed in param function has everything
    required for tensor/model and sequence parallel.
    """
    assert callable(get_rng_tracker), "get_rng_tracker is not a valid function"

    rng_tracker = None
    try:
        rng_tracker = get_rng_tracker()
    except Exception as e:
        raise RuntimeError("Cannot call get_rng_tracker function") from e

    assert hasattr(rng_tracker, "get_states") and callable(
        rng_tracker.get_states
    ), "rng_tracker object does not have valid method get_states"
    assert hasattr(rng_tracker, "set_states") and callable(
        rng_tracker.set_states
    ), "rng_tracker object does not have valid method set_states"
    assert hasattr(rng_tracker, "fork") and callable(
        rng_tracker.fork
    ), "rng_tracker object does not have valid method fork"
    validate_ctx_manager(rng_tracker.fork)


def assert_viewless_tensor(tensor: torch.Tensor, extra_msg: Optional[str] = None) -> torch.Tensor:
    """Assert that a tensor is not a view (i.e., its '._base' field is
    not set)."""
    if isinstance(tensor, list):
        return [assert_viewless_tensor(t) for t in tensor]
    if not isinstance(tensor, torch.Tensor):
        return tensor
    assert tensor._base is None, (
        "Ensure tensor._base is None before setting tensor.data or storing "
        "tensor to memory buffer. Otherwise, a memory leak will occur (and "
        f"likely accumulate over iterations). {extra_msg}"
    )
    return tensor


def safely_set_viewless_tensor_data(tensor: torch.Tensor, new_data_tensor: torch.Tensor) -> None:
    """Safely set tensor's '.data' field.

    Check first that the tensor is viewless (i.e., '._base' not set). If not,
    raise an exception.
    """
    extra_msg = (
        "FYI, tensor._base has shape "
        f"{'--' if tensor._base is None else tensor._base.shape},"
        f"and new_data_tensor has shape {new_data_tensor.shape}."
    )
    assert_viewless_tensor(tensor, extra_msg=extra_msg)
    tensor.data = new_data_tensor


def cast_if_needed(tensor: torch.Tensor, dtype: torch.dtype) -> torch.Tensor:
    """Cast tensor to dtype"""
    if tensor is None:
        return None
    if tensor.dtype == dtype:
        return tensor
    with torch.enable_grad():
        return tensor.to(dtype=dtype)


def check_dim_for_fp8_exec(tensor: torch.Tensor) -> bool:
    """Check if tensor dimensions are supported for FP8 TN GEMM"""
    return tensor.dim() == 2 and tensor.size(0) % 8 == 0 and tensor.size(1) % 16 == 0


def assert_dim_for_fp8_exec(*tensors: List[torch.Tensor]) -> None:
    """Assert that tensor or tensors dimensions are supported for FP8 TN GEMM."""

    for tensor in tensors:
        assert tensor.dim() == 2 and tensor.size(0) % 8 == 0 and tensor.size(1) % 16 == 0, (
            "FP8 execution requires 2D input matrices with "
            "height divisible by 8 and width divisible by 16, "
            f"but got tensor with dims={list(tensor.size())}"
        )


def is_bf16_compatible() -> None:
    """Replaces torch.cuda.is_bf16_compatible() with an explicit
    check on device compute capability to enforce sm_80 or higher.
    """
    return torch.cuda.get_device_capability()[0] >= 8


def non_tn_fp8_gemm_supported() -> bool:
    """Checks whether the device supports
    non-TN layouts for FP8 GEMMs.
    """
    return torch.cuda.get_device_capability() >= (10, 0)


@functools.lru_cache(maxsize=None)
def get_cudnn_version() -> Tuple[int, int, int]:
    """Runtime cuDNN version (major, minor, patch)"""
    encoded_version = ext.get_cudnn_version()
    major_version_magnitude = 1000 if encoded_version < 90000 else 10000
    major, encoded_version = divmod(encoded_version, major_version_magnitude)
    minor, patch = divmod(encoded_version, 100)
    return (major, minor, patch)


def canonicalize_device(device: Optional[torch.device | str]) -> torch.device:
    """Canonicalize PyTorch device

    If `None`, then returns the default CUDA device.

    """
    if device is None:
        # Use default CUDA device
        device = torch.get_default_device()
        if device.type != "cuda":
            device = torch.device("cuda", torch.cuda.current_device())
    elif not isinstance(device, torch.device):
        device = torch.device(device)
    if device.type == "cuda" and device.index is None:
        device = torch.device("cuda", torch.cuda.current_device())
    return device


def canonicalize_dtype(dtype: Optional[torch.dtype]) -> torch.dtype:
    """Canonicalize PyTorch datatype

    If `None`, then returns the default PyTorch datatype.

    """
    if dtype is None:
        # Use default dtype
        dtype = torch.get_default_dtype()
    return dtype


def devices_match(device1: torch.device, device2: torch.device) -> bool:
    """Whether two devices are the same"""
    device1 = torch.device(device1)
    device2 = torch.device(device2)
    if device1.type != device2.type:
        return False
    if device1.type == "cuda":
        index1 = device1.index
        index2 = device2.index
        if index1 == index2:
            return True
        if index1 is None:
            index1 = torch.cuda.current_device()
        if index2 is None:
            index2 = torch.cuda.current_device()
        return index1 == index2
    return device1 == device2


@functools.lru_cache
def get_sm_count() -> int:
    """Returns the number of streaming multiprocessors in the current device."""
    return torch.cuda.get_device_properties(torch.cuda.current_device()).multi_processor_count


def round_up_to_nearest_multiple(value, multiple):
    """Round up `value` to the next mutiple of `multiple`"""
    if multiple == 0:
        raise ValueError("multiple cannot be zero.")
    return ((value + multiple - 1) // multiple) * multiple


<<<<<<< HEAD
def needs_quantized_gemm(obj, rowwise=True):
    """Used to check if obj will need quantized gemm or normal gemm."""
    if isinstance(obj, DebugQuantizedTensor):
        return (
            type(obj.get_tensor(not rowwise))  # pylint: disable=unidiomatic-typecheck
            is not torch.Tensor
        )
    return type(obj) is not torch.Tensor  # pylint: disable=unidiomatic-typecheck
=======
@functools.lru_cache(maxsize=None)
def _nvtx_enabled() -> bool:
    """Check if NVTX range profiling is enabled"""
    return bool(int(os.getenv("NVTE_NVTX_ENABLED", "0")))


# Messages associated with active NVTX ranges
_nvtx_range_messages: list[str] = []


def nvtx_range_push(msg: str) -> None:
    """Push NVTX range onto stack, if NVTX range profiling is enabled

    Set `NVTE_NVTX_ENABLED=1` in the environment to enable NVTX range
    profiling.

    Parameters
    ----------
    msg: str
        Message to associate with range

    """
    if not _nvtx_enabled():
        return
    _nvtx_range_messages.append(msg)
    torch.cuda.nvtx.range_push(msg)


def nvtx_range_pop(msg: Optional[str] = None) -> None:
    """Pop NVTX range from stack, if NVTX range profiling is enabled

    Set `NVTE_NVTX_ENABLED=1` in the environment to enable NVTX range
    profiling.

    Parameters
    ----------
    msg: str, optional
        Message associated with range

    """

    # Return immediately if NVTX range profiling is not enabled
    if not _nvtx_enabled():
        return

    # Update list of NVTX range messages and check for consistency
    if not _nvtx_range_messages:
        raise RuntimeError("Attempted to pop NVTX range from empty stack")
    last_msg = _nvtx_range_messages.pop()
    if msg is not None and msg != last_msg:
        raise ValueError(
            f"Attempted to pop NVTX range from stack with msg={msg}, "
            f"but last range has msg={last_msg}"
        )

    # Pop NVTX range
    torch.cuda.nvtx.range_pop()
>>>>>>> 49a4535d
<|MERGE_RESOLUTION|>--- conflicted
+++ resolved
@@ -330,7 +330,6 @@
     return ((value + multiple - 1) // multiple) * multiple
 
 
-<<<<<<< HEAD
 def needs_quantized_gemm(obj, rowwise=True):
     """Used to check if obj will need quantized gemm or normal gemm."""
     if isinstance(obj, DebugQuantizedTensor):
@@ -339,7 +338,7 @@
             is not torch.Tensor
         )
     return type(obj) is not torch.Tensor  # pylint: disable=unidiomatic-typecheck
-=======
+
 @functools.lru_cache(maxsize=None)
 def _nvtx_enabled() -> bool:
     """Check if NVTX range profiling is enabled"""
@@ -396,5 +395,4 @@
         )
 
     # Pop NVTX range
-    torch.cuda.nvtx.range_pop()
->>>>>>> 49a4535d
+    torch.cuda.nvtx.range_pop()