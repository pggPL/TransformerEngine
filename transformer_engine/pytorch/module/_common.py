# Copyright (c) 2022-2025, NVIDIA CORPORATION & AFFILIATES. All rights reserved.
#
# See LICENSE for license information.

"""Internal function used by multiple modules."""

from typing import Any, List, Optional, Tuple, Union, Callable
from dataclasses import dataclass

import torch

from .. import cpp_extensions as tex
<<<<<<< HEAD
from ..fp8 import get_fp8_te_dtype
=======
>>>>>>> bbfae2b9
from ..constants import TE_DType
from ..utils import get_default_init_method

from ..tensor.quantized_tensor import QuantizedTensor

<<<<<<< HEAD

=======
>>>>>>> bbfae2b9
def _get_normalization_func(normalization: str, forward: bool):
    fwd_normalization_funcs = {
        "LayerNorm": tex.layernorm_fwd,
        "RMSNorm": tex.rmsnorm_fwd,
    }
    bwd_normalization_funcs = {
        "LayerNorm": tex.layernorm_bwd,
        "RMSNorm": tex.rmsnorm_bwd,
    }

    if forward:
        return fwd_normalization_funcs[normalization]
    return bwd_normalization_funcs[normalization]


def apply_normalization(
    inputmat: torch.Tensor,
    ln_out: torch.Tensor,
    ln_weight: torch.Tensor,
    ln_bias: Union[torch.Tensor, None],
    eps: float,
    output_quantizer,
    output_dtype,
    normalization: str,
    fwd_ln_sm_margin: int,
    zero_centered_gamma: bool,
<<<<<<< HEAD
    is_grad_enabled: bool,
):
=======
):
    """Apply normalization to input."""
>>>>>>> bbfae2b9
    normalization_func = _get_normalization_func(normalization, True)

    inputs = (inputmat, ln_weight) if ln_bias is None else (inputmat, ln_weight, ln_bias)

    output = normalization_func(
        *inputs,
        eps,
        ln_out,
        output_quantizer,
<<<<<<< HEAD
        TE_DType[output_dtype] if output_dtype in TE_DType.keys() else output_dtype,
=======
        TE_DType[output_dtype] if output_dtype in TE_DType else output_dtype,
>>>>>>> bbfae2b9
        fwd_ln_sm_margin,
        zero_centered_gamma,
    )

    return output


class _NoopCatFunc(torch.autograd.Function):
    """Concatenate tensors, doing a no-op if possible

    See _noop_cat.

    """

    @staticmethod
    def forward(
        ctx: Any,
        dim: int,
        *tensors: Tuple[torch.Tensor, ...],
    ) -> torch.Tensor:
        # pylint: disable=missing-function-docstring

        # Check first tensor
        if not tensors:
            raise ValueError("Attempted to concatenate 0 tensors")
        num_dims = tensors[0].dim()
        if not -num_dims <= dim < num_dims:
            raise ValueError(
                "Attempted to concatenate tensor "
                f"with shape {list(tensors[0].size())} along dim {dim}"
            )
        dim %= num_dims

        # Check remaining tensors
        out_shape = list(tensors[0].size())
        split_ranges = [(0, tensors[0].size(dim))]
        for tensor in tensors[1:]:
            in_shape = list(tensor.size())
            if (
                len(in_shape) != num_dims
                or in_shape[:dim] != out_shape[:dim]
                or in_shape[dim + 1 :] != out_shape[dim + 1 :]
            ):
                raise ValueError(
                    "Attempted to concatenate tensors with shapes "
                    f"{[list(tensor.size()) for tensor in tensors]} "
                    f"along dim {dim}"
                )
            split_start = out_shape[dim]
            split_end = split_start + in_shape[dim]
            out_shape[dim] = split_end
            split_ranges.append((split_start, split_end))

        # Save state for backward
        ctx.dim = dim
        ctx.split_ranges = split_ranges

        # Out-of-place concatenation if needed
        dtype = tensors[0].dtype
        device = tensors[0].device
        strides = tensors[0].stride()
        data_ptr_stride = strides[dim] * tensors[0].element_size()
        data_ptr = tensors[0].data_ptr() + tensors[0].size(dim) * data_ptr_stride
        for tensor in tensors[1:]:
            if (
                tensor.dtype != dtype
                or tensor.device != device
                or tensor.stride() != strides
                or tensor.data_ptr() != data_ptr
            ):
                return torch.cat(tensors, dim=dim)
            data_ptr += tensor.size(dim) * data_ptr_stride

        # No-op concatenation
        out = tensors[0].new()
        out.set_(
            tensors[0].untyped_storage(),
            tensors[0].storage_offset(),
            out_shape,
            strides,
        )
        out.requires_grad = any(tensor.requires_grad for tensor in tensors)
        return out

    @staticmethod
    def backward(
        ctx,
        grad_output: torch.Tensor,
    ) -> Tuple[Optional[torch.Tensor], ...]:
        # pylint: disable=missing-function-docstring
        grad_inputs = []
        for split_start, split_end in ctx.split_ranges:
            slices = [slice(None)] * grad_output.dim()
            slices[ctx.dim] = slice(split_start, split_end)
            grad_inputs.append(grad_output[tuple(slices)])
        return None, *grad_inputs


def noop_cat(
    tensors: List[torch.Tensor],
    dim: int = 0,
) -> torch.Tensor:
    """Concatenate tensors, doing a no-op if possible

    If tensors are already concatenated in memory, a tensor view of
    that memory region will be returned. Otherwise the tensors will be
    concatenated out-of-place, as usual.

    """
    if not tensors:
        raise ValueError("Attempted to concatenate 0 tensors")
    if len(tensors) == 1:
        return tensors[0]
    return _NoopCatFunc.apply(dim, *tensors)


@dataclass
class _ParameterInitMeta:
    """
    Stores essential metadata needed to support deferred parameter initialization.
    """

    init_fn: Optional[Callable] = get_default_init_method()
    get_rng_state_tracker: Optional[Callable] = None
    fp8_meta_index: Optional[int] = None

    def __post_init__(self):
        """Safeguard reference to the parameter's parent module and initialization function."""
        if self.init_fn is None:
            self.init_fn = get_default_init_method()<|MERGE_RESOLUTION|>--- conflicted
+++ resolved
@@ -10,19 +10,10 @@
 import torch
 
 from .. import cpp_extensions as tex
-<<<<<<< HEAD
-from ..fp8 import get_fp8_te_dtype
-=======
->>>>>>> bbfae2b9
 from ..constants import TE_DType
 from ..utils import get_default_init_method
 
-from ..tensor.quantized_tensor import QuantizedTensor
 
-<<<<<<< HEAD
-
-=======
->>>>>>> bbfae2b9
 def _get_normalization_func(normalization: str, forward: bool):
     fwd_normalization_funcs = {
         "LayerNorm": tex.layernorm_fwd,
@@ -49,13 +40,8 @@
     normalization: str,
     fwd_ln_sm_margin: int,
     zero_centered_gamma: bool,
-<<<<<<< HEAD
-    is_grad_enabled: bool,
-):
-=======
 ):
     """Apply normalization to input."""
->>>>>>> bbfae2b9
     normalization_func = _get_normalization_func(normalization, True)
 
     inputs = (inputmat, ln_weight) if ln_bias is None else (inputmat, ln_weight, ln_bias)
@@ -65,11 +51,7 @@
         eps,
         ln_out,
         output_quantizer,
-<<<<<<< HEAD
-        TE_DType[output_dtype] if output_dtype in TE_DType.keys() else output_dtype,
-=======
         TE_DType[output_dtype] if output_dtype in TE_DType else output_dtype,
->>>>>>> bbfae2b9
         fwd_ln_sm_margin,
         zero_centered_gamma,
     )
