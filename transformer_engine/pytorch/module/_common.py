--- conflicted
+++ resolved
@@ -4,10 +4,7 @@
 
 """Internal function used by multiple modules."""
 
-<<<<<<< HEAD
-=======
 import os
->>>>>>> 5904a802
 from typing import Any, List, Optional, Tuple, Union, Callable
 from dataclasses import dataclass
 
@@ -19,12 +16,9 @@
 from ..tensor.mxfp8_tensor import MXFP8Quantizer
 
 
-<<<<<<< HEAD
-=======
 _use_cudnn_mxfp8_norm = bool(int(os.getenv("NVTE_CUDNN_MXFP8_NORM", "0")))
 
 
->>>>>>> 5904a802
 def _get_normalization_func(normalization: str, forward: bool):
     fwd_normalization_funcs = {
         "LayerNorm": tex.layernorm_fwd,
@@ -57,13 +51,6 @@
 
     inputs = (inputmat, ln_weight) if ln_bias is None else (inputmat, ln_weight, ln_bias)
 
-<<<<<<< HEAD
-    output = normalization_func(
-        *inputs,
-        eps,
-        ln_out,
-        output_quantizer,
-=======
     split_mxfp8_cast = False
     if not _use_cudnn_mxfp8_norm and isinstance(output_quantizer, MXFP8Quantizer):
         split_mxfp8_cast = True
@@ -73,21 +60,16 @@
         eps,
         None if split_mxfp8_cast else ln_out,
         None if split_mxfp8_cast else output_quantizer,
->>>>>>> 5904a802
         TE_DType[output_dtype] if output_dtype in TE_DType else output_dtype,
         fwd_ln_sm_margin,
         zero_centered_gamma,
     )
 
-<<<<<<< HEAD
-    return output
-=======
     return (
         (output_quantizer.quantize(output[0], out=ln_out), *output[1:])
         if split_mxfp8_cast
         else output
     )
->>>>>>> 5904a802
 
 
 class _NoopCatFunc(torch.autograd.Function):
