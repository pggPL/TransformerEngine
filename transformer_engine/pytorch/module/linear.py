# Copyright (c) 2022-2025, NVIDIA CORPORATION & AFFILIATES. All rights reserved.
#
# See LICENSE for license information.

"""Linear API"""
from typing import Any, Callable, Dict, Optional, Tuple, Union

import torch

import transformer_engine_torch as tex

from .base import (
    get_workspace,
    get_ub,
    TransformerEngineBaseModule,
    _2X_ACC_FPROP,
    _2X_ACC_DGRAD,
    _2X_ACC_WGRAD,
)
from ._common import _noop_cat
from ..fp8 import FP8GlobalStateManager
from ..utils import (
    divide,
    cast_if_needed,
    clear_tensor_data,
    init_method_constant,
    requires_grad,
)
from ..distributed import (
    set_tensor_model_parallel_attributes,
    get_distributed_world_size,
    allreduce,
    reduce_scatter_along_first_dim,
    gather_along_first_dim,
    is_fp8_activation_recompute_enabled,
    in_fp8_activation_recompute_phase,
    _fsdp_scatter_tensors,
    _fsdp_gather_tensors,
)
from ..cpp_extensions import (
    general_gemm,
)
from ..constants import GemmParallelModes, dist_group_type
from ..jit import no_torch_dynamo
from ..graph import is_graph_capturing
<<<<<<< HEAD
from ..tensor.quantized_tensor import (
    QuantizedTensor,
    Quantizer,
    prepare_for_saving,
    restore_from_saved,
)

from ..cpu_offload import is_cpu_offload_enabled, set_offloading_param
=======
from ..float8_tensor import Float8Tensor
from ..tensor import QuantizedTensor
from ..cpu_offload import is_cpu_offload_enabled
>>>>>>> a959ff56

__all__ = ["Linear"]


class _Linear(torch.autograd.Function):
    """Linear semi-top level module
    Calls custom cuda extensions.
    """

    @staticmethod
    def forward(
        ctx,
        weight: torch.Tensor,
        inp: torch.Tensor,
        bias: Optional[torch.Tensor],
        is_first_microbatch: Union[bool, None],
        fp8: bool,
        fp8_calibration: bool,
        input_quantizer: Optional[Quantizer],
        weight_quantizer: Optional[Quantizer],
        output_quantizer: Optional[Quantizer],
        grad_output_quantizer: Optional[Quantizer],
        grad_input_quantizer: Optional[Quantizer],
        fuse_wgrad_accumulation: bool,
        cpu_offloading: bool,
        tp_group: Union[dist_group_type, None],
        tp_size: int,
        sequence_parallel: bool,
        tensor_parallel: bool,
        activation_dtype: torch.dtype,
        parallel_mode: Union[str, None],
        is_grad_enabled: bool,
        ub_overlap_rs: bool,
        ub_overlap_ag: bool,
        ub_name: str,
        fp8_output: bool,
        fsdp_group: Union[dist_group_type, None],
        module: torch.nn.Module,
        skip_fp8_weight_update: bool,
    ) -> torch.Tensor:
        # pylint: disable=missing-function-docstring

        # Make sure input dimensions are compatible
        _, in_features = weight.shape
        inp_shape = inp.shape
        assert inp_shape[-1] == in_features, "GEMM not possible"

        tp_world_size = get_distributed_world_size(tp_group)
        ub_overlap_rs = False if tp_world_size == 1 else ub_overlap_rs

        backward_needs_input = is_grad_enabled and weight.requires_grad

        # Prepare input tensor
        # Note: Cast to expected dtype and perform tensor-parallel communication
        inputmat = inp
        inputmat_total = None
        with_input_all_gather = parallel_mode == "column" and sequence_parallel
        own_quantized_input = False
        if fp8:
            if input_quantizer is None:
                raise ValueError("Missing quantizer for input tensor")
            if with_input_all_gather:
                input_quantizer.set_usage(rowwise=True, columnwise=False)
                inputmat_total, _ = gather_along_first_dim(
                    inputmat,
                    tp_group,
                    quantizer=input_quantizer,
                )
            else:
                input_quantizer.set_usage(
                    rowwise=True,
                    columnwise=backward_needs_input,
                )
                inputmat = input_quantizer(inputmat)
                inputmat_total = inputmat
        else:
            inputmat = cast_if_needed(inp, activation_dtype)
            if with_input_all_gather:
                inputmat_total, _ = gather_along_first_dim(inputmat, tp_group)
            else:
                inputmat_total = inputmat

<<<<<<< HEAD
        # Cast weight to expected dtype
        weightmat = weight
        if not fp8:
            weightmat = cast_if_needed(weightmat, activation_dtype)
=======
        # Column Parallel Linear
        if parallel_mode == "column" and sequence_parallel:
            inputmat_total, _ = gather_along_first_dim(inputmat, tp_group)
>>>>>>> a959ff56
        else:
            if not isinstance(weight, QuantizedTensor):
                # Configure quantizer
                if weight_quantizer is not None:
                    columnwise_usage = is_grad_enabled and inp.requires_grad
                    if not columnwise_usage:
                        columnwise_usage = (
                            is_fp8_activation_recompute_enabled()
                            and not in_fp8_activation_recompute_phase()
                        )
                    weight_quantizer.set_usage(rowwise=True, columnwise=columnwise_usage)

                # FP8 cast to workspace buffer
                update_workspace = is_first_microbatch is None or is_first_microbatch
                weightmat = module.get_weight_workspace(
                    tensor=weight,
                    quantizer=weight_quantizer,
                    cache_name=(None if is_first_microbatch is None else "weight"),
                    update_workspace=update_workspace,
                    skip_update_flag=skip_fp8_weight_update,
                    fsdp_group=fsdp_group,
                    is_grad_enabled=is_grad_enabled,
                )

        # Cast bias to expected dtype
        bias_dtype = activation_dtype
        if fp8 and activation_dtype == torch.float32:
            bias_dtype = torch.bfloat16
        bias = cast_if_needed(bias, bias_dtype) if bias is not None else bias

        # Configure output quantizer
        if output_quantizer is not None:
            output_quantizer.set_usage(rowwise=True, columnwise=False)

        # Calibrate quantizers if needed
        if not fp8 and fp8_calibration:
            if input_quantizer is not None:
                input_quantizer.calibrate(inputmat_total)
            if weight_quantizer is not None:
                weight_quantizer.calibrate(weight)

        if ub_overlap_rs:
            # I think this should be inside the gemm call rather than linear
            ub_obj_projout = get_ub(ub_name + "_fprop")
            ub_buffer = ub_obj_projout.get_ubuf_output(1)
            if ub_obj_projout.is_p2p_overlap():
                if ub_obj_projout.is_atomic_gemm():
                    ub_algo = tex.UbufOverlapAlgo.ATOMIC_GEMM_RS_P2P
                else:
                    ub_algo = tex.UbufOverlapAlgo.SPLIT_PIPELINED_RS_P2P
            else:
                if ub_obj_projout.is_atomic_gemm():
                    ub_algo = tex.UbufOverlapAlgo.ATOMIC_GEMM_RS
                else:
                    ub_algo = tex.UbufOverlapAlgo.SPLIT_PIPELINED_RS
            if fp8 and ub_obj_projout.is_fp8_ubuf():
                assert fp8_output
                ub_obj_projout.set_ubuf_scale_inv(torch.reciprocal(output_quantizer.scale))

        out, _, _ = general_gemm(
            weightmat,
            inputmat_total,
            get_workspace(),
            quantization_params=output_quantizer,
            out_dtype=activation_dtype,
            bias=bias,
            use_split_accumulator=_2X_ACC_FPROP,
            ub_algo=ub_algo if ub_overlap_rs else None,
            ub=ub_obj_projout if ub_overlap_rs else None,
            ub_buffer=ub_buffer if ub_overlap_rs else None,
        )

        if is_grad_enabled:
            saved_inputmat = None
            if backward_needs_input:
                if own_quantized_input and isinstance(inputmat, QuantizedTensor):
                    inputmat.update_usage(rowwise_usage=False)
                saved_inputmat = inputmat

            if cpu_offloading:
                set_offloading_param(weight, "weight_offloading", True)
                set_offloading_param(weightmat, "weight_offloading", True)
                if saved_inputmat is not None:
                    set_offloading_param(saved_inputmat, "activation_offloading", True)

            # Scatter intermediate/activation tensors saved for the backward pass
            # NOTE: FSDP sharding is not valid for models initialized with primary Fp8 weights
            ctx.fsdp_group = fsdp_group
            ctx.fsdp_shapes = _fsdp_scatter_tensors(
                fsdp_group,
                saved_inputmat,
                weightmat if fp8 and not isinstance(weight, QuantizedTensor) else None,
            )
            
            # TODO(ksivamani): Check memory usage
            tensors_to_save, tensor_objects = prepare_for_saving(
                saved_inputmat, weightmat, weight,  bias,
            )
            ctx.save_for_backward(
                *tensors_to_save
            )
            ctx.tensor_objects = tensor_objects

            ctx.activation_dtype = activation_dtype
            ctx.fp8 = fp8
            ctx.input_quantizer = input_quantizer
            ctx.grad_output_quantizer = grad_output_quantizer
            ctx.grad_input_quantizer = grad_input_quantizer
            ctx.fuse_wgrad_accumulation = fuse_wgrad_accumulation
            if fuse_wgrad_accumulation:
                ctx.main_grad = weight.main_grad

            ctx.cpu_offloading = cpu_offloading
            ctx.is_first_microbatch = is_first_microbatch
            ctx.use_bias = bias is not None
            ctx.sequence_parallel = sequence_parallel
            ctx.tensor_parallel = tensor_parallel
            ctx.inp_shape = inp_shape
            ctx.parallel_mode = parallel_mode
            ctx.tp_group = tp_group
            ctx.ub_overlap_ag = ub_overlap_ag
            ctx.ub_name = ub_name
            ctx.tp_size = tp_size
            ctx.requires_dgrad = inp.requires_grad
            ctx.requires_wgrad = weight.requires_grad
            ctx.reduce_and_update_bwd_fp8_tensors = False
            ctx.owns_input = saved_inputmat is not inp
            ctx.is_input_fp8 = not own_quantized_input
            if ctx.fp8 and requires_grad(inp, weight, bias):
                _first_fp8_module = FP8GlobalStateManager.IS_FIRST_FP8_MODULE
                ctx.reduce_and_update_bwd_fp8_tensors = FP8GlobalStateManager.is_first_fp8_module()
                if in_fp8_activation_recompute_phase():
                    FP8GlobalStateManager.IS_FIRST_FP8_MODULE = _first_fp8_module
            

        # Row Parallel Linear
        if not ub_overlap_rs:
            if parallel_mode == "row" and sequence_parallel:
                out, _ = reduce_scatter_along_first_dim(out, tp_group)
            elif parallel_mode == "row" and tensor_parallel:
                out, _ = allreduce(out, tp_group)

        return out

    @staticmethod
    def backward(ctx, grad_output: torch.Tensor) -> Tuple[Union[torch.Tensor, None], ...]:
        # pylint: disable=missing-function-docstring

        with torch.cuda.nvtx.range("_Linear_backward"):
            saved_tensors = ctx.saved_tensors
            inputmat, weight_fp8, weight, bias = restore_from_saved(ctx.tensor_objects, saved_tensors)

            # Since main_grad can be modified inplace, it should not be a part of saved_tensors
            main_grad = (
                ctx.main_grad
                if weight is not None and ctx.fuse_wgrad_accumulation and ctx.requires_wgrad
                else None
            )

            if ctx.cpu_offloading and ctx.fuse_wgrad_accumulation:
                weight = torch.nn.Parameter(weight, weight.requires_grad)
                weight.main_grad = main_grad

            # Gather intermediate/activation tensors if needed
            # NOTE: weight_fp8 = weight when ctx.fp8 == False and torch.disttributed.FSDP already
            #       shards/unshards the base weights so we don't do it ourselves
            _fsdp_gather_tensors(
                ctx.fsdp_group,
                ctx.fsdp_shapes,
                inputmat,
                weight_fp8,
            )

            tp_world_size = get_distributed_world_size(ctx.tp_group)
            ctx.ub_overlap_ag = False if tp_world_size == 1 else ctx.ub_overlap_ag
            ub_algo = None
            if ctx.ub_overlap_ag:
                dim_size = list(grad_output.size())
                dim_size[0] = dim_size[0] * tp_world_size
                ctx.ub_obj_gradout = get_ub(ctx.ub_name + "_dgrad")
                if ctx.ub_obj_gradout.is_atomic_gemm():
                    ub_algo = tex.CommOverlapAlgo.ATOMIC_GEMM_AG_P2P
                else:
                    ub_algo = tex.CommOverlapAlgo.SPLIT_PIPELINED_AG_P2P

            # Prepare grad output tensor
            # Note: Cast to expected dtype and perform tensor-parallel communication
            if ctx.grad_output_quantizer is not None:
                ctx.grad_output_quantizer.set_usage(
                    rowwise=True,
                    columnwise=True,  # TODO(pgadzinski) - remove
                )
            (
                grad_output,
                grad_bias,
            ) = TransformerEngineBaseModule.grad_output_preprocess(
                ctx,
                grad_output,
                ctx.parallel_mode == "row",
                ctx.grad_output_quantizer,
            )

            # Prepare input tensor
            # Note: Perform tensor-parallel communication if needed
            inputmat_total = None
            inputmat_total_work = None
            with_input_all_gather = (
                ctx.requires_wgrad and ctx.parallel_mode == "column" and ctx.sequence_parallel
            )
            if ctx.requires_wgrad and ctx.parallel_mode == "column" and ctx.sequence_parallel:
                quantizer = None
                if ctx.fp8:
                    quantizer = ctx.input_quantizer
                    quantizer.set_usage(rowwise=True, columnwise=True)
                inputmat_total, inputmat_total_async = gather_along_first_dim(
                    inputmat,
                    ctx.tp_group,
                    async_op=True,
                    quantizer=quantizer,
                )
            else:
                inputmat_total = inputmat

            # Check whether to output wgrad GEMM directly into main grad
            if ctx.is_first_microbatch is not None:
                accumulate_wgrad_into_param_main_grad = (
                    ctx.fuse_wgrad_accumulation and not ctx.is_first_microbatch
                )
            else:
                accumulate_wgrad_into_param_main_grad = ctx.fuse_wgrad_accumulation

            # Compute grad input tensor
            dgrad = None
            dgrad_work = None
            if ctx.requires_dgrad:

                # Update quantizer
                if ctx.grad_input_quantizer is not None:
                    ctx.grad_input_quantizer.set_usage(rowwise=True, columnwise=False)

                # dgrad GEMM
                dgrad, _, _ = general_gemm(
                    weight_fp8,
                    grad_output,
                    get_workspace(),
                    layout="NN",
                    grad=True,
                    quantization_params=ctx.grad_input_quantizer,
                    out_dtype=ctx.activation_dtype,
                    use_split_accumulator=_2X_ACC_DGRAD,
                    ub_algo=ub_algo if ctx.ub_overlap_ag else None,
                    ub=ctx.ub_obj_gradout if ctx.ub_overlap_ag else None,
                )

                # Launch tensor-parallel communication
                if ctx.parallel_mode == "column":
                    if ctx.sequence_parallel:
                        dgrad, dgrad_work = reduce_scatter_along_first_dim(
                            dgrad,
                            ctx.tp_group,
                            async_op=True,
                        )
                    else:
                        dgrad, dgrad_work = allreduce(dgrad, ctx.tp_group, async_op=True)

            # Compute grad weight tensor
            wgrad = None
            if ctx.requires_wgrad:

                # Synchronize tensor-parallel communication
                if inputmat_total_work is not None:
                    inputmat_total_work.wait()
                    inputmat_total_work = None

                if ctx.fp8:
                    # TODO: deal with this
                    if ctx.ub_overlap_ag:
                        raise NotImplementedError
                        if isinstance(grad_output_c, QuantizedTensor):
                            grad_output_t = grad_output_c.transpose_2d()
                        else:
                            grad_output_t = tex.fp8_transpose(grad_output_c, fp8_dtype_backward)

                # wgrad GEMM
                # Note: Fuse with bgrad computation if needed
                wgrad, grad_bias_, _ = general_gemm(
                    inputmat_total,
                    grad_output,
                    get_workspace(),
                    layout="NT",
                    grad=True,
                    out_dtype=(
                        main_grad.dtype if ctx.fuse_wgrad_accumulation else ctx.activation_dtype
                    ),
                    bias=(bias if (grad_bias is None and not ctx.fp8) else None),
                    out=main_grad if ctx.fuse_wgrad_accumulation else None,
                    use_split_accumulator=_2X_ACC_WGRAD,
                    accumulate=accumulate_wgrad_into_param_main_grad,
                )
                if grad_bias is None:
                    grad_bias = grad_bias_
                del grad_bias_

                # Deallocate input tensor
                if ctx.owns_input:
                    clear_tensor_data(inputmat_total)

            # Don't return grad bias if not needed
            if not ctx.use_bias:
                grad_bias = None

            # Synchronize tensor parallel communication
            if inputmat_total_work is not None:
                inputmat_total_work.wait()
                inputmat_total_work = None
            if dgrad_work is not None:
                dgrad_work.wait()
                dgrad_work = None

        if ctx.requires_wgrad:
            # Handle custom DDP from mcore.
            if (
                ctx.fuse_wgrad_accumulation
                and weight is not None
                and hasattr(weight, "grad_added_to_main_grad")
            ):
                weight.grad_added_to_main_grad = True
                if getattr(weight, "zero_out_wgrad", False):
                    wgrad = torch.zeros(
                        weight.main_grad.shape,
                        dtype=weight.dtype,
                        device=torch.cuda.current_device(),
                        requires_grad=False,
                    )
                else:
                    wgrad = None
            elif ctx.fuse_wgrad_accumulation:
                wgrad = None
        else:
            wgrad = None

        if ctx.reduce_and_update_bwd_fp8_tensors and not is_graph_capturing():
            FP8GlobalStateManager.reduce_and_update_fp8_tensors(forward=False)

        # Scatter fp8 weight buffers
        if ctx.fp8 and not isinstance(weight, QuantizedTensor):
            _fsdp_scatter_tensors(ctx.fsdp_group, weight_fp8)

        return (
            wgrad,
            dgrad.view(ctx.inp_shape) if ctx.requires_dgrad else None,
            grad_bias,
            None,  # is_first_microbatch
            None,  # fp8
            None,  # fp8_calibration
            None,  # input_quantizer
            None,  # weight_quantizer
            None,  # output_quantizer
            None,  # grad_output_quantizer
            None,  # grad_input_quantizer
            None,  # fuse_wgrad_accumulation
            None,  # cpu_offloading
            None,  # tp_group
            None,  # tp_size
            None,  # sequence_parallel
            None,  # tensor_parallel
            None,  # activation_dtype
            None,  # parallel_mode
            None,  # is_grad_enabled
            None,  # ub_overlap_rs
            None,  # ub_overlap_ag
            None,  # ub_name
            None,  # fp8_output
            None,  # fsdp_group
            None,  # module
            None,  # skip_fp8_weight_update
        )


class Linear(TransformerEngineBaseModule):
    """Applies a linear transformation to the incoming data :math:`y = xA^T + b`

    On NVIDIA GPUs it is a drop-in replacement for `torch.nn.Linear`.

    Parameters
    ----------
    in_features : int
                 size of each input sample.
    out_features : int
                  size of each output sample.
    bias : bool, default = `True`
          if set to `False`, the layer will not learn an additive bias.
    init_method : Callable, default = `None`
                 used for initializing weights in the following way: `init_method(weight)`.
                 When set to `None`, defaults to `torch.nn.init.normal_(mean=0.0, std=0.023)`.
    get_rng_state_tracker : Callable, default = `None`
                 used to get the random number generator state tracker for initializing weights.
    rng_tracker_name : str, default = `None`
                 the param passed to get_rng_state_tracker to get the specific rng tracker.
    parameters_split : Optional[Union[Tuple[str, ...], Dict[str, int]]], default = None
                      Configuration for splitting the weight and bias tensors along dim 0 into
                      multiple PyTorch parameters. If a list or tuple of strings is provided,
                      they are used to make the names of equally-sized parameters. If a dict
                      (preferably an OrderedDict) is provided, the keys are used as names and
                      values as split sizes along dim 0. The resulting parameters will have
                      names that end in `_weight` or `_bias`, so trailing underscores are
                      stripped from any provided names.
    device : Union[torch.device, str], default = "cuda"
          The device on which the parameters of the model will be allocated. It is the user's
          responsibility to ensure all parameters are moved to the GPU before running the
          forward pass.

    Parallelism parameters
    ----------------------
    sequence_parallel : bool, default = `False`
                       if set to `True`, uses sequence parallelism.
    tp_group : ProcessGroup, default = `None`
              tensor parallel process group.
    tp_size : int, default = 1
             used as TP (tensor parallel) world size when TP groups are not formed during
             initialization. In this case, users must call the
             `set_tensor_parallel_group(tp_group)` method on the initialized module before the
             forward pass to supply the tensor parallel group needed for tensor and sequence
             parallel collectives.
    parallel_mode : {None, 'column', 'row'}, default = `None`
                   used to decide whether this Linear layer is Column Parallel Linear or Row
                   Parallel Linear as described `here <https://arxiv.org/pdf/1909.08053.pdf>`_.
                   When set to `None`, no communication is performed.

    Optimization parameters
    -----------------------
    fuse_wgrad_accumulation : bool, default = 'False'
                             if set to `True`, enables fusing of creation and accumulation of
                             the weight gradient. When enabled, it is assumed that the weights
                             have an additional `main_grad` attribute (used instead of the
                             regular `grad`) which is a pre-allocated buffer of the correct
                             size to accumulate gradients in.
    return_bias : bool, default = `False`
                 when set to `True`, this module will not apply the additive bias itself, but
                 instead return the bias value during the forward pass together with the
                 output of the linear transformation :math:`y = xA^T`. This is useful when
                 the bias addition can be fused to subsequent operations.
    params_dtype : torch.dtype, default = `torch.get_default_dtype()`
                  it controls the type used to allocate the initial parameters. Useful when
                  the model is trained with lower precision and the original FP32 parameters
                  would not fit in GPU memory.

    """

    def __init__(
        self,
        in_features: int,
        out_features: int,
        sequence_parallel: bool = False,
        fuse_wgrad_accumulation: bool = False,
        tp_group: Optional[dist_group_type] = None,
        tp_size: int = 1,
        get_rng_state_tracker: Optional[Callable] = None,
        rng_tracker_name: Optional[str] = None,
        init_method: Optional[Callable] = None,
        bias: bool = True,
        return_bias: bool = False,
        params_dtype: Optional[torch.dtype] = None,
        parallel_mode: Optional[str] = None,
        parameters_split: Optional[Union[Tuple[str, ...], Dict[str, int]]] = None,
        device: Union[torch.device, str] = "cuda",
        ub_overlap_rs: bool = False,
        ub_overlap_ag: bool = False,
        ub_name: Optional[str] = None,
    ) -> None:
        super().__init__()

        params_dtype = torch.get_default_dtype() if params_dtype is None else params_dtype
        self.in_features = in_features
        self.out_features = out_features
        self.fuse_wgrad_accumulation = fuse_wgrad_accumulation
        self.use_bias = bias
        self.return_bias = return_bias
        self.apply_bias = bias and not return_bias
        self.ub_overlap_rs = ub_overlap_rs
        self.ub_overlap_ag = ub_overlap_ag
        if ub_overlap_rs or ub_overlap_ag:
            assert ub_name is not None, "Userbuffer name [string] is not set."
        self.ub_name = ub_name
        self.get_rng_state_tracker = get_rng_state_tracker
        self.rng_tracker_name = rng_tracker_name

        if device == "meta":
            assert parameters_split is None, "Cannot split module parameters on 'meta' device."
        if tp_group is None:
            self.tp_size = tp_size
            if tp_size == 1:
                self.set_tensor_parallel_group(tp_group)
        else:
            self.tp_size = get_distributed_world_size(tp_group)
            self.set_tensor_parallel_group(tp_group)
        self.set_nccl_overlap_warning_if_tp()

        self.parallel_mode = parallel_mode
        assert (
            self.parallel_mode in GemmParallelModes
        ), f"parallel_mode {parallel_mode} not supported"

        if self.parallel_mode == "column":
            self.out_features = divide(self.out_features, self.tp_size)
        elif self.parallel_mode == "row":
            self.in_features = divide(self.in_features, self.tp_size)

        self.sequence_parallel = (self.tp_size > 1) and sequence_parallel

        # Initialize params in FP8
        with_fp8_params = FP8GlobalStateManager.with_fp8_parameters()

        # Contiguous buffers for params
        weight_tensor = torch.empty(
            self.out_features,
            self.in_features,
            device=device,
            dtype=params_dtype,
        )
        bias_tensor = None
        if self.use_bias:
            bias_tensor = torch.empty(
                self.out_features,
                device=device,
                dtype=params_dtype,
            )

        # Configure parameter splits
        self.weight_names = []
        self.bias_names = []
        self.parameter_split_sizes = []
        if parameters_split is None:
            # Split into a single parameter by default
            self.weight_names = ["weight"]
            self.bias_names = ["bias"]
            self.parameter_split_sizes = [out_features]
        elif not parameters_split:
            raise ValueError("Cannot split weight buffer into 0 parameters")
        elif isinstance(parameters_split, dict):
            # Split parameters with provided sizes
            for name, split_size in parameters_split.items():
                self.weight_names.append(f"{name.rstrip('_')}_weight")
                self.bias_names.append(f"{name.rstrip('_')}_bias")
                self.parameter_split_sizes.append(split_size)
        elif all(isinstance(name, str) for name in parameters_split):
            # Split parameters evenly
            split_size = out_features // len(parameters_split)
            for name in parameters_split:
                self.weight_names.append(f"{name.rstrip('_')}_weight")
                self.bias_names.append(f"{name.rstrip('_')}_bias")
                self.parameter_split_sizes.append(split_size)
        else:
            raise TypeError("Invalid configuration for parameters split")

        # Make sure parameter splits are valid
        if sum(self.parameter_split_sizes) != out_features:
            raise ValueError(
                f"Trying to split weight buffer ({out_features=}) "
                f"with split sizes {self.parameter_split_sizes}"
            )

        # Adjust parameter splits for tensor-parallel distribution
        if self.parallel_mode == "column":
            for i, size in enumerate(self.parameter_split_sizes):
                if size % self.tp_size != 0:
                    raise RuntimeError(
                        f"Attempting to distribute a parameter with out_features={size} "
                        f"between {self.tp_size} tensor-parallel processes"
                    )
                self.parameter_split_sizes[i] = size // self.tp_size

        # Construct weight parameters
        # Note: Register weights together so that they are adjacent to
        # each other in Linear.parameters(). This makes it more likely
        # that they will stay contiguous if the weights are
        # manipulated externally, e.g. by FSDP.
        offset = 0
        for i, split_size in enumerate(self.parameter_split_sizes):
            split_start = offset
            offset += split_size
            split_end = offset

            # Check if parameters are subviews of buffers
            is_subview = (split_start, split_end) != (0, self.out_features)
            if is_subview and with_fp8_params:
                raise RuntimeError(
                    "Splitting QuantizedTensor into multiple params is not supported"
                )

            # Construct weight parameter
            self.register_parameter(
                self.weight_names[i],
                torch.nn.Parameter(weight_tensor[split_start:split_end]),
                init_fn=init_method,
                get_rng_state_tracker=get_rng_state_tracker,
                fp8_meta_index=tex.FP8FwdTensors.GEMM1_WEIGHT,
            )

        # Construct bias parameters if needed
        if self.use_bias:
            offset = 0
            for i, split_size in enumerate(self.parameter_split_sizes):
                split_start = offset
                offset += split_size
                split_end = offset
                self.register_parameter(
                    self.bias_names[i],
                    torch.nn.Parameter(bias_tensor[split_start:split_end]),
                    init_fn=init_method_constant(0.0),
                )
        else:
            for name in self.bias_names:
                bias = torch.Tensor().to(dtype=params_dtype, device=device)
                setattr(self, name, bias)

        if with_fp8_params:
            self.init_fp8_metadata()

        self.reset_parameters(defer_init=device == "meta")

        # For RPL, bias has to be added after TP collectives
        # So it cannot be fused with the GEMM
        if self.parallel_mode == "row" and self.apply_bias:
            self.gemm_bias_unfused_add = True
        else:
            self.gemm_bias_unfused_add = False

    def reset_parameters(self, defer_init=False):
        super().reset_parameters(defer_init=defer_init)

        if not defer_init:
            # Set parallelism attributes for linear weights
            for weight in self.weight_names:
                set_tensor_model_parallel_attributes(
                    tensor=getattr(self, weight),
                    is_parallel=True,
                    dim=1 if self.parallel_mode == "row" else 0,
                    stride=1,
                )

            # Set parallelism attributes for linear biases
            if self.use_bias:
                for bias in self.bias_names:
                    if self.parallel_mode == "row":
                        setattr(getattr(self, bias), "sequence_parallel", self.sequence_parallel)
                    elif self.parallel_mode == "column":
                        set_tensor_model_parallel_attributes(getattr(self, bias), True, 0, 1)

    @no_torch_dynamo()
    def forward(
        self,
        inp: torch.Tensor,
        is_first_microbatch: Optional[bool] = None,
        fp8_output: Optional[bool] = False,
    ) -> Union[torch.Tensor, Tuple[torch.Tensor, ...]]:
        """
        Apply the linear transformation to the input.

        Parameters
        ----------
        inp : torch.Tensor
             Input tensor.
        is_first_microbatch : {True, False, None}, default = None
                             During training using either gradient accumulation or
                             pipeline parallelism a minibatch of data is further split
                             into microbatches. Between the microbatches of the same minibatch
                             the model weights are not updated. Setting this parameter indicates
                             whether the current microbatch is the first in a minibatch or not.
                             When set, this parameter enables additional optimizations:

                             * during FP8 training, it allows caching of the FP8 versions of
                               the weights
                             * it also allows skipping gradient accumulation during the
                               first microbatch (since it is the first gradient being
                               produced)
        """
        if FP8GlobalStateManager.fp8_graph_capturing():
            skip_fp8_weight_update = FP8GlobalStateManager.get_skip_fp8_weight_update_tensor()
        else:
            skip_fp8_weight_update = None
        if skip_fp8_weight_update is not None:
            is_first_microbatch = False

        with self.prepare_forward(
            inp,
            allow_non_contiguous=isinstance(inp, QuantizedTensor),
        ) as inp:

            # Get concatenated weight and bias tensors
            unfused_weights = [getattr(self, name) for name in self.weight_names]
            if any(isinstance(w, QuantizedTensor) for w in unfused_weights):
                if self.fp8:
                    if len(unfused_weights) != 1:
                        raise RuntimeError(
                            "Splitting QuantizedTensor into multiple params is not supported"
                        )
                else:
                    unfused_weights = [w.dequantize() for w in unfused_weights]
            weight_tensor = _noop_cat(unfused_weights)
            if self.use_bias:
                bias_tensor = _noop_cat([getattr(self, name) for name in self.bias_names])
            else:
                bias_tensor = None
            
            input_quantizer, weight_quantizer, output_quantizer,\
            grad_output_quantizer, grad_input_quantizer = self._get_quantizers(fp8_output)


            # Make sure weight tensor has correct quantizer
            # Note: Quantizer might have changed if quantization
            # recipe changed
            if weight_quantizer is not None and isinstance(weight_tensor, QuantizedTensor):
                weight_tensor._quantizer = weight_quantizer

            if torch.is_grad_enabled():
                linear_fn = _Linear.apply
                args = []
            else:
                linear_fn = _Linear.forward
                args = [None]
            args += (
                weight_tensor,
                inp,
                bias_tensor if (self.apply_bias and not self.gemm_bias_unfused_add) else None,
                is_first_microbatch,
                self.fp8,
                self.fp8_calibration,
                input_quantizer,
                weight_quantizer,
                output_quantizer,
                grad_output_quantizer,
                grad_input_quantizer,
                self.fuse_wgrad_accumulation,
                is_cpu_offload_enabled(),
                self.tp_group,
                self.tp_size,
                self.sequence_parallel,
                self.tp_size > 1,
                self.activation_dtype,
                self.parallel_mode,
                torch.is_grad_enabled(),
                self.ub_overlap_rs,
                self.ub_overlap_ag,
                self.ub_name,
                fp8_output,
                self.fsdp_group,
                self,
                skip_fp8_weight_update,
            )
            out = linear_fn(*args)
        if self.gemm_bias_unfused_add:
            out = out + cast_if_needed(bias_tensor, self.activation_dtype)

        if self.return_bias:
            return out, cast_if_needed(bias_tensor, self.activation_dtype)
        return out

    
    def _get_quantizers(self, fp8_output):
        if not self.fp8:
            return [None] * 5
        grad_input_quantizer = None
        grad_output_quantizer = None
        output_quantizer = None
        input_quantizer = self.quantizers["scaling_fwd"][tex.FP8FwdTensors.GEMM1_INPUT]
        input_quantizer.internal = False
        weight_quantizer = self.quantizers["scaling_fwd"][tex.FP8FwdTensors.GEMM1_WEIGHT]
        weight_quantizer.internal = True
        if fp8_output:
            output_quantizer = self.quantizers["scaling_fwd"][
                tex.FP8FwdTensors.GEMM1_OUTPUT
            ]
        if torch.is_grad_enabled():
            grad_output_quantizer = self.quantizers["scaling_bwd"][
                tex.FP8BwdTensors.GRAD_OUTPUT1
            ]
            grad_output_quantizer.internal = True
        
        return input_quantizer, weight_quantizer, output_quantizer,\
            grad_output_quantizer, grad_input_quantizer<|MERGE_RESOLUTION|>--- conflicted
+++ resolved
@@ -43,7 +43,6 @@
 from ..constants import GemmParallelModes, dist_group_type
 from ..jit import no_torch_dynamo
 from ..graph import is_graph_capturing
-<<<<<<< HEAD
 from ..tensor.quantized_tensor import (
     QuantizedTensor,
     Quantizer,
@@ -52,11 +51,6 @@
 )
 
 from ..cpu_offload import is_cpu_offload_enabled, set_offloading_param
-=======
-from ..float8_tensor import Float8Tensor
-from ..tensor import QuantizedTensor
-from ..cpu_offload import is_cpu_offload_enabled
->>>>>>> a959ff56
 
 __all__ = ["Linear"]
 
@@ -139,16 +133,10 @@
             else:
                 inputmat_total = inputmat
 
-<<<<<<< HEAD
         # Cast weight to expected dtype
         weightmat = weight
         if not fp8:
             weightmat = cast_if_needed(weightmat, activation_dtype)
-=======
-        # Column Parallel Linear
-        if parallel_mode == "column" and sequence_parallel:
-            inputmat_total, _ = gather_along_first_dim(inputmat, tp_group)
->>>>>>> a959ff56
         else:
             if not isinstance(weight, QuantizedTensor):
                 # Configure quantizer
