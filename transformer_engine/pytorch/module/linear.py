--- conflicted
+++ resolved
@@ -66,13 +66,8 @@
 from ..tensor.float8_tensor import Float8CurrentScalingQuantizer, Float8Quantizer
 from ..tensor.mxfp8_tensor import MXFP8Quantizer
 from ..tensor._internal.mxfp8_tensor_base import MXFP8TensorBase
-<<<<<<< HEAD
-from ..tensor.float8_blockwise_tensor import Float8BlockQuantizer
 from ..cpu_offload import  is_cpu_offload_enabled, start_offload_if_offload_enabled, mark_is_weight
-=======
 from ..tensor._internal.float8_blockwise_tensor_base import Float8BlockwiseQTensorBase
-from ..cpu_offload import is_cpu_offload_enabled, mark_activation_offload
->>>>>>> 2f25d121
 from ...debug.pytorch.debug_state import TEDebugState
 from ...debug.pytorch.utils import any_feature_enabled
 
@@ -156,18 +151,9 @@
         # Note: Cast to expected dtype and perform tensor-parallel communication
         # ------------------------------------------------------
         nvtx_range_push(f"{nvtx_label}.input_cast_comm")
-<<<<<<< HEAD
-
-        start_offload_if_offload_enabled(inp)
-        inputmat = inp
-        inputmat_total = None
-        with_input_all_gather_nccl = (
-            parallel_mode == "column" and sequence_parallel and not ub_overlap_ag_fprop
-        )
-=======
         inputmat = inp  # Input tensor to save for backward (maybe sharded)
         inputmat_total = None  # Input tensor to pass to GEMM (gathered)
->>>>>>> 2f25d121
+        start_offload_if_offload_enabled(inputmat)
         own_quantized_input = False
         if fp8:
             assert_dim_for_fp8_exec(inputmat, weight)
