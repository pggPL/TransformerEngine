--- conflicted
+++ resolved
@@ -50,10 +50,7 @@
     prepare_for_saving,
     restore_from_saved,
 )
-<<<<<<< HEAD
 from transformer_engine.debug.debug_state import TEDebugState
-=======
->>>>>>> 5904a802
 
 from ..cpu_offload import is_cpu_offload_enabled, set_offloading_param
 
@@ -77,14 +74,9 @@
         input_quantizer: Optional[Quantizer],
         weight_quantizer: Optional[Quantizer],
         output_quantizer: Optional[Quantizer],
-<<<<<<< HEAD
         gradient_quantizer: Optional[Quantizer],
         dgrad_quantizer: Optional[Quantizer],
         wgrad_quantizer: Optional[Quantizer],
-=======
-        grad_output_quantizer: Optional[Quantizer],
-        grad_input_quantizer: Optional[Quantizer],
->>>>>>> 5904a802
         fuse_wgrad_accumulation: bool,
         cpu_offloading: bool,
         tp_group: Union[dist_group_type, None],
@@ -101,18 +93,11 @@
         fsdp_group: Union[dist_group_type, None],
         module: torch.nn.Module,
         skip_fp8_weight_update: bool,
-<<<<<<< HEAD
         debug: bool,
     ) -> torch.Tensor:
         # pylint: disable=missing-function-docstring
         # Make sure input dimensions are compatible
 
-=======
-    ) -> torch.Tensor:
-        # pylint: disable=missing-function-docstring
-
-        # Make sure input dimensions are compatible
->>>>>>> 5904a802
         _, in_features = weight.shape
         inp_shape = inp.shape
         assert inp_shape[-1] == in_features, "GEMM not possible"
@@ -139,15 +124,10 @@
                 inputmat_total, _ = gather_along_first_dim(
                     inputmat,
                     tp_group,
-<<<<<<< HEAD
                     quantizer=input_quantizer if not debug else None,
                 )
                 if debug:
                     inputmat_total = input_quantizer(inputmat_total)
-=======
-                    quantizer=input_quantizer,
-                )
->>>>>>> 5904a802
             else:
                 input_quantizer.set_usage(
                     rowwise=True,
@@ -160,11 +140,8 @@
                 inputmat_total = inputmat
         else:
             inputmat = cast_if_needed(inp, activation_dtype)
-<<<<<<< HEAD
             if debug:
                 inputmat = input_quantizer(inputmat)
-=======
->>>>>>> 5904a802
             if with_input_all_gather:
                 inputmat_total, _ = gather_along_first_dim(inputmat, tp_group)
             else:
@@ -172,12 +149,8 @@
 
         # Cast weight to expected dtype
         weightmat = weight
-<<<<<<< HEAD
 
         if not fp8 and not debug:
-=======
-        if not fp8:
->>>>>>> 5904a802
             weightmat = cast_if_needed(weightmat, activation_dtype)
         else:
             if not isinstance(weight, QuantizedTensor):
@@ -190,10 +163,6 @@
                             and not in_fp8_activation_recompute_phase()
                         )
                     weight_quantizer.set_usage(rowwise=True, columnwise=columnwise_usage)
-<<<<<<< HEAD
-=======
-
->>>>>>> 5904a802
                 # FP8 cast to workspace buffer
                 update_workspace = is_first_microbatch is None or is_first_microbatch
                 weightmat = module.get_weight_workspace(
@@ -205,7 +174,6 @@
                     fsdp_group=fsdp_group,
                 )
 
-<<<<<<< HEAD
 
         # Cast bias to expected dtype
         bias_dtype = activation_dtype
@@ -224,25 +192,6 @@
             if weight_quantizer is not None:
                 weight_quantizer.calibrate(weight)
 
-=======
-        # Cast bias to expected dtype
-        bias_dtype = activation_dtype
-        if fp8 and activation_dtype == torch.float32:
-            bias_dtype = torch.bfloat16
-        bias = cast_if_needed(bias, bias_dtype) if bias is not None else bias
-
-        # Configure output quantizer
-        if output_quantizer is not None:
-            output_quantizer.set_usage(rowwise=True, columnwise=False)
-
-        # Calibrate quantizers if needed
-        if not fp8 and fp8_calibration:
-            if input_quantizer is not None:
-                input_quantizer.calibrate(inputmat_total)
-            if weight_quantizer is not None:
-                weight_quantizer.calibrate(weight)
-
->>>>>>> 5904a802
         if ub_overlap_rs:
             # I think this should be inside the gemm call rather than linear
             ub_obj_projout = get_ub(ub_name + "_fprop")
@@ -259,12 +208,7 @@
                     ub_algo = tex.UbufOverlapAlgo.SPLIT_PIPELINED_RS
             if fp8 and ub_obj_projout.is_fp8_ubuf():
                 assert fp8_output
-<<<<<<< HEAD
                 ub_obj_projout.set_ubuf_scale_inv(torch.reciprocal(output_quantizer.scale)) 
-=======
-                ub_obj_projout.set_ubuf_scale_inv(torch.reciprocal(output_quantizer.scale))
-
->>>>>>> 5904a802
         out, _, _ = general_gemm(
             weightmat,
             inputmat_total,
@@ -276,10 +220,7 @@
             ub_algo=ub_algo if ub_overlap_rs else None,
             ub=ub_obj_projout if ub_overlap_rs else None,
             ub_buffer=ub_buffer if ub_overlap_rs else None,
-<<<<<<< HEAD
             debug=debug
-=======
->>>>>>> 5904a802
         )
 
         if is_grad_enabled:
@@ -317,23 +258,15 @@
             ctx.activation_dtype = activation_dtype
             ctx.fp8 = fp8
             ctx.input_quantizer = input_quantizer
-<<<<<<< HEAD
             ctx.gradient_quantizer = gradient_quantizer
             ctx.dgrad_quantizer = dgrad_quantizer
             ctx.wgrad_quantizer = wgrad_quantizer
-=======
-            ctx.grad_output_quantizer = grad_output_quantizer
-            ctx.grad_input_quantizer = grad_input_quantizer
->>>>>>> 5904a802
             ctx.fuse_wgrad_accumulation = fuse_wgrad_accumulation
             if fuse_wgrad_accumulation and weight.requires_grad:
                 ctx.main_grad = weight.main_grad
 
-<<<<<<< HEAD
             ctx.debug = debug
             ctx.update_workspace = is_first_microbatch is None or is_first_microbatch
-=======
->>>>>>> 5904a802
             ctx.cpu_offloading = cpu_offloading
             ctx.is_first_microbatch = is_first_microbatch
             ctx.use_bias = bias is not None
@@ -350,10 +283,7 @@
             ctx.reduce_and_update_bwd_fp8_tensors = False
             ctx.owns_input = saved_inputmat is not inp
             ctx.is_input_fp8 = not own_quantized_input
-<<<<<<< HEAD
             ctx.module = module # pgadzinski: remove
-=======
->>>>>>> 5904a802
             if ctx.fp8 and requires_grad(inp, weight, bias):
                 _first_fp8_module = FP8GlobalStateManager.IS_FIRST_FP8_MODULE
                 ctx.reduce_and_update_bwd_fp8_tensors = FP8GlobalStateManager.is_first_fp8_module()
@@ -372,10 +302,6 @@
     @staticmethod
     def backward(ctx, grad_output: torch.Tensor) -> Tuple[Union[torch.Tensor, None], ...]:
         # pylint: disable=missing-function-docstring
-<<<<<<< HEAD
-=======
-
->>>>>>> 5904a802
         with torch.cuda.nvtx.range("_Linear_backward"):
             saved_tensors = ctx.saved_tensors
             inputmat, weight_fp8, weight, bias = (
@@ -419,13 +345,8 @@
 
             # Prepare grad output tensor
             # Note: Cast to expected dtype and perform tensor-parallel communication
-<<<<<<< HEAD
             if ctx.gradient_quantizer is not None:
                 ctx.gradient_quantizer.set_usage(
-=======
-            if ctx.grad_output_quantizer is not None:
-                ctx.grad_output_quantizer.set_usage(
->>>>>>> 5904a802
                     rowwise=True,
                     columnwise=True,  # TODO(pgadzinski) - remove
                 )
@@ -436,11 +357,7 @@
                 ctx,
                 grad_output,
                 ctx.parallel_mode == "row",
-<<<<<<< HEAD
                 ctx.gradient_quantizer,
-=======
-                ctx.grad_output_quantizer,
->>>>>>> 5904a802
             )
 
             # Prepare input tensor
@@ -456,11 +373,7 @@
                     inputmat,
                     ctx.tp_group,
                     async_op=True,
-<<<<<<< HEAD
                     quantizer=quantizer if not ctx.debug else None,
-=======
-                    quantizer=quantizer,
->>>>>>> 5904a802
                 )
                 if ctx.debug:
                     if inputmat_total_work is not None:
@@ -484,14 +397,8 @@
             if ctx.requires_dgrad:
 
                 # Update quantizer
-<<<<<<< HEAD
                 if ctx.dgrad_quantizer is not None:
                     ctx.dgrad_quantizer.set_usage(rowwise=True, columnwise=False)
-=======
-                if ctx.grad_input_quantizer is not None:
-                    ctx.grad_input_quantizer.set_usage(rowwise=True, columnwise=False)
-
->>>>>>> 5904a802
                 # dgrad GEMM
                 dgrad, _, _ = general_gemm(
                     weight_fp8,
@@ -499,19 +406,12 @@
                     get_workspace(),
                     layout="NN",
                     grad=True,
-<<<<<<< HEAD
                     quantization_params=ctx.dgrad_quantizer,
-=======
-                    quantization_params=ctx.grad_input_quantizer,
->>>>>>> 5904a802
                     out_dtype=ctx.activation_dtype,
                     use_split_accumulator=_2X_ACC_DGRAD,
                     ub_algo=ub_algo if ctx.ub_overlap_ag else None,
                     ub=ctx.ub_obj_gradout if ctx.ub_overlap_ag else None,
-<<<<<<< HEAD
                     debug=ctx.debug
-=======
->>>>>>> 5904a802
                 )
 
                 # Launch tensor-parallel communication
@@ -524,7 +424,6 @@
                         )
                     else:
                         dgrad, dgrad_work = allreduce(dgrad, ctx.tp_group, async_op=True)
-<<<<<<< HEAD
             # Compute grad weight tensor
             wgrad = None
             if ctx.requires_wgrad:
@@ -534,18 +433,6 @@
                     inputmat_total_work.wait()
                     inputmat_total_work = None
 
-=======
-
-            # Compute grad weight tensor
-            wgrad = None
-            if ctx.requires_wgrad:
-
-                # Synchronize tensor-parallel communication
-                if inputmat_total_work is not None:
-                    inputmat_total_work.wait()
-                    inputmat_total_work = None
-
->>>>>>> 5904a802
                 if ctx.fp8:
                     # TODO: deal with this
                     if ctx.ub_overlap_ag:
@@ -555,11 +442,7 @@
                         else:
                             grad_output_t = tex.fp8_transpose(grad_output_c, fp8_dtype_backward)
 
-<<<<<<< HEAD
                 if hasattr(grad_output, "_create_transpose"):
-=======
-                if isinstance(grad_output, QuantizedTensor):
->>>>>>> 5904a802
                     if grad_output._transpose is None:
                         grad_output._create_transpose()
 
@@ -578,11 +461,8 @@
                     out=main_grad if ctx.fuse_wgrad_accumulation else None,
                     use_split_accumulator=_2X_ACC_WGRAD,
                     accumulate=accumulate_wgrad_into_param_main_grad,
-<<<<<<< HEAD
                     debug=ctx.debug,
                     quantization_params=ctx.wgrad_quantizer
-=======
->>>>>>> 5904a802
                 )
                 if grad_bias is None:
                     grad_bias = grad_bias_
@@ -632,10 +512,6 @@
         # Scatter fp8 weight buffers
         if ctx.fp8 and not isinstance(weight, QuantizedTensor):
             _fsdp_scatter_tensors(ctx.fsdp_group, weight_fp8)
-<<<<<<< HEAD
-        #import pdb; pdb.set_trace()
-=======
->>>>>>> 5904a802
         return (
             wgrad,
             dgrad.view(ctx.inp_shape) if ctx.requires_dgrad else None,
@@ -646,13 +522,8 @@
             None,  # input_quantizer
             None,  # weight_quantizer
             None,  # output_quantizer
-<<<<<<< HEAD
             None,  # gradient_quantizer
             None,  # dgrad_quantizer
-=======
-            None,  # grad_output_quantizer
-            None,  # grad_input_quantizer
->>>>>>> 5904a802
             None,  # fuse_wgrad_accumulation
             None,  # cpu_offloading
             None,  # tp_group
@@ -669,12 +540,9 @@
             None,  # fsdp_group
             None,  # module
             None,  # skip_fp8_weight_update
-<<<<<<< HEAD
             None,  # fp8_weigt_caching_not_needed
             None,  # fp8_weigt_caching_not_needed
             None,  # fp8_weigt_caching_not_needed
-=======
->>>>>>> 5904a802
         )
 
 
@@ -977,10 +845,7 @@
         is_first_microbatch: Optional[bool] = None,
         fp8_output: Optional[bool] = False,
         fp8_grad: Optional[bool] = False,
-<<<<<<< HEAD
         overwrite_debug_name: Optional[str] = None
-=======
->>>>>>> 5904a802
     ) -> Union[torch.Tensor, Tuple[torch.Tensor, ...]]:
         """
         Apply the linear transformation to the input.
@@ -1033,7 +898,6 @@
                 bias_tensor = noop_cat([getattr(self, name) for name in self.bias_names])
             else:
                 bias_tensor = None
-<<<<<<< HEAD
             
             quantizers = self._get_quantizers(fp8_output, fp8_grad) if not self.debug \
                 else self._get_debug_quantizers(fp8_output, fp8_grad)
@@ -1044,23 +908,14 @@
                     quantizers = self._get_quantizers(fp8_output, fp8_grad)
                     debug = False
             
-=======
-
->>>>>>> 5904a802
             (
                 input_quantizer,
                 weight_quantizer,
                 output_quantizer,
-<<<<<<< HEAD
                 gradient_quantizer,
                 dgrad_quantizer,
                 wgrad_quantizer,
             ) = quantizers
-=======
-                grad_output_quantizer,
-                grad_input_quantizer,
-            ) = self._get_quantizers(fp8_output, fp8_grad)
->>>>>>> 5904a802
 
             # Make sure weight tensor has correct quantizer
             # Note: Quantizer might have changed if quantization
@@ -1084,14 +939,9 @@
                 input_quantizer,
                 weight_quantizer,
                 output_quantizer,
-<<<<<<< HEAD
                 gradient_quantizer,
                 dgrad_quantizer,
                 wgrad_quantizer,
-=======
-                grad_output_quantizer,
-                grad_input_quantizer,
->>>>>>> 5904a802
                 self.fuse_wgrad_accumulation,
                 is_cpu_offload_enabled(),
                 self.tp_group,
@@ -1108,10 +958,7 @@
                 self.fsdp_group,
                 self,
                 skip_fp8_weight_update,
-<<<<<<< HEAD
                 debug
-=======
->>>>>>> 5904a802
             )
             out = linear_fn(*args)
         if self.gemm_bias_unfused_add:
@@ -1123,16 +970,10 @@
 
     def _get_quantizers(self, fp8_output, fp8_grad):
         if not self.fp8:
-<<<<<<< HEAD
             return [None] * 6
         dgrad_quantizer = None
         wgrad_quantizer = None
         gradient_quantizer = None
-=======
-            return [None] * 5
-        grad_input_quantizer = None
-        grad_output_quantizer = None
->>>>>>> 5904a802
         output_quantizer = None
         input_quantizer = self.quantizers["scaling_fwd"][tex.FP8FwdTensors.GEMM1_INPUT]
         input_quantizer.internal = False
@@ -1141,7 +982,6 @@
         if fp8_output:
             output_quantizer = self.quantizers["scaling_fwd"][tex.FP8FwdTensors.GEMM1_OUTPUT]
         if torch.is_grad_enabled():
-<<<<<<< HEAD
             gradient_quantizer = self.quantizers["scaling_bwd"][tex.FP8BwdTensors.GRAD_OUTPUT1]
             gradient_quantizer.internal = True
             if fp8_grad:
@@ -1157,7 +997,6 @@
         )
 
 
-    def _get_debug_quantizers(self, fp8_output, fp8_grad):
         (
             input_quantizer,
             weight_quantizer,
@@ -1182,22 +1021,11 @@
         wgrad_quantizer = DebugQuantizer(
             self.debug_name, "wgrad", wgrad_quantizer, self.tp_group)
         
-=======
-            grad_output_quantizer = self.quantizers["scaling_bwd"][tex.FP8BwdTensors.GRAD_OUTPUT1]
-            grad_output_quantizer.internal = True
-            if fp8_grad:
-                grad_input_quantizer = self.quantizers["scaling_bwd"][tex.FP8BwdTensors.GRAD_INPUT1]
->>>>>>> 5904a802
         return (
             input_quantizer,
             weight_quantizer,
             output_quantizer,
-<<<<<<< HEAD
             gradient_quantizer,
             dgrad_quantizer,
             wgrad_quantizer
-=======
-            grad_output_quantizer,
-            grad_input_quantizer,
->>>>>>> 5904a802
         )