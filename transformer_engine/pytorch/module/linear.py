--- conflicted
+++ resolved
@@ -181,7 +181,6 @@
         nvtx_range_pop(f"{nvtx_label}.input_cast_comm")
 
         # Cast weight to expected dtype
-<<<<<<< HEAD
         weightmat = weight
 
         if fp8 or debug:
@@ -208,31 +207,6 @@
                 )
         else:
             weightmat = cast_if_needed(weightmat, activation_dtype)
-=======
-        if not fp8:
-            weightmat = cast_if_needed(weight, activation_dtype)
-        else:
-            # Configure quantizer
-            if weight_quantizer is not None:
-                columnwise_usage = is_grad_enabled and inp.requires_grad
-                if not columnwise_usage:
-                    columnwise_usage = (
-                        is_fp8_activation_recompute_enabled()
-                        and not in_fp8_activation_recompute_phase()
-                    )
-                weight_quantizer.set_usage(rowwise=True, columnwise=columnwise_usage)
-
-            # FP8 cast to workspace buffer
-            update_workspace = is_first_microbatch is None or is_first_microbatch
-            weightmat = module.get_weight_workspace(
-                tensor=weight,
-                quantizer=weight_quantizer,
-                cache_name=(None if is_first_microbatch is None else "weight"),
-                update_workspace=update_workspace,
-                skip_update_flag=skip_fp8_weight_update,
-                fsdp_group=fsdp_group,
-            )
->>>>>>> 1321b9b5
 
         # Cast bias to expected dtype
         bias_dtype = activation_dtype
