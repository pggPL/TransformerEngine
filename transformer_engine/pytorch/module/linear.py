--- conflicted
+++ resolved
@@ -793,11 +793,7 @@
             if self.use_bias:
                 bias_tensor = _noop_cat([getattr(self, name) for name in self.bias_names])
             else:
-<<<<<<< HEAD
                 bias_tensor = None
-=======
-                bias_tensor = getattr(self, self.bias_names[0])  # Unused
->>>>>>> f8832ac1
 
             # Get quantizers
             input_quantizer, weight_quantizer, output_quantizer = None, None, None
