# Copyright (c) 2022-2025, NVIDIA CORPORATION & AFFILIATES. All rights reserved.
#
# See LICENSE for license information.

"""Linear API"""
from typing import Callable, Dict, Optional, Tuple, Union
from functools import reduce
from operator import mul as multiply_op

import torch

import transformer_engine_torch as tex

from .base import (
    get_workspace,
    get_ub,
    TransformerEngineBaseModule,
    _2X_ACC_FPROP,
    _2X_ACC_DGRAD,
    _2X_ACC_WGRAD,
)
from ._common import noop_cat, _fix_gathered_fp8_transpose
from ..fp8 import FP8GlobalStateManager
from ..utils import (
    cast_if_needed,
    clear_tensor_data,
    divide,
    init_method_constant,
<<<<<<< HEAD
    requires_grad,
    needs_quantized_gemm,
=======
>>>>>>> 49a4535d
    non_tn_fp8_gemm_supported,
    nvtx_range_pop,
    nvtx_range_push,
    requires_grad,
)
from ..distributed import (
    set_tensor_model_parallel_attributes,
    get_distributed_world_size,
    allreduce,
    reduce_scatter_along_first_dim,
    gather_along_first_dim,
    is_fp8_activation_recompute_enabled,
    in_fp8_activation_recompute_phase,
    _fsdp_scatter_tensors,
    _fsdp_gather_tensors,
)
from ..cpp_extensions import (
    general_gemm,
)
from ..constants import GemmParallelModes, dist_group_type
from ..jit import no_torch_dynamo
from ..graph import is_graph_capturing
from ..tensor.quantized_tensor import (
    QuantizedTensor,
    Quantizer,
    prepare_for_saving,
    restore_from_saved,
)
from ..cpu_offload import is_cpu_offload_enabled, set_offloading_param
from ...debug.pytorch.debug_state import TEDebugState
from ...debug.pytorch.utils import any_feature_enabled

__all__ = ["Linear"]


class _Linear(torch.autograd.Function):
    """Linear semi-top level module
    Calls custom cuda extensions.
    """

    @staticmethod
    def forward(
        ctx,
        weight: torch.Tensor,
        inp: torch.Tensor,
        bias: Optional[torch.Tensor],
        is_first_microbatch: Union[bool, None],
        fp8: bool,
        fp8_calibration: bool,
        input_quantizer: Optional[Quantizer],
        weight_quantizer: Optional[Quantizer],
        output_quantizer: Optional[Quantizer],
        grad_input_quantizer: Optional[Quantizer],
        grad_weight_quantizer: Optional[Quantizer],
        grad_output_quantizer: Optional[Quantizer],
        fuse_wgrad_accumulation: bool,
        cpu_offloading: bool,
        tp_group: Union[dist_group_type, None],
        tp_size: int,
        sequence_parallel: bool,
        tensor_parallel: bool,
        activation_dtype: torch.dtype,
        parallel_mode: Union[str, None],
        is_grad_enabled: bool,
        ub_overlap_rs_fprop: bool,
        ub_overlap_ag_dgrad: bool,
        ub_overlap_ag_fprop: bool,
        ub_overlap_rs_dgrad: bool,
        ub_bulk_dgrad: bool,
        ub_bulk_wgrad: bool,
        ub_name: str,
        fp8_output: bool,  # pylint: disable=unused-argument
        fsdp_group: Union[dist_group_type, None],
        module: torch.nn.Module,
        skip_fp8_weight_update: bool,
        debug: bool,
    ) -> torch.Tensor:
        # pylint: disable=missing-function-docstring
<<<<<<< HEAD
=======

        # NVTX label for profiling
        nvtx_label = "transformer_engine._Linear.forward"
        if ub_name is not None:
            nvtx_label = f"{nvtx_label}.{ub_name}"

>>>>>>> 49a4535d
        # Make sure input dimensions are compatible
        out_features, in_features = weight.shape
        inp_shape = inp.shape
        assert inp_shape[-1] == in_features, "GEMM not possible"

        tp_world_size = get_distributed_world_size(tp_group)
        backward_needs_input = is_grad_enabled and weight.requires_grad

        # Prepare input tensor
        # Note: Cast to expected dtype and perform tensor-parallel communication
        nvtx_range_push(f"{nvtx_label}.input_cast_comm")
        inputmat = inp
        inputmat_total = None
        with_input_all_gather_nccl = (
            parallel_mode == "column" and sequence_parallel and not ub_overlap_ag_fprop
        )
        own_quantized_input = False
        if fp8 or debug:
            if (
                any([ub_overlap_ag_fprop, ub_overlap_rs_fprop])
                and not FP8GlobalStateManager.get_fp8_recipe().delayed()
            ):
                raise NotImplementedError(
                    "Comm+GEMM overlap is only supported with FP8 delayed scaling"
                )

            if input_quantizer is None:
                raise ValueError("Missing quantizer for input tensor")
            if with_input_all_gather_nccl:
                assert not isinstance(
                    inputmat, QuantizedTensor
                ), "All gather of fp8 input is not supported"
                input_quantizer.set_usage(rowwise=True, columnwise=False)
                inputmat_total, _ = gather_along_first_dim(
                    inputmat,
                    tp_group,
                    quantizer=input_quantizer,
                )
            else:
                input_quantizer.set_usage(
                    rowwise=True,
                    columnwise=backward_needs_input,
                )
                if not isinstance(inputmat, QuantizedTensor):
                    inputmat = input_quantizer(inputmat)
                elif backward_needs_input:
                    inputmat.update_usage(rowwise_usage=True, columnwise_usage=True)
                inputmat_total = inputmat
        else:
            inputmat = cast_if_needed(inp, activation_dtype)
            if with_input_all_gather_nccl:
                inputmat_total, _ = gather_along_first_dim(inputmat, tp_group)
            else:
                inputmat_total = inputmat
        nvtx_range_pop(f"{nvtx_label}.input_cast_comm")

        # Cast weight to expected dtype
        weightmat = weight

        if fp8 or debug:
            if not isinstance(weight, QuantizedTensor) or debug:
                # Configure quantizer
                if weight_quantizer is not None:
                    columnwise_usage = is_grad_enabled and inp.requires_grad
                    if not columnwise_usage:
                        columnwise_usage = (
                            is_fp8_activation_recompute_enabled()
                            and not in_fp8_activation_recompute_phase()
                        )
                    weight_quantizer.set_usage(rowwise=True, columnwise=columnwise_usage)
                # FP8 cast to workspace buffer
                update_workspace = is_first_microbatch is None or is_first_microbatch
                weightmat = module.get_weight_workspace(
                    tensor=weight,
                    quantizer=weight_quantizer,
                    cache_name=(None if is_first_microbatch is None else "weight"),
                    update_workspace=update_workspace,
                    skip_update_flag=skip_fp8_weight_update,
                    fsdp_group=fsdp_group,
                    workspace_dtype=activation_dtype,
                )
        else:
            weightmat = cast_if_needed(weightmat, activation_dtype)

        # Cast bias to expected dtype
        bias_dtype = activation_dtype
        if needs_quantized_gemm(inputmat_total) and activation_dtype == torch.float32:
            bias_dtype = torch.bfloat16
        bias = cast_if_needed(bias, bias_dtype) if bias is not None else bias

        # Configure output quantizer
        if output_quantizer is not None:
            output_quantizer.set_usage(rowwise=True, columnwise=False)

        # Calibrate quantizers if needed
        if not fp8 and fp8_calibration:
            if input_quantizer is not None:
                input_quantizer.calibrate(inputmat_total)
            if weight_quantizer is not None:
                weight_quantizer.calibrate(weight)

        ub_obj = None
        ub_type = None
        rs_out = None
        out_dtype = activation_dtype
        if ub_overlap_rs_fprop:
            ub_obj = get_ub(ub_name + "_fprop")
            ub_type = tex.CommOverlapType.RS
            out_shape = [reduce(multiply_op, inp_shape[:-1]) // tp_world_size, out_features]
            rs_out = torch.empty(out_shape, dtype=activation_dtype, device=inputmat_total.device)

        elif ub_overlap_ag_fprop:
            ub_obj = get_ub(ub_name + "_fprop")
            ub_type = tex.CommOverlapType.AG
            if fp8:
                assert ub_obj.is_fp8_ubuf(), "AG overlap with FP8 GEMM inputs requires FP8 buffer."
            ub_obj.copy_into_buffer(inputmat_total, input_quantizer, local_chunk=True)
            inputmat_total = ub_obj.get_buffer(input_quantizer)

        nvtx_range_push(f"{nvtx_label}.gemm")
        out, *_, rs_out = general_gemm(
            weightmat,
            inputmat_total,
            get_workspace(),
            quantization_params=output_quantizer,
            out_dtype=out_dtype,
            bias=bias,
            use_split_accumulator=_2X_ACC_FPROP,
            ub=ub_obj,
            ub_type=ub_type,
            extra_output=rs_out,
        )
        nvtx_range_pop(f"{nvtx_label}.gemm")

        if is_grad_enabled:
            saved_inputmat = None
            if backward_needs_input:
                if own_quantized_input and isinstance(inputmat, QuantizedTensor):
                    inputmat.update_usage(rowwise_usage=False)
                saved_inputmat = inputmat

            if cpu_offloading:
                set_offloading_param(weight, "weight_offloading", True)
                set_offloading_param(weightmat, "weight_offloading", True)
                if saved_inputmat is not None:
                    set_offloading_param(saved_inputmat, "activation_offloading", True)

            # Scatter intermediate/activation tensors saved for the backward pass
            # NOTE: FSDP sharding is not valid for models initialized with primary Fp8 weights
            nvtx_range_push(f"{nvtx_label}.fsdp_scatter")
            ctx.fsdp_group = fsdp_group
            ctx.fsdp_shapes = _fsdp_scatter_tensors(
                fsdp_group,
                saved_inputmat,
                weightmat if fp8 and not isinstance(weight, QuantizedTensor) else None,
            )
            nvtx_range_pop(f"{nvtx_label}.fsdp_scatter")

            # TODO(ksivamani): Check memory usage
            tensors_to_save, tensor_objects = prepare_for_saving(
                saved_inputmat,
                weightmat,
                weight,
                bias,
            )
            ctx.save_for_backward(*tensors_to_save)
            ctx.tensor_objects = tensor_objects

            ctx.activation_dtype = activation_dtype
            ctx.fp8 = fp8
            ctx.input_quantizer = input_quantizer
            ctx.grad_input_quantizer = grad_input_quantizer
            ctx.grad_weight_quantizer = grad_weight_quantizer
            ctx.grad_output_quantizer = grad_output_quantizer
            ctx.fuse_wgrad_accumulation = fuse_wgrad_accumulation
            if fuse_wgrad_accumulation and weight.requires_grad:
                ctx.main_grad = weight.main_grad

            ctx.debug = debug
            ctx.cpu_offloading = cpu_offloading
            ctx.is_first_microbatch = is_first_microbatch
            ctx.use_bias = bias is not None
            ctx.sequence_parallel = sequence_parallel
            ctx.tensor_parallel = tensor_parallel
            ctx.inp_shape = inp_shape
            ctx.parallel_mode = parallel_mode
            ctx.tp_group = tp_group
            ctx.ub_overlap_ag = ub_overlap_ag_dgrad
            ctx.ub_overlap_rs_dgrad = ub_overlap_rs_dgrad
            ctx.ub_bulk_dgrad = ub_bulk_dgrad
            ctx.ub_bulk_wgrad = ub_bulk_wgrad
            ctx.ub_name = ub_name
            ctx.tp_size = tp_size
            ctx.requires_dgrad = inp.requires_grad
            ctx.requires_wgrad = weight.requires_grad
            ctx.reduce_and_update_bwd_fp8_tensors = False
            ctx.owns_input = saved_inputmat is not inp
            ctx.is_input_fp8 = not own_quantized_input
            if ctx.fp8 and requires_grad(inp, weight, bias):
                _first_fp8_module = FP8GlobalStateManager.IS_FIRST_FP8_MODULE
                ctx.reduce_and_update_bwd_fp8_tensors = FP8GlobalStateManager.is_first_fp8_module()
                if in_fp8_activation_recompute_phase():
                    FP8GlobalStateManager.IS_FIRST_FP8_MODULE = _first_fp8_module

        # Row Parallel Linear
        if ub_overlap_rs_fprop:
            out = rs_out
        elif parallel_mode == "row":
            nvtx_range_push(f"{nvtx_label}.row_parallel_comm")
            if sequence_parallel:
                out, _ = reduce_scatter_along_first_dim(out, tp_group)
            elif tensor_parallel:
                out, _ = allreduce(out, tp_group)
            nvtx_range_pop(f"{nvtx_label}.row_parallel_comm")

        out = out.view(-1, *inp_shape[1:-1], out_features)
        return out

    @staticmethod
    def backward(ctx, grad_output: torch.Tensor) -> Tuple[Union[torch.Tensor, None], ...]:
        # pylint: disable=missing-function-docstring

        # NVTX label for profiling
        nvtx_label = "transformer_engine._Linear.backward"
        if ctx.ub_name is not None:
            nvtx_label = f"{nvtx_label}.{ctx.ub_name}"

        with torch.cuda.nvtx.range("_Linear_backward"):
            if (
                ctx.fp8
                and any(
                    [
                        ctx.ub_overlap_ag,
                        ctx.ub_overlap_rs_dgrad,
                        ctx.ub_bulk_dgrad,
                        ctx.ub_bulk_wgrad,
                    ]
                )
                and not FP8GlobalStateManager.get_fp8_recipe().delayed()
            ):
                raise NotImplementedError(
                    "Comm+GEMM overlap is only supported with FP8 delayed scaling"
                )

            saved_tensors = ctx.saved_tensors
            inputmat, weight_fp8, weight, bias = (  # pylint: disable=unbalanced-tuple-unpacking
                restore_from_saved(ctx.tensor_objects, saved_tensors)
            )

            # Since main_grad can be modified inplace, it should not be a part of saved_tensors
            main_grad = (
                ctx.main_grad
                if weight is not None and ctx.fuse_wgrad_accumulation and ctx.requires_wgrad
                else None
            )

            if ctx.cpu_offloading and ctx.fuse_wgrad_accumulation:
                weight = torch.nn.Parameter(weight, weight.requires_grad)
                weight.main_grad = main_grad

            # Gather intermediate/activation tensors if needed
            # NOTE: weight_fp8 = weight when ctx.fp8 == False and torch.disttributed.FSDP already
            #       shards/unshards the base weights so we don't do it ourselves
            nvtx_range_push(f"{nvtx_label}.fsdp_gather")
            _fsdp_gather_tensors(
                ctx.fsdp_group,
                ctx.fsdp_shapes,
                inputmat,
                weight_fp8,
            )
            nvtx_range_pop(f"{nvtx_label}.fsdp_gather")

            ctx.ub_obj_gradout = None
            ub_obj_dgrad = None
            ub_obj_wgrad = None
            ub_type_dgrad = None
            ub_type_wgrad = None
            dgrad_shape = [reduce(multiply_op, ctx.inp_shape[:-1]), ctx.inp_shape[-1]]
            rs_out = None
            dgrad_bulk = None
            if ctx.ub_overlap_ag:
                # Overlap grad_output all-gather with dgrad compute
                ctx.ub_obj_gradout = get_ub(ctx.ub_name + "_dgrad")
                ub_obj_dgrad = ctx.ub_obj_gradout
                ub_type_dgrad = tex.CommOverlapType.AG

            elif ctx.ub_overlap_rs_dgrad:
                # Overlap dgrad reduce-scatter with dgrad compute
                ctx.ub_obj_gradout = get_ub(ctx.ub_name + "_dgrad")
                ub_obj_dgrad = ctx.ub_obj_gradout
                ub_type_dgrad = tex.CommOverlapType.RS
                rs_out = torch.empty(
                    dgrad_shape, dtype=ctx.activation_dtype, device=grad_output.device
                )

            else:
                if ctx.ub_bulk_dgrad:
                    # Overlap inputmat all-gather with dgrad compute
                    # NOTE: Copying into communication buffer will always prefer rowwise data,
                    #       and will copy columnwise data if rowwise does not exist. In that case,
                    #       the all-gather will apply to the leading dimension of the transpose,
                    #       which then needs to be interleaved correctly before WGRAD.
                    ctx.ub_obj_gradout = get_ub(ctx.ub_name + "_dgrad")
                    ub_obj_dgrad = ctx.ub_obj_gradout
                    ub_type_dgrad = tex.CommOverlapType.AG
                    ub_obj_dgrad.copy_into_buffer(inputmat, ctx.input_quantizer, local_chunk=True)

                if ctx.ub_bulk_wgrad:
                    # Overlap dgrad reduce-scatter with wgrad compute
                    ub_obj_wgrad = get_ub(ctx.ub_name + "_wgrad")
                    ub_type_wgrad = tex.CommOverlapType.RS
                    ub_obj_wgrad.set_buffer_params(ctx.grad_input_quantizer)
                    dgrad_bulk = ub_obj_wgrad.get_buffer(ctx.grad_input_quantizer)

            # Prepare grad output tensor
            # Note: Cast to expected dtype and perform tensor-parallel communication
            if ctx.grad_output_quantizer is not None:
                ctx.grad_output_quantizer.set_usage(rowwise=True, columnwise=True)
            (
                grad_output,
                grad_bias,
            ) = TransformerEngineBaseModule.grad_output_preprocess(
                ctx,
                grad_output,
                ctx.parallel_mode == "row",
                ctx.grad_output_quantizer,
            )

            # Prepare input tensor
            # Note: Perform tensor-parallel communication if needed
            inputmat_total = None
            inputmat_total_work = None
            if (
                ctx.requires_wgrad
                and ctx.parallel_mode == "column"
                and ctx.sequence_parallel
                and not ctx.ub_bulk_dgrad
            ):
                quantizer = None
                if ctx.fp8 or ctx.debug:
                    quantizer = ctx.input_quantizer
                    quantizer.set_usage(rowwise=True, columnwise=True)
                nvtx_range_push(f"{nvtx_label}.column_parallel_comm_input")
                inputmat_total, inputmat_total_work = gather_along_first_dim(
                    inputmat,
                    ctx.tp_group,
                    async_op=True,
                    quantizer=quantizer,
                )
                nvtx_range_pop(f"{nvtx_label}.column_parallel_comm_input")
            else:
                inputmat_total = inputmat

            # Check whether to output wgrad GEMM directly into main grad
            if ctx.is_first_microbatch is not None:
                accumulate_wgrad_into_param_main_grad = (
                    ctx.fuse_wgrad_accumulation and not ctx.is_first_microbatch
                )
            else:
                accumulate_wgrad_into_param_main_grad = ctx.fuse_wgrad_accumulation

            # Compute grad input tensor
            dgrad = None
            dgrad_work = None
            if ctx.requires_dgrad:

                # Update quantizer
                if ctx.grad_input_quantizer is not None:
                    ctx.grad_input_quantizer.set_usage(rowwise=True, columnwise=False)
                # dgrad GEMM
                nvtx_range_push(f"{nvtx_label}.dgrad_gemm")
                dgrad, *_, rs_out = general_gemm(
                    weight_fp8,
                    grad_output,
                    get_workspace(),
                    layout="NN",
                    grad=True,
                    quantization_params=ctx.grad_input_quantizer,
                    out=dgrad_bulk,
                    out_dtype=ctx.activation_dtype,
                    use_split_accumulator=_2X_ACC_DGRAD,
                    ub=ub_obj_dgrad,
                    ub_type=ub_type_dgrad,
                    extra_output=rs_out,
                    bulk_overlap=ctx.ub_bulk_dgrad,
                )
                nvtx_range_pop(f"{nvtx_label}.dgrad_gemm")

                # Launch tensor-parallel communication
                if ctx.ub_overlap_rs_dgrad:
                    dgrad = rs_out
                elif ctx.parallel_mode == "column" and not ctx.ub_bulk_wgrad:
                    nvtx_range_push(f"{nvtx_label}.column_parallel_comm_dgrad")
                    if ctx.sequence_parallel:
                        dgrad, dgrad_work = reduce_scatter_along_first_dim(
                            dgrad,
                            ctx.tp_group,
                            async_op=True,
                        )
                    else:
                        dgrad, dgrad_work = allreduce(dgrad, ctx.tp_group, async_op=True)
<<<<<<< HEAD
=======
                    nvtx_range_pop(f"{nvtx_label}.column_parallel_comm_dgrad")

>>>>>>> 49a4535d
            # Compute grad weight tensor
            wgrad = None
            if ctx.requires_wgrad:
                if ctx.ub_bulk_dgrad:
                    inputmat_total = ub_obj_dgrad.get_buffer(ctx.input_quantizer)
                    if ctx.fp8:
                        if inputmat._data is None:
                            # All-gather executed on columnwise data and result is in rowwise data,
                            # so we need to fix the interleaving before WGRAD.
                            inputmat_total = _fix_gathered_fp8_transpose(
                                inputmat_total, ctx.tp_size
                            )
                        elif not non_tn_fp8_gemm_supported():
                            # FP8 GEMM on Hopper only supports TN layout so the gathered input must
                            # have a valid transpose.
                            inputmat_total._create_transpose()

                else:
                    if inputmat_total_work is not None:
                        # Synchronize tensor-parallel communication
                        inputmat_total_work.wait()
                        inputmat_total_work = None

                if isinstance(grad_output, QuantizedTensor):
                    # This is a no-op if platform supports non-TN FP8 GEMM or the transpose
                    # already exists.
                    grad_output.update_usage(rowwise_usage=True, columnwise_usage=True)

                if ctx.ub_bulk_wgrad and ub_obj_wgrad.is_fp8_ubuf():
                    rs_out = torch.empty(
                        dgrad_shape, dtype=ctx.activation_dtype, device=grad_output.device
                    )

                # wgrad GEMM
                # Note: Fuse with bgrad computation if needed
                nvtx_range_push(f"{nvtx_label}.wgrad_gemm")
                wgrad, grad_bias_, _, rs_out = general_gemm(
                    inputmat_total,
                    grad_output,
                    get_workspace(),
                    layout="NT",
                    grad=True,
                    out_dtype=(
                        main_grad.dtype if ctx.fuse_wgrad_accumulation else ctx.activation_dtype
                    ),
                    bias=(bias if (grad_bias is None and not ctx.fp8) else None),
                    out=main_grad if ctx.fuse_wgrad_accumulation else None,
                    use_split_accumulator=_2X_ACC_WGRAD,
                    accumulate=accumulate_wgrad_into_param_main_grad,
                    quantization_params=ctx.grad_weight_quantizer,
                    ub=ub_obj_wgrad,
                    ub_type=ub_type_wgrad,
                    extra_output=rs_out,
                    bulk_overlap=ctx.ub_bulk_wgrad,
                )
                nvtx_range_pop(f"{nvtx_label}.wgrad_gemm")

                if ctx.ub_bulk_wgrad:
                    if ub_obj_wgrad.is_fp8_ubuf():
                        dgrad = rs_out
                    else:
                        dgrad = ub_obj_wgrad.get_buffer(ctx.grad_input_quantizer, local_chunk=True)

                if grad_bias is None:
                    grad_bias = grad_bias_
                del grad_bias_

                # Deallocate input tensor
                if ctx.owns_input:
                    clear_tensor_data(inputmat_total)

            # Don't return grad bias if not needed
            if not ctx.use_bias:
                grad_bias = None

            # Synchronize tensor parallel communication
            if inputmat_total_work is not None:
                inputmat_total_work.wait()
                inputmat_total_work = None
            if dgrad_work is not None:
                dgrad_work.wait()
                dgrad_work = None

        if ctx.requires_wgrad:
            # Handle custom DDP from mcore.
            if (
                ctx.fuse_wgrad_accumulation
                and weight is not None
                and hasattr(weight, "grad_added_to_main_grad")
            ):
                weight.grad_added_to_main_grad = True
                if getattr(weight, "zero_out_wgrad", False):
                    wgrad = torch.zeros(
                        weight.main_grad.shape,
                        dtype=weight.dtype,
                        device=torch.cuda.current_device(),
                        requires_grad=False,
                    )
                else:
                    wgrad = None
            elif ctx.fuse_wgrad_accumulation:
                wgrad = None
        else:
            wgrad = None

        if ctx.reduce_and_update_bwd_fp8_tensors and not is_graph_capturing():
            FP8GlobalStateManager.reduce_and_update_fp8_tensors(forward=False)

        # Scatter fp8 weight buffers
        if ctx.fp8 and not isinstance(weight, QuantizedTensor):
            _fsdp_scatter_tensors(ctx.fsdp_group, weight_fp8)
        return (
            wgrad,
            dgrad.view(ctx.inp_shape) if ctx.requires_dgrad else None,
            grad_bias,
            None,  # is_first_microbatch
            None,  # fp8
            None,  # fp8_calibration
            None,  # input_quantizer
            None,  # weight_quantizer
            None,  # output_quantizer
            None,  # grad_input_quantizer
            None,  # grad_weight_quantizer
            None,  # grad_output_quantizer
            None,  # fuse_wgrad_accumulation
            None,  # cpu_offloading
            None,  # tp_group
            None,  # tp_size
            None,  # sequence_parallel
            None,  # tensor_parallel
            None,  # activation_dtype
            None,  # parallel_mode
            None,  # is_grad_enabled
            None,  # ub_overlap_rs_fprop
            None,  # ub_overlap_ag_dgrad
            None,  # ub_overlap_ag_fprop
            None,  # ub_overlap_rs_dgrad
            None,  # ub_bulk_dgrad
            None,  # ub_bulk_wgrad
            None,  # ub_name
            None,  # fp8_output
            None,  # fsdp_group
            None,  # module
            None,  # skip_fp8_weight_update
            None,  # debug
        )


class Linear(TransformerEngineBaseModule):
    """Applies a linear transformation to the incoming data :math:`y = xA^T + b`

    On NVIDIA GPUs it is a drop-in replacement for `torch.nn.Linear`.

    Parameters
    ----------
    in_features : int
                 size of each input sample.
    out_features : int
                  size of each output sample.
    bias : bool, default = `True`
          if set to `False`, the layer will not learn an additive bias.
    init_method : Callable, default = `None`
                 used for initializing weights in the following way: `init_method(weight)`.
                 When set to `None`, defaults to `torch.nn.init.normal_(mean=0.0, std=0.023)`.
    get_rng_state_tracker : Callable, default = `None`
                 used to get the random number generator state tracker for initializing weights.
    rng_tracker_name : str, default = `None`
                 the param passed to get_rng_state_tracker to get the specific rng tracker.
    parameters_split : Optional[Union[Tuple[str, ...], Dict[str, int]]], default = None
                      Configuration for splitting the weight and bias tensors along dim 0 into
                      multiple PyTorch parameters. If a list or tuple of strings is provided,
                      they are used to make the names of equally-sized parameters. If a dict
                      (preferably an OrderedDict) is provided, the keys are used as names and
                      values as split sizes along dim 0. The resulting parameters will have
                      names that end in `_weight` or `_bias`, so trailing underscores are
                      stripped from any provided names.
    device : Union[torch.device, str], default = "cuda"
          The device on which the parameters of the model will be allocated. It is the user's
          responsibility to ensure all parameters are moved to the GPU before running the
          forward pass.

    Parallelism parameters
    ----------------------
    sequence_parallel : bool, default = `False`
                       if set to `True`, uses sequence parallelism.
    tp_group : ProcessGroup, default = `None`
              tensor parallel process group.
    tp_size : int, default = 1
             used as TP (tensor parallel) world size when TP groups are not formed during
             initialization. In this case, users must call the
             `set_tensor_parallel_group(tp_group)` method on the initialized module before the
             forward pass to supply the tensor parallel group needed for tensor and sequence
             parallel collectives.
    parallel_mode : {None, 'column', 'row'}, default = `None`
                   used to decide whether this Linear layer is Column Parallel Linear or Row
                   Parallel Linear as described `here <https://arxiv.org/pdf/1909.08053.pdf>`_.
                   When set to `None`, no communication is performed.

    Optimization parameters
    -----------------------
    fuse_wgrad_accumulation : bool, default = 'False'
                             if set to `True`, enables fusing of creation and accumulation of
                             the weight gradient. When enabled, it is assumed that the weights
                             have an additional `main_grad` attribute (used instead of the
                             regular `grad`) which is a pre-allocated buffer of the correct
                             size to accumulate gradients in.
    return_bias : bool, default = `False`
                 when set to `True`, this module will not apply the additive bias itself, but
                 instead return the bias value during the forward pass together with the
                 output of the linear transformation :math:`y = xA^T`. This is useful when
                 the bias addition can be fused to subsequent operations.
    params_dtype : torch.dtype, default = `torch.get_default_dtype()`
                  it controls the type used to allocate the initial parameters. Useful when
                  the model is trained with lower precision and the original FP32 parameters
                  would not fit in GPU memory.

    """

    def __init__(
        self,
        in_features: int,
        out_features: int,
        sequence_parallel: bool = False,
        fuse_wgrad_accumulation: bool = False,
        tp_group: Optional[dist_group_type] = None,
        tp_size: int = 1,
        get_rng_state_tracker: Optional[Callable] = None,
        rng_tracker_name: Optional[str] = None,
        init_method: Optional[Callable] = None,
        bias: bool = True,
        return_bias: bool = False,
        params_dtype: Optional[torch.dtype] = None,
        parallel_mode: Optional[str] = None,
        parameters_split: Optional[Union[Tuple[str, ...], Dict[str, int]]] = None,
        device: Union[torch.device, str] = "cuda",
        ub_overlap_ag: bool = False,
        ub_overlap_rs: bool = False,
        ub_overlap_rs_dgrad: bool = False,
        ub_bulk_dgrad: bool = False,
        ub_bulk_wgrad: bool = False,
        ub_name: Optional[str] = None,
        debug_name: Optional[str] = None,
    ) -> None:
        super().__init__()

        params_dtype = torch.get_default_dtype() if params_dtype is None else params_dtype
        self.in_features = in_features
        self.out_features = out_features
        self.fuse_wgrad_accumulation = fuse_wgrad_accumulation
        self.use_bias = bias
        self.return_bias = return_bias
        self.apply_bias = bias and not return_bias
        self.get_rng_state_tracker = get_rng_state_tracker
        self.rng_tracker_name = rng_tracker_name
        self.debug = TEDebugState.debug_enabled
        self.debug_name = debug_name

        if self.debug:
            self._turn_off_unsupported_features_in_debug()  # turn of userbuffers

        if device == "meta":
            assert parameters_split is None, "Cannot split module parameters on 'meta' device."
        if tp_group is None:
            self.tp_size = tp_size
            if tp_size == 1:
                self.set_tensor_parallel_group(tp_group)
        else:
            self.tp_size = get_distributed_world_size(tp_group)
            self.set_tensor_parallel_group(tp_group)
        self.set_nccl_overlap_warning_if_tp()

        self.parallel_mode = parallel_mode
        assert (
            self.parallel_mode in GemmParallelModes
        ), f"parallel_mode {parallel_mode} not supported"

        if self.parallel_mode == "column":
            self.out_features = divide(self.out_features, self.tp_size)
        elif self.parallel_mode == "row":
            self.in_features = divide(self.in_features, self.tp_size)

        self.sequence_parallel = (self.tp_size > 1) and sequence_parallel

        # Column parallel TP overlap options
        self.ub_overlap_ag_fprop = (
            self.parallel_mode == "column" and self.sequence_parallel and ub_overlap_ag
        )
        self.ub_overlap_rs_dgrad = (
            self.parallel_mode == "column" and self.sequence_parallel and ub_overlap_rs_dgrad
        )
        self.ub_bulk_dgrad = (
            self.parallel_mode == "column"
            and self.sequence_parallel
            and ub_bulk_dgrad
            and not self.ub_overlap_rs_dgrad
        )
        self.ub_bulk_wgrad = (
            self.parallel_mode == "column"
            and self.sequence_parallel
            and ub_bulk_wgrad
            and not self.ub_overlap_rs_dgrad
        )

        # Row parallel TP overlap options
        self.ub_overlap_rs_fprop = (
            self.parallel_mode == "row" and self.sequence_parallel and ub_overlap_rs
        )
        self.ub_overlap_ag_dgrad = (
            self.parallel_mode == "row" and self.sequence_parallel and ub_overlap_ag
        )

        if any(
            [
                self.ub_overlap_rs_fprop,
                self.ub_overlap_ag_dgrad,
                self.ub_overlap_ag_fprop,
                self.ub_overlap_rs_dgrad,
                self.ub_bulk_dgrad,
                self.ub_bulk_wgrad,
            ]
        ):
            assert ub_name is not None, f"Comm+GEMM overlap layer '{ub_name}' is not initialized."
        self.ub_name = ub_name

        # Initialize params in FP8
        with_fp8_params = FP8GlobalStateManager.with_fp8_parameters()

        # Contiguous buffers for params
        weight_tensor = torch.empty(
            self.out_features,
            self.in_features,
            device=device,
            dtype=params_dtype,
        )
        bias_tensor = None
        if self.use_bias:
            bias_tensor = torch.empty(
                self.out_features,
                device=device,
                dtype=params_dtype,
            )

        # Configure parameter splits
        self.weight_names = []
        self.bias_names = []
        self.parameter_split_sizes = []
        if parameters_split is None:
            # Split into a single parameter by default
            self.weight_names = ["weight"]
            self.bias_names = ["bias"]
            self.parameter_split_sizes = [out_features]
        elif not parameters_split:
            raise ValueError("Cannot split weight buffer into 0 parameters")
        elif isinstance(parameters_split, dict):
            # Split parameters with provided sizes
            for name, split_size in parameters_split.items():
                self.weight_names.append(f"{name.rstrip('_')}_weight")
                self.bias_names.append(f"{name.rstrip('_')}_bias")
                self.parameter_split_sizes.append(split_size)
        elif all(isinstance(name, str) for name in parameters_split):
            # Split parameters evenly
            split_size = out_features // len(parameters_split)
            for name in parameters_split:
                self.weight_names.append(f"{name.rstrip('_')}_weight")
                self.bias_names.append(f"{name.rstrip('_')}_bias")
                self.parameter_split_sizes.append(split_size)
        else:
            raise TypeError("Invalid configuration for parameters split")

        # Make sure parameter splits are valid
        if sum(self.parameter_split_sizes) != out_features:
            raise ValueError(
                f"Trying to split weight buffer ({out_features=}) "
                f"with split sizes {self.parameter_split_sizes}"
            )

        # Adjust parameter splits for tensor-parallel distribution
        if self.parallel_mode == "column":
            for i, size in enumerate(self.parameter_split_sizes):
                if size % self.tp_size != 0:
                    raise RuntimeError(
                        f"Attempting to distribute a parameter with out_features={size} "
                        f"between {self.tp_size} tensor-parallel processes"
                    )
                self.parameter_split_sizes[i] = size // self.tp_size

        # Construct weight parameters
        # Note: Register weights together so that they are adjacent to
        # each other in Linear.parameters(). This makes it more likely
        # that they will stay contiguous if the weights are
        # manipulated externally, e.g. by FSDP.
        offset = 0
        for i, split_size in enumerate(self.parameter_split_sizes):
            split_start = offset
            offset += split_size
            split_end = offset

            # Check if parameters are subviews of buffers
            is_subview = (split_start, split_end) != (0, self.out_features)
            if is_subview and with_fp8_params:
                raise RuntimeError(
                    "Splitting QuantizedTensor into multiple params is not supported"
                )

            # Construct weight parameter
            self.register_parameter(
                self.weight_names[i],
                torch.nn.Parameter(weight_tensor[split_start:split_end]),
                init_fn=init_method,
                get_rng_state_tracker=get_rng_state_tracker,
                fp8_meta_index=tex.FP8FwdTensors.GEMM1_WEIGHT,
            )

        # Construct bias parameters if needed
        if self.use_bias:
            offset = 0
            for i, split_size in enumerate(self.parameter_split_sizes):
                split_start = offset
                offset += split_size
                split_end = offset
                self.register_parameter(
                    self.bias_names[i],
                    torch.nn.Parameter(bias_tensor[split_start:split_end]),
                    init_fn=init_method_constant(0.0),
                )
        else:
            for name in self.bias_names:
                bias = torch.Tensor().to(dtype=params_dtype, device=device)
                setattr(self, name, bias)

        if with_fp8_params:
            self.init_fp8_metadata()

        self.reset_parameters(defer_init=device == "meta")

        # For RPL, bias has to be added after TP collectives
        # So it cannot be fused with the GEMM
        if self.parallel_mode == "row" and self.apply_bias:
            self.gemm_bias_unfused_add = True
        else:
            self.gemm_bias_unfused_add = False

    def reset_parameters(self, defer_init=False):
        super().reset_parameters(defer_init=defer_init)

        if not defer_init:
            # Set parallelism attributes for linear weights
            for weight in self.weight_names:
                set_tensor_model_parallel_attributes(
                    tensor=getattr(self, weight),
                    is_parallel=True,
                    dim=1 if self.parallel_mode == "row" else 0,
                    stride=1,
                )

            # Set parallelism attributes for linear biases
            if self.use_bias:
                for bias in self.bias_names:
                    if self.parallel_mode == "row":
                        setattr(getattr(self, bias), "sequence_parallel", self.sequence_parallel)
                    elif self.parallel_mode == "column":
                        set_tensor_model_parallel_attributes(getattr(self, bias), True, 0, 1)

    @no_torch_dynamo()
    def forward(
        self,
        inp: torch.Tensor,
        is_first_microbatch: Optional[bool] = None,
        fp8_output: Optional[bool] = False,
        fp8_grad: Optional[bool] = False,
        overwrite_debug_name: Optional[str] = None,
    ) -> Union[torch.Tensor, Tuple[torch.Tensor, ...]]:
        """
        Apply the linear transformation to the input.

        Parameters
        ----------
        inp : torch.Tensor
             Input tensor.
        is_first_microbatch : {True, False, None}, default = None
                             During training using either gradient accumulation or
                             pipeline parallelism a minibatch of data is further split
                             into microbatches. Between the microbatches of the same minibatch
                             the model weights are not updated. Setting this parameter indicates
                             whether the current microbatch is the first in a minibatch or not.
                             When set, this parameter enables additional optimizations:

                             * during FP8 training, it allows caching of the FP8 versions of
                               the weights
                             * it also allows skipping gradient accumulation during the
                               first microbatch (since it is the first gradient being
                               produced)
        """
        if self.debug:
            self._validate_debug_name(overwrite_debug_name)

        if FP8GlobalStateManager.fp8_graph_capturing():
            skip_fp8_weight_update = FP8GlobalStateManager.get_skip_fp8_weight_update_tensor()
        else:
            skip_fp8_weight_update = None
        if skip_fp8_weight_update is not None:
            is_first_microbatch = False

        with self.prepare_forward(
            inp,
            allow_non_contiguous=isinstance(inp, QuantizedTensor),
        ) as inp:

            # Get concatenated weight and bias tensors
            unfused_weights = [getattr(self, name) for name in self.weight_names]
            if any(isinstance(w, QuantizedTensor) for w in unfused_weights):
                if self.fp8:
                    if len(unfused_weights) != 1:
                        raise RuntimeError(
                            "Splitting QuantizedTensor into multiple params is not supported"
                        )
                else:
                    unfused_weights = [w.dequantize() for w in unfused_weights]
            weight_tensor = noop_cat(unfused_weights)
            if self.use_bias:
                bias_tensor = noop_cat([getattr(self, name) for name in self.bias_names])
            else:
                bias_tensor = None

            quantizers = (
                self._get_quantizers(fp8_output, fp8_grad)
                if not self.debug
                else self._get_debug_quantizers(fp8_output, fp8_grad)
            )
            debug = self.debug
            if self.debug:
                if not any_feature_enabled(quantizers):
                    # If no feature is used, then run faster implementation with debug = False.
                    quantizers = self._get_quantizers(fp8_output, fp8_grad)
                    debug = False

            (
                input_quantizer,
                weight_quantizer,
                output_quantizer,
                grad_input_quantizer,
                grad_weight_quantizer,
                grad_output_quantizer,
            ) = quantizers

            # Make sure weight tensor has correct quantizer
            # Note: Quantizer might have changed if quantization
            # recipe changed
            if weight_quantizer is not None and isinstance(weight_tensor, QuantizedTensor):
                weight_tensor._quantizer = weight_quantizer

            if torch.is_grad_enabled():
                linear_fn = _Linear.apply
                args = []
            else:
                linear_fn = _Linear.forward
                args = [None]
            args += (
                weight_tensor,
                inp,
                bias_tensor if (self.apply_bias and not self.gemm_bias_unfused_add) else None,
                is_first_microbatch,
                self.fp8,
                self.fp8_calibration,
                input_quantizer,
                weight_quantizer,
                output_quantizer,
                grad_input_quantizer,
                grad_weight_quantizer,
                grad_output_quantizer,
                self.fuse_wgrad_accumulation,
                is_cpu_offload_enabled(),
                self.tp_group,
                self.tp_size,
                self.sequence_parallel,
                self.tp_size > 1,
                self.activation_dtype,
                self.parallel_mode,
                torch.is_grad_enabled(),
                self.ub_overlap_rs_fprop,
                self.ub_overlap_ag_dgrad,
                self.ub_overlap_ag_fprop,
                self.ub_overlap_rs_dgrad,
                self.ub_bulk_dgrad,
                self.ub_bulk_wgrad,
                self.ub_name,
                fp8_output,
                self.fsdp_group,
                self,
                skip_fp8_weight_update,
                debug,
            )
            out = linear_fn(*args)
        if self.gemm_bias_unfused_add:
            out = out + cast_if_needed(bias_tensor, self.activation_dtype)

        if self.return_bias:
            return out, cast_if_needed(bias_tensor, self.activation_dtype)
        return out

    def _get_quantizers(self, fp8_output, fp8_grad):
        if not self.fp8:
            return [None] * 6
        grad_input_quantizer = None
        grad_weight_quantizer = None
        grad_output_quantizer = None
        output_quantizer = None
        input_quantizer = self.quantizers["scaling_fwd"][tex.FP8FwdTensors.GEMM1_INPUT]
        input_quantizer.internal = False
        weight_quantizer = self.quantizers["scaling_fwd"][tex.FP8FwdTensors.GEMM1_WEIGHT]
        weight_quantizer.internal = True
        if fp8_output:
            output_quantizer = self.quantizers["scaling_fwd"][tex.FP8FwdTensors.GEMM1_OUTPUT]
        if torch.is_grad_enabled():
            grad_output_quantizer = self.quantizers["scaling_bwd"][tex.FP8BwdTensors.GRAD_OUTPUT1]
            grad_output_quantizer.internal = True
            if fp8_grad:
                grad_input_quantizer = self.quantizers["scaling_bwd"][tex.FP8BwdTensors.GRAD_INPUT1]
        return (
            input_quantizer,
            weight_quantizer,
            output_quantizer,
            grad_input_quantizer,
            grad_weight_quantizer,
            grad_output_quantizer,
        )

    def _get_debug_quantizers(self, fp8_output, fp8_grad):
        original_quantizers = self._get_quantizers(fp8_output, fp8_grad)
        assert self.debug
        from ...debug.pytorch.debug_quantization import DebugQuantizer

        names = ["activation", "weight", "output", "dgrad", "wgrad", "gradient"]
        return tuple(
            DebugQuantizer(self.debug_name, name, q, self.tp_group)
            for name, q in zip(names, original_quantizers)
        )<|MERGE_RESOLUTION|>--- conflicted
+++ resolved
@@ -26,11 +26,8 @@
     clear_tensor_data,
     divide,
     init_method_constant,
-<<<<<<< HEAD
     requires_grad,
     needs_quantized_gemm,
-=======
->>>>>>> 49a4535d
     non_tn_fp8_gemm_supported,
     nvtx_range_pop,
     nvtx_range_push,
@@ -109,15 +106,12 @@
         debug: bool,
     ) -> torch.Tensor:
         # pylint: disable=missing-function-docstring
-<<<<<<< HEAD
-=======
 
         # NVTX label for profiling
         nvtx_label = "transformer_engine._Linear.forward"
         if ub_name is not None:
             nvtx_label = f"{nvtx_label}.{ub_name}"
 
->>>>>>> 49a4535d
         # Make sure input dimensions are compatible
         out_features, in_features = weight.shape
         inp_shape = inp.shape
@@ -519,11 +513,8 @@
                         )
                     else:
                         dgrad, dgrad_work = allreduce(dgrad, ctx.tp_group, async_op=True)
-<<<<<<< HEAD
-=======
                     nvtx_range_pop(f"{nvtx_label}.column_parallel_comm_dgrad")
 
->>>>>>> 49a4535d
             # Compute grad weight tensor
             wgrad = None
             if ctx.requires_wgrad:
