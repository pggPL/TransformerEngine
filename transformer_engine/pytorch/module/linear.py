--- conflicted
+++ resolved
@@ -66,16 +66,12 @@
 from ..tensor.float8_tensor import Float8CurrentScalingQuantizer, Float8Quantizer
 from ..tensor.mxfp8_tensor import MXFP8Quantizer
 from ..tensor._internal.mxfp8_tensor_base import MXFP8TensorBase
-<<<<<<< HEAD
-
-from ..cpu_offload import is_cpu_offload_enabled, set_offloading_param
+
 from ..export import is_in_onnx_export_mode, assert_warmed_up
-=======
 from ..tensor.float8_blockwise_tensor import Float8BlockQuantizer
 from ..cpu_offload import is_cpu_offload_enabled, mark_activation_offload
 from ...debug.pytorch.debug_state import TEDebugState
 from ...debug.pytorch.utils import any_feature_enabled
->>>>>>> 0e45e138
 
 __all__ = ["Linear"]
 
@@ -1272,14 +1268,12 @@
                                first microbatch (since it is the first gradient being
                                produced)
         """
-<<<<<<< HEAD
         if is_in_onnx_export_mode():
             return self.onnx_forward(inp, fp8_output)
-=======
+
         debug = TEDebugState.debug_enabled
         if debug:
             self._validate_name()
->>>>>>> 0e45e138
 
         if FP8GlobalStateManager.fp8_graph_capturing():
             skip_fp8_weight_update = FP8GlobalStateManager.get_skip_fp8_weight_update_tensor()
@@ -1300,31 +1294,8 @@
             allow_non_contiguous=isinstance(inp, QuantizedTensor),
         ) as inp:
 
-<<<<<<< HEAD
             weight_tensor, bias_tensor = self._get_weight_and_bias_tensors()
-=======
-            # Get concatenated weight and bias tensors
-            unfused_weights = [getattr(self, name) for name in self.weight_names]
-            if any(isinstance(w, QuantizedTensor) for w in unfused_weights):
-                if self.fp8:
-                    if len(unfused_weights) != 1:
-                        raise RuntimeError(
-                            "Splitting QuantizedTensor into multiple params is not supported"
-                        )
-                else:
-                    warnings.warn(
-                        "You are using quantized weights without quantized compute. "
-                        "Please make sure this is intentional."
-                    )
-                    unfused_weights = [w.dequantize() for w in unfused_weights]
-
-            weight_tensor = noop_cat(unfused_weights)
-            if self.use_bias:
-                bias_tensor = noop_cat([getattr(self, name) for name in self.bias_names])
-            else:
-                bias_tensor = None
->>>>>>> 0e45e138
-
+            
             quantizers = (
                 self._get_quantizers(fp8_output, fp8_grad)
                 if not debug
@@ -1453,12 +1424,18 @@
                         "Splitting QuantizedTensor into multiple params is not supported"
                     )
             else:
+                warnings.warn(
+                    "You are using quantized weights without quantized compute. "
+                    "Please make sure this is intentional."
+                )
                 unfused_weights = [w.dequantize() for w in unfused_weights]
+
         weight_tensor = noop_cat(unfused_weights)
         if self.use_bias:
             bias_tensor = noop_cat([getattr(self, name) for name in self.bias_names])
         else:
             bias_tensor = None
+
         return weight_tensor, bias_tensor
 
     def onnx_forward(
@@ -1474,6 +1451,7 @@
         from ..export import onnx_gemm
 
         assert_warmed_up(self)
+        assert not TEDebugState.debug_enabled, "Debug mode is not supported in ONNX export."
         weight_tensor, bias_tensor = self._get_weight_and_bias_tensors()
         (
             input_quantizer,
