# Copyright (c) 2022-2025, NVIDIA CORPORATION & AFFILIATES. All rights reserved.
#
# See LICENSE for license information.

"""LayerNormMLP API"""
import os
import warnings
<<<<<<< HEAD
from typing import Any, Callable, Dict, Optional, Tuple, Union
import logging
=======
from typing import Callable, Optional, Tuple, Union
>>>>>>> bbfae2b9

import torch
from torch.nn.parameter import Parameter
from torch.nn import init

import transformer_engine_torch as tex
<<<<<<< HEAD
from transformer_engine.debug.debug_state import TEDebugState
=======
>>>>>>> bbfae2b9

from .base import (
    get_workspace,
    _ub_communicators,
    get_ub,
    TransformerEngineBaseModule,
    _2X_ACC_FPROP,
    _2X_ACC_DGRAD,
    _2X_ACC_WGRAD,
)
from ..fp8 import FP8GlobalStateManager
from ..jit import (
    bias_gelu_fused,
    bgrad_dgelu_fused,
    set_jit_fusion_options,
    warmup_jit_bias_gelu_all_dtypes,
)
from ..utils import (
    divide,
    get_default_init_method,
    init_method_constant,
    cast_if_needed,
    assert_dim_for_fp8_exec,
    clear_tensor_data,
    requires_grad,
)
from ..distributed import (
    set_tensor_model_parallel_attributes,
    get_distributed_world_size,
    allreduce,
    reduce_scatter_along_first_dim,
    gather_along_first_dim,
    use_reentrant_activation_recompute,
    in_fp8_activation_recompute_phase,
    _fsdp_scatter_tensors,
)

from .. import cpp_extensions as pytex

from ..constants import dist_group_type
from ..jit import no_torch_dynamo
from ..graph import is_graph_capturing
<<<<<<< HEAD
from ..tensor import Float8Tensor, Float8Quantizer
from ._common import _apply_normalization
=======
from ..tensor.float8_tensor import Float8Tensor
from ..tensor.mxfp8_tensor import MXFP8Quantizer
from ._common import apply_normalization
>>>>>>> bbfae2b9
from ..cpu_offload import is_cpu_offload_enabled, set_offloading_param

from ..tensor.quantized_tensor import (
    QuantizedTensor,
    Quantizer,
    prepare_for_saving,
    restore_from_saved,
)
from ..cpp_extensions import (
    general_gemm,
)
<<<<<<< HEAD
from ..tensor._internal.float8_tensor_base import Float8TensorBase
from ..tensor._internal.mxfp8_tensor_base import MXFP8TensorBase
=======
>>>>>>> bbfae2b9

__all__ = ["LayerNormMLP"]


def _act_func(activation: str):
    funcs = {
        "gelu": (tex.gelu, tex.dgelu, tex.dbias_dgelu),
        "relu": (tex.relu, tex.drelu, tex.dbias_drelu),
        "geglu": (tex.geglu, tex.dgeglu, None),
        "reglu": (tex.reglu, tex.dreglu, None),
        "swiglu": (tex.swiglu, tex.dswiglu, None),
        "qgelu": (tex.qgelu, tex.dqgelu, tex.dbias_dqgelu),
        "qgeglu": (tex.qgeglu, tex.dqgeglu, None),
        "srelu": (tex.srelu, tex.dsrelu, tex.dbias_dsrelu),
    }
    if activation not in funcs:
        raise NotImplementedError("Activation type " + activation + " is not supported!")
    return funcs[activation]


class _LayerNormMLP(torch.autograd.Function):
    """LayerNormMLP semi-top level module
    Calls custom cuda extensions.
    """

    @staticmethod
    def forward(
        ctx,
        inp: torch.Tensor,
        ln_weight: torch.Tensor,
        ln_bias: torch.Tensor,
        fc1_weight: torch.Tensor,
        fc1_bias: torch.Tensor,
        use_fc1_bias: bool,
        fc2_weight: torch.Tensor,
        fc2_bias: torch.Tensor,
        use_fc2_bias: bool,
        eps: float,
        is_first_microbatch: Union[bool, None],
        fp8: bool,
        fp8_calibration: bool,
        fuse_wgrad_accumulation: bool,
        fc1_input_quantizer: Optional[Quantizer],
        fc1_weight_quantizer: Optional[Quantizer],
<<<<<<< HEAD
        fc1_output_quantizer: Optional[Quantizer],
        fc1_gradient_quantizer: Optional[Quantizer],
        fc1_dgrad_quantizer: Optional[Quantizer],
        fc1_wgrad_quantizer: Optional[Quantizer],
        fc2_input_quantizer: Optional[Quantizer],
        fc2_weight_quantizer: Optional[Quantizer],
        fc2_output_quantizer: Optional[Quantizer],
        fc2_gradient_quantizer: Optional[Quantizer],
        fc2_dgrad_quantizer: Optional[Quantizer],
        fc2_wgrad_quantizer: Optional[Quantizer],
=======
        fc2_input_quantizer: Optional[Quantizer],
        fc2_weight_quantizer: Optional[Quantizer],
        output_quantizer: Optional[Quantizer],
        grad_fc2_output_quantizer: Optional[Quantizer],
        grad_fc1_output_quantizer: Optional[Quantizer],
        grad_input_quantizer: Optional[Quantizer],
>>>>>>> bbfae2b9
        cpu_offloading: bool,
        tp_group: Union[dist_group_type, None],
        tp_size: int,
        sequence_parallel: bool,
        tensor_parallel: bool,
        activation_dtype: torch.dtype,
        return_layernorm_output: bool,
        return_layernorm_output_gathered: bool,
        bias_gelu_fusion: bool,
        set_parallel_mode: bool,
        is_grad_enabled: bool,
        fwd_ln_sm_margin: int,
        bwd_ln_sm_margin: int,
        zero_centered_gamma: bool,
        activation: str,
        normalization: str,
        ub_bulk_wgrad: bool,
        ub_bulk_dgrad: bool,
        ub_overlap_rs_dgrad: bool,
        ub_overlap_rs: bool,
        ub_overlap_ag: bool,
        gemm_gelu_fusion: bool,
        fsdp_group: Union[dist_group_type, None],
        module: torch.nn.Module,
        skip_fp8_weight_update: bool,
<<<<<<< HEAD
        debug: bool
=======
>>>>>>> bbfae2b9
    ) -> Union[Tuple[torch.Tensor, ...], torch.Tensor]:
        # pylint: disable=missing-function-docstring

        in_features, inp_shape = ln_weight.numel(), inp.shape
        # Make sure input dimensions are compatible
        assert inp_shape[-1] == in_features, "GEMM not possible"
        inputmat = inp.view((-1, in_features))
        if fp8:
            assert_dim_for_fp8_exec(inputmat, fc1_weight, fc2_weight)

        activation_func = _act_func(activation)[0]
        device = inp.device

        # Cast for native AMP
        inputmat = cast_if_needed(inputmat, activation_dtype)
        ln_weight = cast_if_needed(ln_weight, activation_dtype)
        if ln_bias is not None:
            ln_bias = cast_if_needed(ln_bias, activation_dtype)

        # for standard fp8: layernorm output = FP8
        #                   only output of the linear is returned
        # for return_layernorm_output: layernorm output = High precision, then cast to FP8
        #                              high precision layernorm output and output of the linear are returned
<<<<<<< HEAD
        # for debug: : layernorm output = High precision to enable processing of this norm
        with_quantized_norm = fp8 and not return_layernorm_output and not debug
=======
        with_quantized_norm = fp8 and not return_layernorm_output
>>>>>>> bbfae2b9

        tp_world_size = get_distributed_world_size(tp_group)
        ln_out_gathered = False
        if ub_overlap_ag:
            raise NotImplementedError
            if tp_world_size == 1 or (not is_grad_enabled) or return_layernorm_output:
                ub_overlap_ag = False
        if ub_overlap_ag:
            raise NotImplementedError
            ub_obj_lnout = get_ub("fc1_fprop")
            ln_out = ub_obj_lnout.get_ubuf_output(0)
        else:
            ln_out_dtype = torch.uint8 if with_quantized_norm else inputmat.dtype
            ln_out = torch.empty_like(
                inputmat, dtype=ln_out_dtype, memory_format=torch.contiguous_format
            )
        ub_overlap_rs = False if tp_world_size == 1 else ub_overlap_rs

        with_input_all_gather = tp_world_size > 1 and sequence_parallel
<<<<<<< HEAD

        # Configure quantizer for normalization output
        if fp8 and fc1_input_quantizer is None:
            raise ValueError("Missing quantizer for input tensor")
        if with_quantized_norm:
            if with_input_all_gather:
                if isinstance(fc1_input_quantizer, Float8Quantizer):
                    fc1_input_quantizer.set_usage(rowwise=True, columnwise=False)
                else:
                    with_quantized_norm = False
            else:
                fc1_input_quantizer.set_usage(
                    rowwise=True,
                    columnwise=(is_grad_enabled and fc1_weight.requires_grad),
                )

        # Apply normalization
        ln_out, mu, rsigma = _apply_normalization(
=======

        # Configure quantizer for normalization output
        if fp8 and fc1_input_quantizer is None:
            raise ValueError("Missing quantizer for input tensor")
        if with_quantized_norm:
            if with_input_all_gather:
                fc1_input_quantizer.set_usage(rowwise=True, columnwise=False)
                if isinstance(fc1_input_quantizer, MXFP8Quantizer):
                    with_quantized_norm = False
            else:
                fc1_input_quantizer.set_usage(
                    rowwise=True,
                    columnwise=(is_grad_enabled and fc1_weight.requires_grad),
                )

        # Apply normalization
        ln_out, mu, rsigma = apply_normalization(
>>>>>>> bbfae2b9
            inputmat,
            None,
            ln_weight,
            ln_bias,
            eps,
            fc1_input_quantizer if with_quantized_norm else None,
            inp.dtype,
            normalization,
            fwd_ln_sm_margin,
            zero_centered_gamma,
        )
        ln_out_return = ln_out if return_layernorm_output else None

        # Prepare GEMM input
        # Note: Cast to expected dtype and perform tensor-parallel communication
        with_quantized_all_gather = fp8
        if with_input_all_gather:
            if return_layernorm_output and return_layernorm_output_gathered:
                with_quantized_all_gather = False
            if fp8:
                fc1_input_quantizer.set_usage(rowwise=True, columnwise=False)
            ln_out_total, _ = gather_along_first_dim(
                ln_out,
                tp_group,
                quantizer=(fc1_input_quantizer if with_quantized_all_gather else None),
            )
            ln_out_gathered = True
        else:
            ln_out_total = ln_out
            with_quantized_all_gather = False

        # If residual connection is after LN, we need `ln_out`
        # tensor in higher precision, this comes at the cost
        # of an extra fp8 cast.
        if return_layernorm_output:
            ln_out_return = ln_out_total if return_layernorm_output_gathered else ln_out
            if fp8:
                if ub_overlap_ag:
<<<<<<< HEAD
=======
                    raise NotImplementedError
>>>>>>> bbfae2b9
                    ln_out = pytex.cast_to_fp8(
                        ln_out,
                        fp8_meta["scaling_fwd"],
                        tex.FP8FwdTensors.GEMM1_INPUT,
                        fp8_dtype_forward,
                    )
                elif not with_quantized_all_gather:
                    ln_out_total = fc1_input_quantizer(ln_out_total)
                    if ln_out_gathered:
                        rank = torch.distributed.get_rank(tp_group)
                        slice_start = rank * ln_out.size(0)
                        slice_end = (rank + 1) * ln_out.size(0)
                        ln_out = ln_out_total[
                            slice_start:slice_end, ...
                        ]  # TODO(pgadzinski) - check this
                    else:
                        ln_out = ln_out_total
<<<<<<< HEAD
        if debug: 
            ln_out_total = fc1_input_quantizer(ln_out_total)

=======
>>>>>>> bbfae2b9

        # Cast weights to expected dtype
        fc1_weight_final = fc1_weight
        fc2_weight_final = fc2_weight
<<<<<<< HEAD
            
        if fp8 or debug:
=======
        if not fp8:
            fc1_weight_final = cast_if_needed(fc1_weight_final, activation_dtype)
            fc2_weight_final = cast_if_needed(fc2_weight_final, activation_dtype)
        else:
>>>>>>> bbfae2b9
            # If weights are not quantized, we call get_weight_workspace,
            # which handles weight caching etc.
            if not isinstance(fc1_weight, QuantizedTensor):
                # FP8 cast to workspace buffer
                update_workspace = is_first_microbatch is None or is_first_microbatch
                fc1_weight_final = module.get_weight_workspace(
                    tensor=fc1_weight,
                    quantizer=fc1_weight_quantizer,
                    cache_name=(None if is_first_microbatch is None else "fc1_weight"),
                    update_workspace=update_workspace,
                    skip_update_flag=skip_fp8_weight_update,
                    fsdp_group=fsdp_group,
<<<<<<< HEAD
                    is_grad_enabled=is_grad_enabled,
=======
>>>>>>> bbfae2b9
                )
            if not isinstance(fc2_weight, QuantizedTensor):
                fc2_weight_quantizer.set_usage(rowwise=True, columnwise=True)
                fc2_weight_final = module.get_weight_workspace(
                    tensor=fc2_weight,
                    quantizer=fc2_weight_quantizer,
                    cache_name=(None if is_first_microbatch is None else "fc2_weight"),
                    update_workspace=update_workspace,
                    skip_update_flag=skip_fp8_weight_update,
                    fsdp_group=fsdp_group,
<<<<<<< HEAD
                    is_grad_enabled=is_grad_enabled,
                )
        if not isinstance(fc1_weight_final, QuantizedTensor) and not type(fc1_weight_final) in [Float8TensorBase, MXFP8TensorBase]:
            fc1_weight_final = cast_if_needed(fc1_weight_final, activation_dtype)
        if not isinstance(fc2_weight_final, QuantizedTensor) and not type(fc1_weight_final) in [Float8TensorBase, MXFP8TensorBase]:
            fc2_weight_final = cast_if_needed(fc2_weight_final, activation_dtype)
            
=======
                )
>>>>>>> bbfae2b9

        # Cast biases to expected dtype
        bias_dtype = activation_dtype
        if fp8 and activation_dtype == torch.float32:
            bias_dtype = torch.bfloat16
        if fc1_bias is not None:
            fc1_bias = cast_if_needed(fc1_bias, bias_dtype)
        if fc2_bias is not None:
            fc2_bias = cast_if_needed(fc2_bias, bias_dtype)

        # Calibrate quantizers if needed
        if not fp8 and fp8_calibration:
            if fc1_input_quantizer is not None:
                fc1_input_quantizer.calibrate(ln_out_total)
            if fc1_weight_quantizer is not None:
                fc1_weight_quantizer.calibrate(fc1_weight)

        # FC1 GEMM

        # There are 2 fussions possible:
        # - gemm_gelu_fusion - default for full precision, optional for fp8 - need to turn on gemm_gelu_fusion,
        # - bias_gelu_fusion - only for full precision.
        # If both gemm_gelu_fusion and bias_gelu_fusion are enabled, only bias_gelu_fusion will be performer
        if activation != "gelu":
            gemm_gelu_fusion = bias_gelu_fusion = False
        else:
            if fp8:
                assert not bias_gelu_fusion, "Bias gelu fusion is supported only for full precision"
            else:
                gemm_gelu_fusion = True
            if gemm_gelu_fusion and bias_gelu_fusion:
                gemm_gelu_fusion = False
<<<<<<< HEAD
        if debug:
            gemm_gelu_fusion = False
=======

>>>>>>> bbfae2b9
        fc1_outputs = general_gemm(
            fc1_weight_final,
            ln_out_total,
            get_workspace(),
            quantization_params=(
<<<<<<< HEAD
                fc2_input_quantizer if gemm_gelu_fusion else fc1_output_quantizer  # fused gelu output is in fp8
=======
                fc2_input_quantizer if gemm_gelu_fusion else None  # fused gelu output is in fp8
>>>>>>> bbfae2b9
            ),
            out_dtype=activation_dtype,
            bias=(
                fc1_bias if not bias_gelu_fusion else None
            ),  # otherwise bias is added later (fused with gelu)
            gelu=gemm_gelu_fusion,
            ub_algo=tex.CommOverlapAlgo.SPLIT_PIPELINED_AG_P2P if ub_overlap_ag else None,
            ub=ub_obj_lnout if ub_overlap_ag else None,
            accumulate=_2X_ACC_FPROP,
<<<<<<< HEAD
            debug=debug
        )
        if not is_grad_enabled:
=======
        )
        if not is_grad_enabled and (ln_out_total is not ln_out_return):
>>>>>>> bbfae2b9
            clear_tensor_data(ln_out_total)

        # ACTIVATION - sometimes activation is fused with the GEMM above.

        fc1_out_without_bias = None

        if bias_gelu_fusion:
            fc1_out = None
            fc1_out_without_bias, _, _ = fc1_outputs
            act_out = bias_gelu_fused(fc1_out_without_bias, fc1_bias)
        elif gemm_gelu_fusion:
            act_out, _, fc1_out = fc1_outputs
<<<<<<< HEAD
        elif debug:
            fc1_out, _, _ = fc1_outputs
            act_out = activation_func(fc1_out, None)
            act_out = fc2_input_quantizer(act_out)
=======
>>>>>>> bbfae2b9
        else:
            fc1_out, _, _ = fc1_outputs
            act_out = activation_func(fc1_out, fc2_input_quantizer)

        if not is_grad_enabled:
            clear_tensor_data(fc1_out)

        if fp8_calibration:
            fc2_input_quantizer.calibrate(act_out)
            fc2_weight_quantizer.calibrate(fc2_weight)

        if ub_overlap_rs:
            ub_obj_fc2out = get_ub("fc2_fprop")
            fc2_out = ub_obj_fc2out.get_ubuf_output(1)
            dim_size = list(act_out.size())
            dim_size[0] = dim_size[0] // tp_world_size
            dim_size[1] = fc2_weight.size(0)
            rs_out = torch.empty(dim_size, dtype=activation_dtype, device=device)
            if ub_obj_fc2out.is_p2p_overlap():
                ub_algo_rs = tex.CommOverlapAlgo.SPLIT_PIPELINED_RS_P2P
            else:
                ub_algo_rs = tex.CommOverlapAlgo.SPLIT_PIPELINED_RS
        else:
            dim_size = list(act_out.size())
            dim_size[1] = fc2_weight.size(0)
            fc2_out = torch.empty(dim_size, dtype=activation_dtype, device=device)

        # FC2 GEMM
        _ = general_gemm(
            fc2_weight_final,
            act_out,
            get_workspace(),
            out_dtype=activation_dtype,
            bias=fc2_bias,
<<<<<<< HEAD
            quantization_params=fc2_output_quantizer,
=======
            quantization_params=output_quantizer,
>>>>>>> bbfae2b9
            out=fc2_out,
            use_split_accumulator=_2X_ACC_FPROP,
            ub_algo=ub_algo_rs if ub_overlap_rs else None,
            ub=ub_obj_fc2out if ub_overlap_rs else None,
<<<<<<< HEAD
            debug=debug
=======
>>>>>>> bbfae2b9
        )
        if not is_grad_enabled:
            clear_tensor_data(act_out, fc1_out_without_bias, fc1_out)

        if is_grad_enabled:
            if cpu_offloading:
                if fp8 and fc1_weight_final is not None:
                    set_offloading_param(fc1_weight_final, "weight_offloading", True)
                if fp8 and fc2_weight_final is not None:
                    set_offloading_param(fc2_weight_final, "weight_offloading", True)
                set_offloading_param(ln_weight, "weight_offloading", True)
                set_offloading_param(fc1_weight, "weight_offloading", True)
                set_offloading_param(fc2_weight, "weight_offloading", True)
                set_offloading_param(fc1_bias, "weight_offloading", True)

                set_offloading_param(inputmat, "activation_offloading", True)
                set_offloading_param(mu, "activation_offloading", True)
                set_offloading_param(rsigma, "activation_offloading", True)
                set_offloading_param(mu, "activation_offloading", True)
                set_offloading_param(ln_out, "activation_offloading", True)
                set_offloading_param(fc1_out, "activation_offloading", True)
                set_offloading_param(fc1_out_without_bias, "activation_offloading", True)
                set_offloading_param(act_out, "activation_offloading", True)

            # Scatter intermediate/activation tensors saved for the backward pass
            # NOTE: weight_fp8 = weight when ctx.fp8 == False and torch.disttributed.FSDP already
            #       shards/unshards the base weights so we don't do it ourselves
            ctx.fsdp_group = fsdp_group
            ctx.fsdp_shapes = _fsdp_scatter_tensors(
                fsdp_group,
                mu,
                rsigma,
                ln_out,
                fc1_out_without_bias if bias_gelu_fusion else fc1_out,
                act_out,
                fc1_weight_final if fp8 and not isinstance(fc1_weight, Float8Tensor) else None,
                fc2_weight_final if fp8 and not isinstance(fc2_weight, Float8Tensor) else None,
            )

            if not fc1_weight.requires_grad:
                if not return_layernorm_output:
                    clear_tensor_data(ln_out)
                ln_out = None
            if not fc2_weight.requires_grad:
                clear_tensor_data(act_out)
                act_out = None
            tensors_to_save, tensor_objects = prepare_for_saving(
                inputmat,
                ln_weight,
                ln_out,
<<<<<<< HEAD
                fc1_weight,
=======
>>>>>>> bbfae2b9
                fc1_weight_final,
                fc1_bias,
                fc1_out,
                fc1_out_without_bias,
                act_out,
<<<<<<< HEAD
                fc2_weight,
=======
>>>>>>> bbfae2b9
                fc2_weight_final,
                fc2_bias,
                mu,
                rsigma,
            )

            if fuse_wgrad_accumulation:
                ctx.fc1_main_grad = fc1_weight.main_grad if fc1_weight.requires_grad else None
                ctx.fc2_main_grad = fc2_weight.main_grad if fc2_weight.requires_grad else None

            ctx.save_for_backward(*tensors_to_save)
            ctx.tensor_objects = tensor_objects

<<<<<<< HEAD
            ctx.fc1_gradient_quantizer = fc1_gradient_quantizer
            ctx.fc1_dgrad_quantizer = fc1_dgrad_quantizer
            ctx.fc1_wgrad_quantizer = fc1_wgrad_quantizer
            ctx.fc2_output_quantizer = fc2_output_quantizer
            ctx.fc2_gradient_quantizer = fc2_gradient_quantizer
            ctx.fc2_dgrad_quantizer = fc2_dgrad_quantizer
            ctx.fc2_wgrad_quantizer = fc2_wgrad_quantizer
            ctx.fc1_input_quantizer = fc1_input_quantizer
            ctx.fc2_input_quantizer = fc2_input_quantizer
=======
            ctx.grad_fc1_output_quantizer = grad_fc1_output_quantizer
            ctx.grad_fc2_output_quantizer = grad_fc2_output_quantizer
            ctx.grad_input_quantizer = grad_input_quantizer
            ctx.fc2_input_quantizer = fc2_input_quantizer
            ctx.fc1_input_quantizer = fc1_input_quantizer
>>>>>>> bbfae2b9

            ctx.fc1_weight_requires_grad = fc1_weight.requires_grad
            ctx.fc2_weight_requires_grad = fc2_weight.requires_grad
            ctx.fc1_weight = fc1_weight
            ctx.fc2_weight = fc2_weight

            ctx.device = device
            ctx.activation_dtype = activation_dtype
            ctx.activation = activation
            ctx.fp8 = fp8
            ctx.fuse_wgrad_accumulation = fuse_wgrad_accumulation
            ctx.cpu_offloading = cpu_offloading
            ctx.is_first_microbatch = is_first_microbatch
            ctx.use_fc1_bias = use_fc1_bias
            ctx.use_fc2_bias = use_fc2_bias
            ctx.use_bias = ctx.use_fc1_bias
            ctx.sequence_parallel = sequence_parallel
            ctx.tensor_parallel = tensor_parallel
            ctx.inp_shape = inp_shape
            ctx.tp_group = tp_group
            ctx.tp_size = tp_size
            ctx.bias_gelu_fusion = bias_gelu_fusion
            ctx.return_layernorm_output = return_layernorm_output
            ctx.return_layernorm_output_gathered = (
                return_layernorm_output_gathered and ln_out_gathered
            )
            ctx.set_parallel_mode = set_parallel_mode
            ctx.bwd_ln_sm_margin = bwd_ln_sm_margin
            ctx.zero_centered_gamma = zero_centered_gamma
            ctx.ub_bulk_wgrad = ub_bulk_wgrad
            ctx.ub_bulk_dgrad = ub_bulk_dgrad
            ctx.ub_overlap_rs_dgrad = ub_overlap_rs_dgrad
            ctx.ub_overlap_ag = ub_overlap_ag
<<<<<<< HEAD
            ctx.debug = debug
=======
>>>>>>> bbfae2b9

            ctx.requires_dgrad = (
                inp.requires_grad or ln_weight.requires_grad or ln_bias.requires_grad
            )
            ctx.normalization = normalization
            ctx.reduce_and_update_bwd_fp8_tensors = False
            if ctx.fp8 and requires_grad(
                inp, ln_weight, ln_bias, fc1_weight, fc2_weight, fc1_bias, fc2_bias
            ):
                _first_fp8_module = FP8GlobalStateManager.IS_FIRST_FP8_MODULE
                ctx.reduce_and_update_bwd_fp8_tensors = FP8GlobalStateManager.is_first_fp8_module()
                if in_fp8_activation_recompute_phase():
                    FP8GlobalStateManager.IS_FIRST_FP8_MODULE = _first_fp8_module

        # Row Parallel Linear
        if ub_overlap_rs:
            raise NotImplementedError
            fc2_out = rs_out
        elif set_parallel_mode and sequence_parallel:
            fc2_out, _ = reduce_scatter_along_first_dim(fc2_out, tp_group)
        elif set_parallel_mode and tensor_parallel:
            fc2_out, _ = allreduce(fc2_out, tp_group)

        # [*, in_features] -> [*, out_features] except first dimension changes for SP
        fc2_out = fc2_out.view(-1, *inp_shape[1:-1], fc2_out.shape[-1])

        if return_layernorm_output:
            if return_layernorm_output_gathered:
                shape = list(inp_shape)
                shape[0] *= tp_size
                return fc2_out, ln_out_return.view(shape)
            return fc2_out, ln_out_return.view_as(inp)
        return fc2_out

    @staticmethod
    def backward(
        ctx, *grad_outputs: Tuple[torch.Tensor, ...]
    ) -> Tuple[Union[torch.Tensor, None], ...]:
        # pylint: disable=missing-function-docstring
        with torch.cuda.nvtx.range("_LayerNormMLP_backward"):
            saved_tensors = ctx.saved_tensors
<<<<<<< HEAD
            (
                inputmat,
                ln_weight,
                ln_out,
                _,
=======
            (  # pylint: disable=unbalanced-tuple-unpacking
                inputmat,
                ln_weight,
                ln_out,
>>>>>>> bbfae2b9
                fc1_weight,
                fc1_bias,
                fc1_out,
                fc1_out_without_bias,
                act_out,
<<<<<<< HEAD
                _,
=======
>>>>>>> bbfae2b9
                fc2_weight,
                fc2_bias,
                mu,
                rsigma,
            ) = restore_from_saved(ctx.tensor_objects, saved_tensors)
            # Since main_grad can be modified inplace, it should not be a part of saved_tensors
            fc1_weight_main_grad = (
                ctx.fc1_main_grad
                if fc1_weight is not None
                and ctx.fuse_wgrad_accumulation
                and ctx.fc1_weight_requires_grad
                else None
            )
            fc2_weight_main_grad = (
                ctx.fc2_main_grad
                if fc2_weight is not None
                and ctx.fuse_wgrad_accumulation
                and ctx.fc2_weight_requires_grad
                else None
            )

            # For CPU offloading, we offloaded weight and weight.main_grad to different tensors,
            # we need to connect them into one.
            if ctx.fuse_wgrad_accumulation:
                fc1_weight.main_grad = fc1_weight_main_grad
                fc2_weight.main_grad = fc2_weight_main_grad

            # TODO: Fix this
            # Gather saved autograd context tensors when running with FSDP
            # NOTE: weight_fp8 = weight when ctx.fp8 == False and torch.disttributed.FSDP already
            #       shards/unshards the base weights so we don't do it ourselves
            # _fsdp_gather_tensors(
            #    ctx.fsdp_group,
            #    ctx.fsdp_shapes,
            #    mu,
            #    rsigma,
            #    ln_out,
            #    fc1_out_without_bias if bias_gelu_nvfusion else fc1_out,,
            #    gelu_out,
            #    fc1_weight_fp8 if ctx.fp8 and not isinstance(fc1_weight, Float8Tensor) else None,
            #    fc2_weight_fp8 if ctx.fp8 and not isinstance(fc2_weight, Float8Tensor) else None,
            # )

            if ctx.ub_overlap_rs_dgrad:
                ctx.ub_bulk_dgrad = False
                ctx.ub_bulk_wgrad = False
                tp_world_size = get_distributed_world_size(ctx.tp_group)
                if tp_world_size == 1:
                    ctx.ub_overlap_rs_dgrad = False
            if ctx.ub_bulk_dgrad:
                tp_world_size = get_distributed_world_size(ctx.tp_group)
                if tp_world_size == 1 or not ctx.fc1_weight_requires_grad:
                    ctx.ub_bulk_dgrad = False
            if ctx.ub_bulk_dgrad:
                dim_size = list(ln_out.size())
                dim_size[0] = dim_size[0] * tp_world_size
                ub_obj_lnout = get_ub("fc1_dgrad")
                ub_obj_lnout.copy_input_to_ubuf(ln_out, 1)
            if ctx.ub_overlap_ag:
                tp_world_size = get_distributed_world_size(ctx.tp_group)
                if tp_world_size == 1:
                    ctx.ub_overlap_ag = False

            ub_algo = None
            if ctx.ub_overlap_ag:
                dim_size = list(grad_outputs[0].size())
                dim_size[0] = dim_size[0] * tp_world_size
                ctx.ub_obj_gradout = get_ub("fc2_dgrad")
                if ctx.ub_obj_gradout.is_atomic_gemm():
                    ub_algo = tex.CommOverlapAlgo.ATOMIC_GEMM_AG_P2P
                else:
                    ub_algo = tex.CommOverlapAlgo.SPLIT_PIPELINED_AG_P2P

            # Prepare grad output tensor
            # Note: Cast to expected dtype and perform tensor-parallel communication
<<<<<<< HEAD
            if ctx.fc2_gradient_quantizer is not None:
                ctx.fc2_gradient_quantizer.set_usage(
=======
            if ctx.grad_fc2_output_quantizer is not None:
                ctx.grad_fc2_output_quantizer.set_usage(
>>>>>>> bbfae2b9
                    rowwise=True,
                    columnwise=True,  # TODO(pgadzinski) - remove
                )

            (
                grad_output,
                fc2_bias_grad,
            ) = TransformerEngineBaseModule.grad_output_preprocess(
<<<<<<< HEAD
                ctx, grad_outputs[0], True, ctx.fc2_gradient_quantizer
=======
                ctx, grad_outputs[0], True, ctx.grad_fc2_output_quantizer
>>>>>>> bbfae2b9
            )

            if ctx.ub_bulk_wgrad:
                raise NotImplementedError
                tp_world_size = get_distributed_world_size(ctx.tp_group)
                if tp_world_size == 1 or not ctx.fc1_weight_requires_grad:
                    ctx.ub_bulk_wgrad = False

            # Prepare FC1 GEMM input
            # Note: Perform tensor-parallel communication if needed
            ln_out_total = None
            ln_out_total_work = None
            if ctx.fc1_weight_requires_grad and ctx.tensor_parallel and ctx.sequence_parallel:
                quantizer = None
                if ctx.fp8:
                    quantizer = ctx.fc1_input_quantizer
                    quantizer.set_usage(rowwise=True, columnwise=True)
<<<<<<< HEAD
                ln_out_total, ln_out_total_async = gather_along_first_dim(
=======
                ln_out_total, ln_out_total_work = gather_along_first_dim(
>>>>>>> bbfae2b9
                    ln_out,
                    ctx.tp_group,
                    async_op=True,
                    quantizer=quantizer,
                )
            else:
                ln_out_total = ln_out
<<<<<<< HEAD
                if ctx.debug:
                    ln_out_total = ctx.fc1_input_quantizer(ln_out)
=======

>>>>>>> bbfae2b9
            # Check whether to output wgrad GEMM directly into main grad
            if ctx.is_first_microbatch is not None:
                accumulate_wgrad_into_param_main_grad = (
                    ctx.fuse_wgrad_accumulation and not ctx.is_first_microbatch
                )
            else:
                accumulate_wgrad_into_param_main_grad = ctx.fuse_wgrad_accumulation
            # There are 5 possible fusion paths
            # 1 high-precision bias_gelu_fusion: gemm, FC1_bias + gelu,
            # 2 high-precision fc2_dgrad_gemm_gelu_fusion: gemm + gelu, FC1_bias + quantize
            # 3 fp8 activation+bias+quantize fusion: gemm, activation + FC1_bias + quantize
            # 4 fp8 bias+quantize fusion: gemm, activation, FC1_bias + quantize
            # 5 high-precision unfused: gemm, activation, FC1_bias + FC1_gemm
            fc2_dgrad_gemm_gelu_fusion = (
<<<<<<< HEAD
                not ctx.fp8 and (ctx.activation == "gelu") and (not ctx.bias_gelu_fusion) and (not ctx.debug)
=======
                not ctx.fp8 and (ctx.activation == "gelu") and (not ctx.bias_gelu_fusion)
>>>>>>> bbfae2b9
            )

            fc2_wgrad = None
            # FC2 DGRAD; Unconditional
            gemm_output, _, _ = general_gemm(
                fc2_weight,
                grad_output,
                get_workspace(),
                layout="NN",
                grad=True,
<<<<<<< HEAD
                quantization_params=ctx.fc2_dgrad_quantizer,  # high precision to activation
=======
                quantization_params=None,  # high precision to activation
>>>>>>> bbfae2b9
                out_dtype=ctx.activation_dtype,
                gelu=fc2_dgrad_gemm_gelu_fusion,
                gelu_in=fc1_out if fc2_dgrad_gemm_gelu_fusion else None,
                use_split_accumulator=_2X_ACC_DGRAD,
                ub_algo=(tex.CommOverlapAlgo.SPLIT_PIPELINED_AG_P2P if ctx.ub_overlap_ag else None),
                ub=ctx.ub_obj_gradout if ctx.ub_overlap_ag else None,
<<<<<<< HEAD
                debug=ctx.debug
            )
            if fc2_dgrad_gemm_gelu_fusion:
                dact = gemm_output
=======
            )
            if fc2_dgrad_gemm_gelu_fusion:
                dact = gemm_output
                fc2_dgrad = None
>>>>>>> bbfae2b9
            else:
                fc2_dgrad = gemm_output

            # FC2 WGRAD
            if ctx.fc2_weight_requires_grad:
<<<<<<< HEAD
                if hasattr(act_out, "_create_transpose"):
=======
                if ctx.fc2_input_quantizer is not None and hasattr(act_out, "_create_transpose"):
>>>>>>> bbfae2b9
                    act_out._create_transpose()
                fc2_wgrad, fc2_bias_grad_, _ = general_gemm(
                    act_out,
                    grad_output,
                    get_workspace(),
                    out_dtype=ctx.activation_dtype,
<<<<<<< HEAD
                    quantization_params=ctx.fc2_wgrad_quantizer,  # wgrad in high precision
=======
                    quantization_params=None,  # wgrad in high precision
>>>>>>> bbfae2b9
                    layout="NT",
                    grad=True,
                    bias=fc2_bias if fc2_bias is not None and fc2_bias_grad is None else None,
                    accumulate=accumulate_wgrad_into_param_main_grad,
                    use_split_accumulator=_2X_ACC_WGRAD,
                    out=fc2_weight.main_grad if ctx.fuse_wgrad_accumulation else None,
<<<<<<< HEAD
                    debug=ctx.debug
=======
>>>>>>> bbfae2b9
                )
                if fc2_bias_grad is None:
                    fc2_bias_grad = fc2_bias_grad_
                del fc2_bias_grad_
<<<<<<< HEAD
            clear_tensor_data(act_out, grad_output)
=======
            clear_tensor_data(act_out)
>>>>>>> bbfae2b9

            # bias computation
            fc1_bias_grad = None
            fuse_gemm_and_bias_fc1_wgrad = False
            if ctx.bias_gelu_fusion:
                # Fusion: gemm, bias + gelu
                assert ctx.activation == "gelu"
                assert not ctx.fp8
                fc1_bias_grad, dact = bgrad_dgelu_fused(fc2_dgrad, fc1_out_without_bias, fc1_bias)
<<<<<<< HEAD
                if ctx.fc1_gradient_quantizer is not None:
                    dact = ctx.fc1_gradient_quantizer(dact)
            elif ctx.debug:
                dact_func = _act_func(ctx.activation)[1]
                dact = dact_func(fc2_dgrad, fc1_out.to(ctx.activation_dtype), None)
                dact = ctx.fc1_gradient_quantizer(dact)
            elif _act_func(ctx.activation)[2] is not None and ctx.fp8 and not ctx.debug:
                # Fusion: gemm, bias + gelu + quantize
                dbias_dact_quantize_func = _act_func(ctx.activation)[2]
                fc1_bias_grad, dact = dbias_dact_quantize_func(
                    fc2_dgrad, fc1_out.to(ctx.activation_dtype), ctx.fc1_gradient_quantizer
=======
                if ctx.grad_fc1_output_quantizer is not None:
                    dact = ctx.grad_fc1_output_quantizer(dact)
            elif _act_func(ctx.activation)[2] is not None and ctx.fp8:
                # Fusion: gemm, bias + gelu + quantize
                dbias_dact_quantize_func = _act_func(ctx.activation)[2]
                fc1_bias_grad, dact = dbias_dact_quantize_func(
                    fc2_dgrad, fc1_out.to(ctx.activation_dtype), ctx.grad_fc1_output_quantizer
>>>>>>> bbfae2b9
                )  # quantize bgrad gelu fused
            else:
                # Fusion: gemm + gelu,
                if not fc2_dgrad_gemm_gelu_fusion:
                    activation_func_bwd = _act_func(ctx.activation)[1]
                    dact = activation_func_bwd(
                        fc2_dgrad, fc1_out.to(ctx.activation_dtype), None
                    )  # activation in high precision

                if ctx.fp8:
<<<<<<< HEAD
                    fc1_bias_grad, dact = tex.bgrad_quantize(dact, ctx.fc1_gradient_quantizer)
=======
                    fc1_bias_grad, dact = tex.bgrad_quantize(dact, ctx.grad_fc1_output_quantizer)
>>>>>>> bbfae2b9
                else:
                    fuse_gemm_and_bias_fc1_wgrad = (
                        True  # fc1_bias_grad is computed later, fused with wgrad gemm for the FC1
                    )
                    # it may  not be calculated in case wgrad is not required.
                    if fc1_bias is not None:
                        if not ctx.fc1_weight_requires_grad and fc1_bias.requires_grad:
                            fc1_bias_grad = dact.sum(dim=0)

            # Overwrite data. Deleting the tensor does not release underlying memory.
            clear_tensor_data(fc1_out, fc1_out_without_bias)

            fc1_dgrad_size = list(inputmat.size())
            fc1_dgrad_size[1] = fc1_weight.size(1)
            if ctx.ub_bulk_wgrad:  # allocate dgrad output
                raise NotImplementedError
                ub_obj_dgrad = get_ub("fc1_wgrad")
                fc1_dgrad = ub_obj_dgrad.get_ubuf_output(1)  # AllGather output
            elif ctx.ub_overlap_rs_dgrad:
                raise NotImplementedError
                ub_obj_dgrad = get_ub("fc1_dgrad")
                fc1_dgrad = ub_obj_dgrad.get_ubuf_output(1)  # AllGather output

            # Set UB algo and UB obj for fc1_dgrad bulk/pipelined overlap
            if ctx.ub_bulk_dgrad:
                raise NotImplementedError
                ub_algo = tex.CommOverlapAlgo.BULK_OVERLAP_AG
                ub_obj = ub_obj_lnout
            elif ctx.ub_overlap_rs_dgrad:
                raise NotImplementedError
                dim_size = list(inputmat.size())
                dim_size[0] = dim_size[0] // tp_world_size
                dim_size[1] = fc1_weight.size(1)
                rs_out = torch.empty(dim_size, dtype=ctx.activation_dtype, device=ctx.device)
                if ub_obj_dgrad.is_p2p_overlap():
                    ub_algo = tex.CommOverlapAlgo.SPLIT_PIPELINED_RS_P2P
                else:
                    ub_algo = tex.CommOverlapAlgo.SPLIT_PIPELINED_RS
                ub_obj = ub_obj_dgrad
            else:
                ub_algo = None
                ub_obj = None
            # FC1 DGRAD: Unconditional
            fc1_dgrad, _, _ = general_gemm(
                fc1_weight,
                dact,
                get_workspace(),
                out_dtype=ctx.activation_dtype,
<<<<<<< HEAD
                quantization_params=ctx.fc1_dgrad_quantizer,
=======
>>>>>>> bbfae2b9
                layout="NN",
                grad=True,
                ub_algo=ub_algo,
                ub=ub_obj,
                # extra_output_tensor=rs_out if ctx.ub_overlap_rs_dgrad else None,
<<<<<<< HEAD
                debug=ctx.debug
=======
>>>>>>> bbfae2b9
            )
            if ctx.ub_bulk_dgrad:
                raise NotImplementedError
                ln_out_total = ub_obj_lnout.get_ubuf_output(1)

            # Overlap dgrad-RS/AR with wgrad
            fc1_dgrad_work = None
            if ctx.set_parallel_mode and ctx.sequence_parallel:
                if ctx.return_layernorm_output and ctx.return_layernorm_output_gathered:
                    fc1_dgrad = fc1_dgrad + grad_outputs[1].view_as(fc1_dgrad)
                fc1_dgrad, fc1_dgrad_work = reduce_scatter_along_first_dim(
                    fc1_dgrad,
                    ctx.tp_group,
                    async_op=True,
                )
            elif ctx.set_parallel_mode and ctx.tensor_parallel:
                fc1_dgrad, fc1_dgrad_work = allreduce(fc1_dgrad, ctx.tp_group, async_op=True)

            # FC1 WGRAD
            fc1_wgrad = None
            if ctx.fc1_weight_requires_grad:
<<<<<<< HEAD

                # Synchronize tensor-parallel communication
                if ln_out_total_work is not None:
                    ln_out_total_work.wait()
                    ln_out_total_work = None

                if hasattr(ln_out_total, "_create_transpose"):
                    ln_out_total._create_transpose()  # TODO(pgadzinski) - temporary

                fc1_wgrad_outputs = general_gemm(
                    ln_out_total,
                    dact,
                    get_workspace(),
                    out_dtype=ctx.activation_dtype,
                    layout="NT",
                    quantization_params=ctx.fc1_wgrad_quantizer,
                    grad=fuse_gemm_and_bias_fc1_wgrad,
                    bias=fc1_bias if fuse_gemm_and_bias_fc1_wgrad else None,
                    accumulate=accumulate_wgrad_into_param_main_grad,
                    out=fc1_weight.main_grad if ctx.fuse_wgrad_accumulation else None,
                    ub_algo=tex.CommOverlapAlgo.BULK_OVERLAP_RS if ctx.ub_bulk_wgrad else None,
                    ub=ub_obj_dgrad if ctx.ub_bulk_wgrad else None,
                    debug=ctx.debug
                )

                clear_tensor_data(ln_out_total, dact)

                if fuse_gemm_and_bias_fc1_wgrad:
                    fc1_wgrad, fc1_bias_grad, _ = fc1_wgrad_outputs
                else:
                    fc1_wgrad, _, _ = fc1_wgrad_outputs

                if ctx.ub_bulk_wgrad:
                    fc1_dgrad = ub_obj_dgrad.get_ubuf_output(0)  # Reduce-scatter output

=======

                # Synchronize tensor-parallel communication
                if ln_out_total_work is not None:
                    ln_out_total_work.wait()
                    ln_out_total_work = None

                if hasattr(ln_out_total, "_create_transpose"):
                    ln_out_total._create_transpose()  # TODO(pgadzinski) - temporary

                fc1_wgrad_outputs = general_gemm(
                    ln_out_total,
                    dact,
                    get_workspace(),
                    out_dtype=ctx.activation_dtype,
                    layout="NT",
                    grad=fuse_gemm_and_bias_fc1_wgrad,
                    bias=fc1_bias if fuse_gemm_and_bias_fc1_wgrad else None,
                    accumulate=accumulate_wgrad_into_param_main_grad,
                    out=fc1_weight.main_grad if ctx.fuse_wgrad_accumulation else None,
                    ub_algo=tex.CommOverlapAlgo.BULK_OVERLAP_RS if ctx.ub_bulk_wgrad else None,
                    ub=ub_obj_dgrad if ctx.ub_bulk_wgrad else None,
                )

                clear_tensor_data(ln_out_total, dact)

                if fuse_gemm_and_bias_fc1_wgrad:
                    fc1_wgrad, fc1_bias_grad, _ = fc1_wgrad_outputs
                else:
                    fc1_wgrad, _, _ = fc1_wgrad_outputs

                if ctx.ub_bulk_wgrad:
                    fc1_dgrad = ub_obj_dgrad.get_ubuf_output(0)  # Reduce-scatter output

            # Synchronize tensor parallel communication
            if ln_out_total_work is not None:
                ln_out_total_work.wait()
                ln_out_total_work = None
>>>>>>> bbfae2b9
            if fc1_dgrad_work is not None:
                fc1_dgrad_work.wait()
                fc1_dgrad_work = None

            # Residual gradient
            dgrad = fc1_dgrad.view(inputmat.shape)
<<<<<<< HEAD
            if (
                ctx.return_layernorm_output and not ctx.return_layernorm_output_gathered
            ):  # TODO (pgadzinski): understand
=======
            if ctx.return_layernorm_output and not ctx.return_layernorm_output_gathered:
>>>>>>> bbfae2b9
                dgrad = dgrad + grad_outputs[1].view_as(dgrad)

            # Norm gradient
            dgamma = None
            dbeta = None
            if ctx.normalization == "LayerNorm":
                dgrad, dgamma, dbeta = tex.layernorm_bwd(
                    dgrad,
                    inputmat,
                    mu,
                    rsigma,
                    ln_weight,
                    ctx.bwd_ln_sm_margin,
                    ctx.zero_centered_gamma,
                )
            elif ctx.normalization == "RMSNorm":
                dgrad, dgamma = tex.rmsnorm_bwd(
                    dgrad,
                    inputmat,
                    rsigma,
                    ln_weight,
                    ctx.bwd_ln_sm_margin,
                    ctx.zero_centered_gamma,
                )
                dbeta = None
        clear_tensor_data(mu, rsigma)

        if ctx.fc1_weight_requires_grad:
            # Handle custom DDP from mcore.
            if ctx.fuse_wgrad_accumulation and hasattr(fc1_weight, "grad_added_to_main_grad"):
                fc1_weight.grad_added_to_main_grad = True
                if getattr(fc1_weight, "zero_out_wgrad", False):
                    fc1_wgrad = torch.zeros(
                        fc1_weight.main_grad.shape,
                        dtype=fc1_weight.dtype,
                        device=torch.cuda.current_device(),
                        requires_grad=False,
                    )
                else:
                    fc1_wgrad = None
            elif ctx.fuse_wgrad_accumulation:
                fc1_wgrad = None
        else:
            fc1_wgrad = None

        if ctx.fc2_weight_requires_grad:
            # Handle custom DDP from mcore.
            if ctx.fuse_wgrad_accumulation and hasattr(fc2_weight, "grad_added_to_main_grad"):
                fc2_weight.grad_added_to_main_grad = True
                if getattr(fc2_weight, "zero_out_wgrad", False):
                    fc2_wgrad = torch.zeros(
                        fc2_weight.main_grad.shape,
                        dtype=fc2_weight.dtype,
                        device=torch.cuda.current_device(),
                        requires_grad=False,
                    )
                else:
                    fc2_wgrad = None
            elif ctx.fuse_wgrad_accumulation:
                fc2_wgrad = None
        else:
            fc2_wgrad = None

        if ctx.reduce_and_update_bwd_fp8_tensors and not is_graph_capturing():
            FP8GlobalStateManager.reduce_and_update_fp8_tensors(forward=False)

        # FIX THIS
        # Scatter Fp8 tranposed-weight buffers
        # if ctx.fp8:
        #    _fsdp_scatter_tensors(
        #        ctx.fsdp_group,
        #        fc1_weight_fp8 if not isinstance(fc1_weight, Float8Tensor) else None,
        #        fc2_weight_fp8 if not isinstance(fc2_weight, Float8Tensor) else None,
        #    )
        return (
            dgrad.view(ctx.inp_shape) if ctx.requires_dgrad else None,
            dgamma,
            dbeta,
            fc1_wgrad,
            fc1_bias_grad if ctx.use_fc1_bias else None,
            None,  # use_fc1_bias
            fc2_wgrad,
            fc2_bias_grad if ctx.use_fc2_bias else None,
            None,  # use_fc2_bias
            None,  # eps
            None,  # is_first_microbatch
            None,  # fp8
            None,  # fp8_calibration
            None,  # fuse_wgrad_accumulation
<<<<<<< HEAD
            None,  # fc1_input_quantizer,
            None,  # fc1_weight_quantizer,
            None,  # fc1_output_quantizer,
            None,  # fc1_gradient_quantizer,
            None,  # fc1_dgrad_quantizer,
            None,  # fc1_wgrad_quantizer,
            None,  # fc2_input_quantizer,
            None,  # fc2_weight_quantizer,
            None,  # fc2_output_quantizer,
            None,  # fc2_gradient_quantizer,
            None,  # fc2_dgrad_quantizer,
            None,  # fc2_wgrad_quantizer,
=======
            None,  # fc1_input_quantizer
            None,  # fc1_weight_quantizer
            None,  # fc2_input_quantizer
            None,  # fc2_weight_quantizer
            None,  # output_quantizer
            None,  # grad_fc2_output_quantizer
            None,  # grad_fc1_output_quantizer
            None,  # grad_input_quantizer
>>>>>>> bbfae2b9
            None,  # cpu_offloading
            None,  # tp_group
            None,  # tp_size
            None,  # sequence_parallel
            None,  # tensor_parallel
            None,  # activation_dtype
            None,  # return_layernorm_output
            None,  # return_layernorm_output_gathered
            None,  # bias_gelu_fusion
            None,  # set_parallel_mode
            None,  # is_grad_enabled
            None,  # fwd_ln_sm_margin
            None,  # bwd_ln_sm_margin
            None,  # zero_centered_gamma
            None,  # activation
            None,  # normalization
            None,  # ub_bulk_wgrad
            None,  # ub_bulk_dgrad
            None,  # ub_overlap_rs_dgrad
            None,  # ub_overlap_rs
            None,  # ub_overlap_ag
            None,  # gemm_gelu_fusion
            None,  # fsdp_group
            None,  # module
            None,  # skip_fp8_weight_update
<<<<<<< HEAD
            None,  # debug
=======
>>>>>>> bbfae2b9
        )


class LayerNormMLP(TransformerEngineBaseModule):
    r"""
    Applies layer normalization on the input followed by the MLP module, consisting of
    2 successive linear transformations, separated by the GeLU activation.

    Parameters
    ----------
    hidden_size : int
                 size of each input sample.
    ffn_hidden_size : int
                     intermediate size to which input samples are projected.
    eps : float, default = 1e-5
         a value added to the denominator of layer normalization for numerical stability.
    bias : bool, default = `True`
          if set to `False`, the FC1 and FC2 layers will not learn an additive bias.
    normalization : { 'LayerNorm', 'RMSNorm' }, default = 'LayerNorm'
                   type of normalization applied.
    activation : str, default = 'gelu'
          activation function used.
          Options: 'gelu', 'geglu', 'relu', 'reglu', 'squared_relu', 'swiglu', 'qgelu', 'srelu'.
    init_method : Callable, default = `None`
                 used for initializing FC1 weights in the following way: `init_method(weight)`.
                 When set to `None`, defaults to `torch.nn.init.normal_(mean=0.0, std=0.023)`.
    output_layer_init_method : Callable, default = `None`
                              used for initializing FC2 weights in the following way:
                              `output_layer_init_method(weight)`. When set to `None`, defaults to
                              `torch.nn.init.normal_(mean=0.0, std=0.023)`.
    return_layernorm_output : bool, default = `False`
                             if set to `True`, output of layernorm is returned from the forward
                             together with the output of the linear transformation.
                             Example use case: residual connection for transformer module
                             is taken post layernorm.
    return_layernorm_output_gathered : bool, default = `False`
                             if set to `True`, output of layernorm is returned after the all
                             gather operation. Ignored if return_layernorm_output is False.
                             Example use case: with sequence parallel, input to residual connection
                             for transformer module (e.g. LoRA) will need to be gathered.
                             Returning layernorm output gathered will prevent a redundant gather.
    zero_centered_gamma : bool, default = 'False'
                         if set to 'True', gamma parameter in LayerNorm is initialized to 0 and
                         the LayerNorm formula changes to

                         .. math::
                            y = \frac{x - \mathrm{E}[x]}{ \sqrt{\mathrm{Var}[x] + \varepsilon}} *
                            (1 + \gamma) + \beta
    device : Union[torch.device, str], default = "cuda"
          The device on which the parameters of the model will be allocated. It is the user's
          responsibility to ensure all parameters are moved to the GPU before running the
          forward pass.

    Parallelism parameters
    ----------------------
    set_parallel_mode : bool, default = `False`
                      if set to `True`, FC1 is used as Column Parallel and FC2 is used as Row
                      Parallel as described `here <https://arxiv.org/pdf/1909.08053.pdf>`_.
    sequence_parallel : bool, default = `False`
                       if set to `True`, uses sequence parallelism.
    tp_group : ProcessGroup, default = `None`
              tensor parallel process group.
    tp_size : int, default = 1
             used as TP (tensor parallel) world size when TP groups are not formed during
             initialization. In this case, users must call the
             `set_tensor_parallel_group(tp_group)` method on the initialized module before the
             forward pass to supply the tensor parallel group needed for tensor and sequence
             parallel collectives.

    Optimization parameters
    -----------------------
    fuse_wgrad_accumulation : bool, default = 'False'
                             if set to `True`, enables fusing of creation and accumulation of
                             the weight gradient. When enabled, it is assumed that the weights
                             have an additional `main_grad` attribute (used instead of the
                             regular `grad`) which is a pre-allocated buffer of the correct
                             size to accumulate gradients in.
    return_bias : bool, default = `False`
                 when set to `True`, this module will not apply the additive bias for FC2, but
                 instead return the bias value during the forward pass together with the
                 output of the linear transformation :math:`y = xA^T`. This is useful when
                 the bias addition can be fused to subsequent operations.
    params_dtype : torch.dtype, default = `torch.get_default_dtype()`
                  it controls the type used to allocate the initial parameters. Useful when
                  the model is trained with lower precision and the original FP32 parameters
                  would not fit in GPU memory.
    seq_length: int
               sequence length of input samples. Needed for JIT Warmup, a technique where jit fused
               functions are warmed up before training to ensure same kernels are used for forward
               propogation and activation recompute phase.
    micro_batch_size: int
                     batch size per training step. Needed for JIT Warmup, a technique where jit
                     fused functions are warmed up before training to ensure same kernels are
                     used for forward propogation and activation recompute phase.
    """

    def __init__(
        self,
        hidden_size: int,
        ffn_hidden_size: int,
        eps: float = 1e-5,
        sequence_parallel: bool = False,
        return_bias: bool = False,
        get_rng_state_tracker: Optional[Callable] = None,
        tp_group: Optional[dist_group_type] = None,
        tp_size: int = 1,
        init_method: Optional[Callable] = None,
        bias: bool = True,
        normalization: str = "LayerNorm",
        activation: str = "gelu",
        output_layer_init_method: Optional[Callable] = None,
        fuse_wgrad_accumulation: bool = False,
        params_dtype: Optional[torch.dtype] = None,
        return_layernorm_output: bool = False,
        return_layernorm_output_gathered: bool = False,
        seq_length: Optional[int] = None,
        micro_batch_size: Optional[int] = None,
        set_parallel_mode: bool = False,
        zero_centered_gamma: bool = False,
        device: Union[torch.device, str] = "cuda",
        ub_bulk_wgrad: bool = False,
        ub_bulk_dgrad: bool = False,
        ub_overlap_rs_dgrad: bool = False,
        ub_overlap_rs: bool = False,
        ub_overlap_ag: bool = False,
        debug_name: str = None,
    ) -> None:
        super().__init__()

        params_dtype = torch.get_default_dtype() if params_dtype is None else params_dtype
        self.fuse_wgrad_accumulation = fuse_wgrad_accumulation
        self.normalization = normalization
        assert normalization in ["LayerNorm", "RMSNorm"], "Unsupported normalization type!"
        self.use_bias = bias
        self.activation = activation
        self.return_bias = return_bias
        self.apply_bias = bias and not return_bias
        self.return_layernorm_output = return_layernorm_output
        self.return_layernorm_output_gathered = return_layernorm_output_gathered
        self.bias_gelu_nvfusion = (
            bool(int(os.getenv("NVTE_BIAS_GELU_NVFUSION", "1"))) and self.activation == "gelu"
        )
        self.set_parallel_mode = set_parallel_mode
        self.zero_centered_gamma = zero_centered_gamma
        self.ub_bulk_wgrad = ub_bulk_wgrad
        self.ub_bulk_dgrad = ub_bulk_dgrad
        self.ub_overlap_rs_dgrad = ub_overlap_rs_dgrad
        self.ub_overlap_rs = ub_overlap_rs
        self.ub_overlap_ag = ub_overlap_ag
        # GEMM-GELU fusion is currently only supported with split GEMM-AG overlap
        self.gemm_gelu_fusion = (
            bool(int(os.getenv("NVTE_GEMM_GELU_FUSION", "0")))
            and self.activation == "gelu"
            and ((_ub_communicators is None) or (not get_ub("fc1_fprop").is_atomic_gemm()))
            and not self.debug
        )
        self.debug = TEDebugState.debug_enabled
        self.debug_name = debug_name

        if self.debug:
            FP8GlobalStateManager.debug_enabled = True
        if self.debug:
            if ub_bulk_wgrad or ub_bulk_dgrad or ub_overlap_rs_dgrad or ub_overlap_rs or ub_overlap_ag:
                try:
                    import nvdlfw_inspect.api as nvinspect_api
                except (ModuleNotFoundError, ImportError):
                    raise ModuleNotFoundError("ERROR: Could not locate nvdlfw_inspect package. Make sure it is installed correctly.")

                nvinspect_api.log_message("[DEBUG-WARNING] UserBuffers are not supported in debug module. "
                    "Using UB optimization will not affect the debug module. ",
                    level=logging.WARNING)
            self.ub_bulk_wgrad = None
            self.ub_bulk_dgrad = None
            self.ub_overlap_rs_dgrad = None
            self.ub_overlap_rs = None
            self.ub_overlap_ag = None

        if tp_group is None:
            self.tp_size = tp_size
            if tp_size == 1:
                self.set_tensor_parallel_group(tp_group)
        else:
            self.tp_size = get_distributed_world_size(tp_group)
            self.set_tensor_parallel_group(tp_group)
        self.set_nccl_overlap_warning_if_tp()

        if init_method is None:
            init_method = get_default_init_method()
        if output_layer_init_method is None:
            output_layer_init_method = get_default_init_method()

        self.sequence_parallel = (self.tp_size > 1) and sequence_parallel
        self.size_per_partition = divide(ffn_hidden_size, self.tp_size)

        # Initialize params in FP8
        with_fp8_params = FP8GlobalStateManager.with_fp8_parameters()

        # LN init
        self.eps = eps
        layer_norm_weight = Parameter(torch.empty(hidden_size, device=device, dtype=params_dtype))
        self.register_parameter(
            "layer_norm_weight",
            layer_norm_weight,
            init_fn=init_method_constant(float(not self.zero_centered_gamma)),
        )
        if self.normalization != "RMSNorm":
            layer_norm_bias = Parameter(torch.empty(hidden_size, device=device, dtype=params_dtype))
            self.register_parameter(
                "layer_norm_bias", layer_norm_bias, init_fn=init_method_constant(0.0)
            )
        else:
            self.layer_norm_bias = None

        # FC1 init
        if self.activation in ["reglu", "geglu", "qgeglu", "swiglu"]:
            fc1_output_features = 2 * self.size_per_partition
        else:
            fc1_output_features = self.size_per_partition

        fc1_weight = Parameter(
            torch.empty(fc1_output_features, hidden_size, device=device, dtype=params_dtype)
        )
        self.register_parameter(
            "fc1_weight",
            fc1_weight,
            init_fn=init_method,
            get_rng_state_tracker=get_rng_state_tracker,
            fp8_meta_index=tex.FP8FwdTensors.GEMM1_WEIGHT,
        )

        if self.use_bias:
            fc1_bias = Parameter(
                torch.empty(fc1_output_features, device=device, dtype=params_dtype)
            )
            self.register_parameter("fc1_bias", fc1_bias, init_fn=init_method_constant(0.0))
        else:
            self.fc1_bias = torch.Tensor().to(dtype=params_dtype, device=device)

        # FC2 init
        fc2_weight = Parameter(
            torch.empty(hidden_size, self.size_per_partition, device=device, dtype=params_dtype)
        )
        self.register_parameter(
            "fc2_weight",
            fc2_weight,
            init_fn=output_layer_init_method,
            get_rng_state_tracker=get_rng_state_tracker,
            fp8_meta_index=tex.FP8FwdTensors.GEMM2_WEIGHT,
        )

        if self.use_bias:
            fc2_bias = Parameter(torch.empty(hidden_size, device=device, dtype=params_dtype))
            self.register_parameter("fc2_bias", fc2_bias, init_fn=init_method_constant(0.0))
        else:
            self.fc2_bias = torch.Tensor().to(dtype=params_dtype, device=device)

        if with_fp8_params:
            self.init_fp8_metadata(num_gemms=2)

        self.reset_parameters(defer_init=device == "meta")

        # For RPL, bias has to be added after TP collectives
        # So it cannot be fused with the GEMM
        if self.set_parallel_mode and self.apply_bias:
            self.gemm_bias_unfused_add = True
        else:
            self.gemm_bias_unfused_add = False

        if self.bias_gelu_nvfusion:
            set_jit_fusion_options()
            if seq_length and micro_batch_size:
                warmup_jit_bias_gelu_all_dtypes(
                    self.size_per_partition, seq_length, micro_batch_size
                )

        # These many SMs are subtracted from the total SM count when calling forward
        # and backward LayerNorm C APIs. These envvars can be used to prevent the LN
        # kernels from using all SMs in the device. This is useful for cases such as
        # communication overlap with LN.
        self.fwd_ln_sm_margin = int(os.getenv("NVTE_FWD_LAYERNORM_SM_MARGIN", "0"))
        self.bwd_ln_sm_margin = int(os.getenv("NVTE_BWD_LAYERNORM_SM_MARGIN", "0"))
        self.inf_ln_sm_margin = int(os.getenv("NVTE_INF_LAYERNORM_SM_MARGIN", "0"))

    def reset_layer_norm_parameters(self) -> None:
        """Init LN params"""
        warnings.warn(
            "This method will be deprecated in an upcoming release. "
            "Update your code to use LayerNormMLP.reset_parameters() instead.",
            DeprecationWarning,
            stacklevel=2,
        )
        if not self.zero_centered_gamma:
            init.ones_(self.layer_norm_weight)
        else:
            init.zeros_(self.layer_norm_weight)
        if self.layer_norm_bias is not None:
            init.zeros_(self.layer_norm_bias)

    def reset_parameters(self, defer_init=False):
        super().reset_parameters(defer_init=defer_init)

        if not defer_init:
            # Set parallel attributes for layer norm parameters
            setattr(self.layer_norm_weight, "sequence_parallel", self.sequence_parallel)
            if self.normalization != "RMSNorm":
                setattr(self.layer_norm_bias, "sequence_parallel", self.sequence_parallel)

            # Set parallel attributes for linear parameters
            set_tensor_model_parallel_attributes(self.fc1_weight, True, 0, 1)
            set_tensor_model_parallel_attributes(self.fc2_weight, True, 1, 1)
            if self.use_bias:
                set_tensor_model_parallel_attributes(self.fc1_bias, True, 0, 1)
                if self.set_parallel_mode:
                    setattr(self.fc2_bias, "sequence_parallel", self.sequence_parallel)

    @no_torch_dynamo()
    def forward(
        self, inp: torch.Tensor, is_first_microbatch: Optional[bool] = None, 
        overwrite_debug_name: str = None
    ) -> Union[torch.Tensor, Tuple[torch.Tensor, ...]]:
        """
        Apply layer normalization to the input followed by a feedforward network (MLP Block).

        Parameters
        ----------
        inp : torch.Tensor
             Input tensor.
        is_first_microbatch : {True, False, None}, default = None
                             During training using either gradient accumulation or
                             pipeline parallelism a minibatch of data is further split
                             into microbatches. Between the microbatches of the same minibatch
                             the model weights are not updated. Setting this parameter indicates
                             whether the current microbatch is the first in a minibatch or not.
                             When set, this parameter enables additional optimizations:

                             * during FP8 training, it allows caching of the FP8 versions of
                               the weights
                             * it also allows skipping gradient accumulation during the
                               first microbatch (since it is the first gradient being
                               produced)
        """
        if self.debug:
            self._validate_debug_name(overwrite_debug_name)

        if FP8GlobalStateManager.fp8_graph_capturing():
            skip_fp8_weight_update = FP8GlobalStateManager.get_skip_fp8_weight_update_tensor()
        else:
            skip_fp8_weight_update = None
        if skip_fp8_weight_update is not None:
            is_first_microbatch = False

        with self.prepare_forward(inp, num_gemms=2) as inp:
<<<<<<< HEAD

            quantizers = self._get_quantizers() if not self.debug \
                else self._get_debug_quantizers()
            debug = self.debug
            if self.debug:
                from ...debug.debug_quantization import use_any_feature
                if not use_any_feature(quantizers):
                    quantizers = self._get_quantizers()
                    debug = False
=======
>>>>>>> bbfae2b9
            # Get quantizers
            (
                fc1_input_quantizer,
                fc1_weight_quantizer,
<<<<<<< HEAD
                fc1_output_quantizer,
                fc1_gradient_quantizer,
                fc1_dgrad_quantizer,
                fc1_wgrad_quantizer,
                fc2_input_quantizer,
                fc2_weight_quantizer,
                fc2_output_quantizer,
                fc2_gradient_quantizer,
                fc2_dgrad_quantizer,
                fc2_wgrad_quantizer
            ) = quantizers
=======
                fc2_input_quantizer,
                fc2_weight_quantizer,
                output_quantizer,
                grad_fc1_output_quantizer,
                grad_fc2_output_quantizer,
                grad_input_quantizer,
            ) = self._get_quantizers()
>>>>>>> bbfae2b9

            # Get weight tensors
            fc1_weight = self.fc1_weight
            fc1_bias = self.fc1_bias if self.use_bias else None
            fc2_weight = self.fc2_weight
            fc2_bias = self.fc2_bias if self.use_bias else None
            if not self.fp8:
                if isinstance(fc1_weight, Float8Tensor):
                    fc1_weight = fc1_weight.from_float8()
                if isinstance(fc2_weight, Float8Tensor):
                    fc2_weight = fc2_weight.from_float8()

            # Disable bias_gelu_nvfusion for determinism checkpointing in non-reentrant mode
            if self.bias_gelu_nvfusion and not use_reentrant_activation_recompute():
                self.bias_gelu_nvfusion = False

            if torch.is_grad_enabled():
                fwd_fn = _LayerNormMLP.apply
                args = []
            else:
                fwd_fn = _LayerNormMLP.forward
                args = [None]
            args += (
                inp,
                self.layer_norm_weight,
                self.layer_norm_bias,
                fc1_weight,
                fc1_bias,
                self.use_bias,
                fc2_weight,
                fc2_bias,
                self.apply_bias and not self.gemm_bias_unfused_add,
                self.eps,
                is_first_microbatch,
                self.fp8,
                self.fp8_calibration,
                self.fuse_wgrad_accumulation,
                fc1_input_quantizer,
                fc1_weight_quantizer,
<<<<<<< HEAD
                fc1_output_quantizer,
                fc1_gradient_quantizer,
                fc1_dgrad_quantizer,
                fc1_wgrad_quantizer,
                fc2_input_quantizer,
                fc2_weight_quantizer,
                fc2_output_quantizer,
                fc2_gradient_quantizer,
                fc2_dgrad_quantizer,
                fc2_wgrad_quantizer,
=======
                fc2_input_quantizer,
                fc2_weight_quantizer,
                output_quantizer,
                grad_input_quantizer,
                grad_fc1_output_quantizer,
                grad_fc2_output_quantizer,
>>>>>>> bbfae2b9
                is_cpu_offload_enabled(),
                self.tp_group,
                self.tp_size,
                self.sequence_parallel,
                self.tp_size > 1,
                self.activation_dtype,
                self.return_layernorm_output,
                self.return_layernorm_output_gathered,
<<<<<<< HEAD
                self.bias_gelu_nvfusion and not self.fp8 and not debug,
=======
                self.bias_gelu_nvfusion and not self.fp8,
>>>>>>> bbfae2b9
                self.set_parallel_mode,
                torch.is_grad_enabled(),
                self.fwd_ln_sm_margin if torch.is_grad_enabled() else self.inf_ln_sm_margin,
                self.bwd_ln_sm_margin,
                self.zero_centered_gamma,
                self.activation,
                self.normalization,
                self.ub_bulk_wgrad,
                self.ub_bulk_dgrad,
                self.ub_overlap_rs_dgrad,
                self.ub_overlap_rs,
                self.ub_overlap_ag,
                self.gemm_gelu_fusion and not debug,
                self.fsdp_group,
                self,
                skip_fp8_weight_update,
<<<<<<< HEAD
                debug
=======
>>>>>>> bbfae2b9
            )
            out = fwd_fn(*args)

        if self.return_layernorm_output:
            out, ln_out = out

        if self.gemm_bias_unfused_add:
            out = out + cast_if_needed(fc2_bias, self.activation_dtype)

        if self.return_bias:
            if self.return_layernorm_output:
                return out, cast_if_needed(fc2_bias, self.activation_dtype), ln_out
            return out, cast_if_needed(fc2_bias, self.activation_dtype)
        if self.return_layernorm_output:
            return out, ln_out
        return out

    def _get_quantizers(self):
        (
            fc1_input_quantizer,
            fc1_weight_quantizer,
<<<<<<< HEAD
            fc1_output_quantizer,
            fc1_gradient_quantizer,
            fc1_dgrad_quantizer,
            fc1_wgrad_quantizer,
            fc2_input_quantizer,
            fc2_weight_quantizer,
            fc2_output_quantizer,
            fc2_gradient_quantizer,
            fc2_dgrad_quantizer,
            fc2_wgrad_quantizer,
        ) = [None] * 12
=======
            fc2_input_quantizer,
            fc2_weight_quantizer,
            output_quantizer,
            grad_fc1_output_quantizer,
            grad_fc2_output_quantizer,
            grad_input_quantizer,
        ) = [None] * 8
>>>>>>> bbfae2b9
        if self.fp8:
            fc1_input_quantizer = self.quantizers["scaling_fwd"][tex.FP8FwdTensors.GEMM1_INPUT]
            fc1_input_quantizer.internal = False  # temporary
            fc1_weight_quantizer = self.quantizers["scaling_fwd"][tex.FP8FwdTensors.GEMM1_WEIGHT]
            fc1_weight_quantizer.internal = True
            fc2_input_quantizer = self.quantizers["scaling_fwd"][tex.FP8FwdTensors.GEMM2_INPUT]
<<<<<<< HEAD
            fc2_input_quantizer.set_usage(rowwise=True, columnwise=False)
            fc2_weight_quantizer = self.quantizers["scaling_fwd"][tex.FP8FwdTensors.GEMM2_WEIGHT]
            fc2_weight_quantizer.internal = True
            if torch.is_grad_enabled():
                fc2_gradient_quantizer = self.quantizers["scaling_bwd"][
                    tex.FP8BwdTensors.GRAD_OUTPUT1
                ]
                fc2_gradient_quantizer.internal = True
                fc1_gradient_quantizer = self.quantizers["scaling_bwd"][
                    tex.FP8BwdTensors.GRAD_INPUT1
                ]
                fc1_gradient_quantizer.internal = True
                fc2_gradient_quantizer = self.quantizers["scaling_bwd"][tex.FP8BwdTensors.GRAD_INPUT2]
                fc2_gradient_quantizer.internal = True
=======
            fc2_input_quantizer.set_usage(
                rowwise=True, columnwise=isinstance(fc2_input_quantizer, MXFP8Quantizer)
            )
            fc2_weight_quantizer = self.quantizers["scaling_fwd"][tex.FP8FwdTensors.GEMM2_WEIGHT]
            fc2_weight_quantizer.internal = True
            if torch.is_grad_enabled():
                grad_fc2_output_quantizer = self.quantizers["scaling_bwd"][
                    tex.FP8BwdTensors.GRAD_OUTPUT1
                ]
                grad_fc2_output_quantizer.internal = True
                grad_fc1_output_quantizer = self.quantizers["scaling_bwd"][
                    tex.FP8BwdTensors.GRAD_INPUT1
                ]
                grad_fc1_output_quantizer.internal = True
                grad_input_quantizer = self.quantizers["scaling_bwd"][tex.FP8BwdTensors.GRAD_INPUT2]
                grad_input_quantizer.internal = True
>>>>>>> bbfae2b9

        return (
            fc1_input_quantizer,
            fc1_weight_quantizer,
<<<<<<< HEAD
            fc1_output_quantizer,
            fc1_gradient_quantizer,
            fc1_dgrad_quantizer,
            fc1_wgrad_quantizer,
            fc2_input_quantizer,
            fc2_weight_quantizer,
            fc2_output_quantizer,
            fc2_gradient_quantizer,
            fc2_dgrad_quantizer,
            fc2_wgrad_quantizer,
        )

    
    
    def _get_debug_quantizers(self):
        from ...debug.debug_quantization import DebugQuantizer
        (
            fc1_input_quantizer,
            fc1_weight_quantizer,
            fc1_output_quantizer,
            fc1_gradient_quantizer,
            fc1_dgrad_quantizer,
            fc1_wgrad_quantizer,
            fc2_input_quantizer,
            fc2_weight_quantizer,
            fc2_output_quantizer,
            fc2_gradient_quantizer,
            fc2_dgrad_quantizer,
            fc2_wgrad_quantizer,
        ) = self._get_quantizers()

        assert self.debug

        fc1_input_quantizer = DebugQuantizer(
            self.debug_name + ".fc1", "activation", fc1_input_quantizer, self.tp_group)
        fc1_weight_quantizer = DebugQuantizer(
            self.debug_name + ".fc1", "weight", fc1_weight_quantizer, self.tp_group)
        fc1_output_quantizer = DebugQuantizer(
            self.debug_name + ".fc1", "output", fc1_output_quantizer, self.tp_group)
        fc1_gradient_quantizer = DebugQuantizer(
            self.debug_name + ".fc1", "gradient", fc1_gradient_quantizer, self.tp_group)
        fc1_dgrad_quantizer = DebugQuantizer(
            self.debug_name + ".fc1", "dgrad", None, self.tp_group)
        fc1_wgrad_quantizer = DebugQuantizer(
            self.debug_name + ".fc1", "wgrad", None, self.tp_group)

        fc2_input_quantizer = DebugQuantizer(
            self.debug_name + ".fc2", "activation", fc2_input_quantizer, self.tp_group)
        fc2_weight_quantizer = DebugQuantizer(
            self.debug_name + ".fc2", "weight", fc2_weight_quantizer, self.tp_group)
        fc2_output_quantizer = DebugQuantizer(
            self.debug_name + ".fc2", "output", fc2_output_quantizer, self.tp_group)
        fc2_gradient_quantizer = DebugQuantizer(
            self.debug_name + ".fc2", "gradient", fc2_gradient_quantizer, self.tp_group)
        fc2_dgrad_quantizer = DebugQuantizer(
            self.debug_name + ".fc2", "dgrad", None, self.tp_group)
        fc2_wgrad_quantizer = DebugQuantizer(
            self.debug_name + ".fc2", "wgrad", None, self.tp_group)
        

        return (
            fc1_input_quantizer,
            fc1_weight_quantizer,
            fc1_output_quantizer,
            fc1_gradient_quantizer,
            fc1_dgrad_quantizer,
            fc1_wgrad_quantizer,
            fc2_input_quantizer,
            fc2_weight_quantizer,
            fc2_output_quantizer,
            fc2_gradient_quantizer,
            fc2_dgrad_quantizer,
            fc2_wgrad_quantizer,
=======
            fc2_input_quantizer,
            fc2_weight_quantizer,
            output_quantizer,
            grad_fc1_output_quantizer,
            grad_fc2_output_quantizer,
            grad_input_quantizer,
>>>>>>> bbfae2b9
        )<|MERGE_RESOLUTION|>--- conflicted
+++ resolved
@@ -5,22 +5,15 @@
 """LayerNormMLP API"""
 import os
 import warnings
-<<<<<<< HEAD
 from typing import Any, Callable, Dict, Optional, Tuple, Union
 import logging
-=======
-from typing import Callable, Optional, Tuple, Union
->>>>>>> bbfae2b9
 
 import torch
 from torch.nn.parameter import Parameter
 from torch.nn import init
 
 import transformer_engine_torch as tex
-<<<<<<< HEAD
 from transformer_engine.debug.debug_state import TEDebugState
-=======
->>>>>>> bbfae2b9
 
 from .base import (
     get_workspace,
@@ -63,14 +56,10 @@
 from ..constants import dist_group_type
 from ..jit import no_torch_dynamo
 from ..graph import is_graph_capturing
-<<<<<<< HEAD
 from ..tensor import Float8Tensor, Float8Quantizer
-from ._common import _apply_normalization
-=======
 from ..tensor.float8_tensor import Float8Tensor
 from ..tensor.mxfp8_tensor import MXFP8Quantizer
 from ._common import apply_normalization
->>>>>>> bbfae2b9
 from ..cpu_offload import is_cpu_offload_enabled, set_offloading_param
 
 from ..tensor.quantized_tensor import (
@@ -82,11 +71,8 @@
 from ..cpp_extensions import (
     general_gemm,
 )
-<<<<<<< HEAD
 from ..tensor._internal.float8_tensor_base import Float8TensorBase
 from ..tensor._internal.mxfp8_tensor_base import MXFP8TensorBase
-=======
->>>>>>> bbfae2b9
 
 __all__ = ["LayerNormMLP"]
 
@@ -131,7 +117,6 @@
         fuse_wgrad_accumulation: bool,
         fc1_input_quantizer: Optional[Quantizer],
         fc1_weight_quantizer: Optional[Quantizer],
-<<<<<<< HEAD
         fc1_output_quantizer: Optional[Quantizer],
         fc1_gradient_quantizer: Optional[Quantizer],
         fc1_dgrad_quantizer: Optional[Quantizer],
@@ -142,14 +127,6 @@
         fc2_gradient_quantizer: Optional[Quantizer],
         fc2_dgrad_quantizer: Optional[Quantizer],
         fc2_wgrad_quantizer: Optional[Quantizer],
-=======
-        fc2_input_quantizer: Optional[Quantizer],
-        fc2_weight_quantizer: Optional[Quantizer],
-        output_quantizer: Optional[Quantizer],
-        grad_fc2_output_quantizer: Optional[Quantizer],
-        grad_fc1_output_quantizer: Optional[Quantizer],
-        grad_input_quantizer: Optional[Quantizer],
->>>>>>> bbfae2b9
         cpu_offloading: bool,
         tp_group: Union[dist_group_type, None],
         tp_size: int,
@@ -175,10 +152,7 @@
         fsdp_group: Union[dist_group_type, None],
         module: torch.nn.Module,
         skip_fp8_weight_update: bool,
-<<<<<<< HEAD
         debug: bool
-=======
->>>>>>> bbfae2b9
     ) -> Union[Tuple[torch.Tensor, ...], torch.Tensor]:
         # pylint: disable=missing-function-docstring
 
@@ -202,12 +176,8 @@
         #                   only output of the linear is returned
         # for return_layernorm_output: layernorm output = High precision, then cast to FP8
         #                              high precision layernorm output and output of the linear are returned
-<<<<<<< HEAD
         # for debug: : layernorm output = High precision to enable processing of this norm
         with_quantized_norm = fp8 and not return_layernorm_output and not debug
-=======
-        with_quantized_norm = fp8 and not return_layernorm_output
->>>>>>> bbfae2b9
 
         tp_world_size = get_distributed_world_size(tp_group)
         ln_out_gathered = False
@@ -227,26 +197,6 @@
         ub_overlap_rs = False if tp_world_size == 1 else ub_overlap_rs
 
         with_input_all_gather = tp_world_size > 1 and sequence_parallel
-<<<<<<< HEAD
-
-        # Configure quantizer for normalization output
-        if fp8 and fc1_input_quantizer is None:
-            raise ValueError("Missing quantizer for input tensor")
-        if with_quantized_norm:
-            if with_input_all_gather:
-                if isinstance(fc1_input_quantizer, Float8Quantizer):
-                    fc1_input_quantizer.set_usage(rowwise=True, columnwise=False)
-                else:
-                    with_quantized_norm = False
-            else:
-                fc1_input_quantizer.set_usage(
-                    rowwise=True,
-                    columnwise=(is_grad_enabled and fc1_weight.requires_grad),
-                )
-
-        # Apply normalization
-        ln_out, mu, rsigma = _apply_normalization(
-=======
 
         # Configure quantizer for normalization output
         if fp8 and fc1_input_quantizer is None:
@@ -264,7 +214,6 @@
 
         # Apply normalization
         ln_out, mu, rsigma = apply_normalization(
->>>>>>> bbfae2b9
             inputmat,
             None,
             ln_weight,
@@ -303,10 +252,7 @@
             ln_out_return = ln_out_total if return_layernorm_output_gathered else ln_out
             if fp8:
                 if ub_overlap_ag:
-<<<<<<< HEAD
-=======
                     raise NotImplementedError
->>>>>>> bbfae2b9
                     ln_out = pytex.cast_to_fp8(
                         ln_out,
                         fp8_meta["scaling_fwd"],
@@ -324,25 +270,15 @@
                         ]  # TODO(pgadzinski) - check this
                     else:
                         ln_out = ln_out_total
-<<<<<<< HEAD
         if debug: 
             ln_out_total = fc1_input_quantizer(ln_out_total)
 
-=======
->>>>>>> bbfae2b9
 
         # Cast weights to expected dtype
         fc1_weight_final = fc1_weight
         fc2_weight_final = fc2_weight
-<<<<<<< HEAD
             
         if fp8 or debug:
-=======
-        if not fp8:
-            fc1_weight_final = cast_if_needed(fc1_weight_final, activation_dtype)
-            fc2_weight_final = cast_if_needed(fc2_weight_final, activation_dtype)
-        else:
->>>>>>> bbfae2b9
             # If weights are not quantized, we call get_weight_workspace,
             # which handles weight caching etc.
             if not isinstance(fc1_weight, QuantizedTensor):
@@ -355,10 +291,7 @@
                     update_workspace=update_workspace,
                     skip_update_flag=skip_fp8_weight_update,
                     fsdp_group=fsdp_group,
-<<<<<<< HEAD
                     is_grad_enabled=is_grad_enabled,
-=======
->>>>>>> bbfae2b9
                 )
             if not isinstance(fc2_weight, QuantizedTensor):
                 fc2_weight_quantizer.set_usage(rowwise=True, columnwise=True)
@@ -369,7 +302,6 @@
                     update_workspace=update_workspace,
                     skip_update_flag=skip_fp8_weight_update,
                     fsdp_group=fsdp_group,
-<<<<<<< HEAD
                     is_grad_enabled=is_grad_enabled,
                 )
         if not isinstance(fc1_weight_final, QuantizedTensor) and not type(fc1_weight_final) in [Float8TensorBase, MXFP8TensorBase]:
@@ -377,9 +309,6 @@
         if not isinstance(fc2_weight_final, QuantizedTensor) and not type(fc1_weight_final) in [Float8TensorBase, MXFP8TensorBase]:
             fc2_weight_final = cast_if_needed(fc2_weight_final, activation_dtype)
             
-=======
-                )
->>>>>>> bbfae2b9
 
         # Cast biases to expected dtype
         bias_dtype = activation_dtype
@@ -412,22 +341,14 @@
                 gemm_gelu_fusion = True
             if gemm_gelu_fusion and bias_gelu_fusion:
                 gemm_gelu_fusion = False
-<<<<<<< HEAD
         if debug:
             gemm_gelu_fusion = False
-=======
-
->>>>>>> bbfae2b9
         fc1_outputs = general_gemm(
             fc1_weight_final,
             ln_out_total,
             get_workspace(),
             quantization_params=(
-<<<<<<< HEAD
                 fc2_input_quantizer if gemm_gelu_fusion else fc1_output_quantizer  # fused gelu output is in fp8
-=======
-                fc2_input_quantizer if gemm_gelu_fusion else None  # fused gelu output is in fp8
->>>>>>> bbfae2b9
             ),
             out_dtype=activation_dtype,
             bias=(
@@ -437,14 +358,9 @@
             ub_algo=tex.CommOverlapAlgo.SPLIT_PIPELINED_AG_P2P if ub_overlap_ag else None,
             ub=ub_obj_lnout if ub_overlap_ag else None,
             accumulate=_2X_ACC_FPROP,
-<<<<<<< HEAD
             debug=debug
         )
         if not is_grad_enabled:
-=======
-        )
-        if not is_grad_enabled and (ln_out_total is not ln_out_return):
->>>>>>> bbfae2b9
             clear_tensor_data(ln_out_total)
 
         # ACTIVATION - sometimes activation is fused with the GEMM above.
@@ -457,13 +373,10 @@
             act_out = bias_gelu_fused(fc1_out_without_bias, fc1_bias)
         elif gemm_gelu_fusion:
             act_out, _, fc1_out = fc1_outputs
-<<<<<<< HEAD
         elif debug:
             fc1_out, _, _ = fc1_outputs
             act_out = activation_func(fc1_out, None)
             act_out = fc2_input_quantizer(act_out)
-=======
->>>>>>> bbfae2b9
         else:
             fc1_out, _, _ = fc1_outputs
             act_out = activation_func(fc1_out, fc2_input_quantizer)
@@ -498,19 +411,12 @@
             get_workspace(),
             out_dtype=activation_dtype,
             bias=fc2_bias,
-<<<<<<< HEAD
             quantization_params=fc2_output_quantizer,
-=======
-            quantization_params=output_quantizer,
->>>>>>> bbfae2b9
             out=fc2_out,
             use_split_accumulator=_2X_ACC_FPROP,
             ub_algo=ub_algo_rs if ub_overlap_rs else None,
             ub=ub_obj_fc2out if ub_overlap_rs else None,
-<<<<<<< HEAD
             debug=debug
-=======
->>>>>>> bbfae2b9
         )
         if not is_grad_enabled:
             clear_tensor_data(act_out, fc1_out_without_bias, fc1_out)
@@ -561,19 +467,11 @@
                 inputmat,
                 ln_weight,
                 ln_out,
-<<<<<<< HEAD
-                fc1_weight,
-=======
->>>>>>> bbfae2b9
                 fc1_weight_final,
                 fc1_bias,
                 fc1_out,
                 fc1_out_without_bias,
                 act_out,
-<<<<<<< HEAD
-                fc2_weight,
-=======
->>>>>>> bbfae2b9
                 fc2_weight_final,
                 fc2_bias,
                 mu,
@@ -587,7 +485,6 @@
             ctx.save_for_backward(*tensors_to_save)
             ctx.tensor_objects = tensor_objects
 
-<<<<<<< HEAD
             ctx.fc1_gradient_quantizer = fc1_gradient_quantizer
             ctx.fc1_dgrad_quantizer = fc1_dgrad_quantizer
             ctx.fc1_wgrad_quantizer = fc1_wgrad_quantizer
@@ -597,13 +494,6 @@
             ctx.fc2_wgrad_quantizer = fc2_wgrad_quantizer
             ctx.fc1_input_quantizer = fc1_input_quantizer
             ctx.fc2_input_quantizer = fc2_input_quantizer
-=======
-            ctx.grad_fc1_output_quantizer = grad_fc1_output_quantizer
-            ctx.grad_fc2_output_quantizer = grad_fc2_output_quantizer
-            ctx.grad_input_quantizer = grad_input_quantizer
-            ctx.fc2_input_quantizer = fc2_input_quantizer
-            ctx.fc1_input_quantizer = fc1_input_quantizer
->>>>>>> bbfae2b9
 
             ctx.fc1_weight_requires_grad = fc1_weight.requires_grad
             ctx.fc2_weight_requires_grad = fc2_weight.requires_grad
@@ -637,10 +527,7 @@
             ctx.ub_bulk_dgrad = ub_bulk_dgrad
             ctx.ub_overlap_rs_dgrad = ub_overlap_rs_dgrad
             ctx.ub_overlap_ag = ub_overlap_ag
-<<<<<<< HEAD
             ctx.debug = debug
-=======
->>>>>>> bbfae2b9
 
             ctx.requires_dgrad = (
                 inp.requires_grad or ln_weight.requires_grad or ln_bias.requires_grad
@@ -682,27 +569,16 @@
         # pylint: disable=missing-function-docstring
         with torch.cuda.nvtx.range("_LayerNormMLP_backward"):
             saved_tensors = ctx.saved_tensors
-<<<<<<< HEAD
             (
                 inputmat,
                 ln_weight,
                 ln_out,
                 _,
-=======
-            (  # pylint: disable=unbalanced-tuple-unpacking
-                inputmat,
-                ln_weight,
-                ln_out,
->>>>>>> bbfae2b9
                 fc1_weight,
                 fc1_bias,
                 fc1_out,
                 fc1_out_without_bias,
                 act_out,
-<<<<<<< HEAD
-                _,
-=======
->>>>>>> bbfae2b9
                 fc2_weight,
                 fc2_bias,
                 mu,
@@ -778,13 +654,8 @@
 
             # Prepare grad output tensor
             # Note: Cast to expected dtype and perform tensor-parallel communication
-<<<<<<< HEAD
             if ctx.fc2_gradient_quantizer is not None:
                 ctx.fc2_gradient_quantizer.set_usage(
-=======
-            if ctx.grad_fc2_output_quantizer is not None:
-                ctx.grad_fc2_output_quantizer.set_usage(
->>>>>>> bbfae2b9
                     rowwise=True,
                     columnwise=True,  # TODO(pgadzinski) - remove
                 )
@@ -793,11 +664,7 @@
                 grad_output,
                 fc2_bias_grad,
             ) = TransformerEngineBaseModule.grad_output_preprocess(
-<<<<<<< HEAD
                 ctx, grad_outputs[0], True, ctx.fc2_gradient_quantizer
-=======
-                ctx, grad_outputs[0], True, ctx.grad_fc2_output_quantizer
->>>>>>> bbfae2b9
             )
 
             if ctx.ub_bulk_wgrad:
@@ -815,11 +682,7 @@
                 if ctx.fp8:
                     quantizer = ctx.fc1_input_quantizer
                     quantizer.set_usage(rowwise=True, columnwise=True)
-<<<<<<< HEAD
-                ln_out_total, ln_out_total_async = gather_along_first_dim(
-=======
                 ln_out_total, ln_out_total_work = gather_along_first_dim(
->>>>>>> bbfae2b9
                     ln_out,
                     ctx.tp_group,
                     async_op=True,
@@ -827,12 +690,8 @@
                 )
             else:
                 ln_out_total = ln_out
-<<<<<<< HEAD
                 if ctx.debug:
                     ln_out_total = ctx.fc1_input_quantizer(ln_out)
-=======
-
->>>>>>> bbfae2b9
             # Check whether to output wgrad GEMM directly into main grad
             if ctx.is_first_microbatch is not None:
                 accumulate_wgrad_into_param_main_grad = (
@@ -847,11 +706,7 @@
             # 4 fp8 bias+quantize fusion: gemm, activation, FC1_bias + quantize
             # 5 high-precision unfused: gemm, activation, FC1_bias + FC1_gemm
             fc2_dgrad_gemm_gelu_fusion = (
-<<<<<<< HEAD
                 not ctx.fp8 and (ctx.activation == "gelu") and (not ctx.bias_gelu_fusion) and (not ctx.debug)
-=======
-                not ctx.fp8 and (ctx.activation == "gelu") and (not ctx.bias_gelu_fusion)
->>>>>>> bbfae2b9
             )
 
             fc2_wgrad = None
@@ -862,68 +717,42 @@
                 get_workspace(),
                 layout="NN",
                 grad=True,
-<<<<<<< HEAD
                 quantization_params=ctx.fc2_dgrad_quantizer,  # high precision to activation
-=======
-                quantization_params=None,  # high precision to activation
->>>>>>> bbfae2b9
                 out_dtype=ctx.activation_dtype,
                 gelu=fc2_dgrad_gemm_gelu_fusion,
                 gelu_in=fc1_out if fc2_dgrad_gemm_gelu_fusion else None,
                 use_split_accumulator=_2X_ACC_DGRAD,
                 ub_algo=(tex.CommOverlapAlgo.SPLIT_PIPELINED_AG_P2P if ctx.ub_overlap_ag else None),
                 ub=ctx.ub_obj_gradout if ctx.ub_overlap_ag else None,
-<<<<<<< HEAD
                 debug=ctx.debug
             )
             if fc2_dgrad_gemm_gelu_fusion:
                 dact = gemm_output
-=======
-            )
-            if fc2_dgrad_gemm_gelu_fusion:
-                dact = gemm_output
-                fc2_dgrad = None
->>>>>>> bbfae2b9
             else:
                 fc2_dgrad = gemm_output
 
             # FC2 WGRAD
             if ctx.fc2_weight_requires_grad:
-<<<<<<< HEAD
-                if hasattr(act_out, "_create_transpose"):
-=======
                 if ctx.fc2_input_quantizer is not None and hasattr(act_out, "_create_transpose"):
->>>>>>> bbfae2b9
                     act_out._create_transpose()
                 fc2_wgrad, fc2_bias_grad_, _ = general_gemm(
                     act_out,
                     grad_output,
                     get_workspace(),
                     out_dtype=ctx.activation_dtype,
-<<<<<<< HEAD
                     quantization_params=ctx.fc2_wgrad_quantizer,  # wgrad in high precision
-=======
-                    quantization_params=None,  # wgrad in high precision
->>>>>>> bbfae2b9
                     layout="NT",
                     grad=True,
                     bias=fc2_bias if fc2_bias is not None and fc2_bias_grad is None else None,
                     accumulate=accumulate_wgrad_into_param_main_grad,
                     use_split_accumulator=_2X_ACC_WGRAD,
                     out=fc2_weight.main_grad if ctx.fuse_wgrad_accumulation else None,
-<<<<<<< HEAD
                     debug=ctx.debug
-=======
->>>>>>> bbfae2b9
                 )
                 if fc2_bias_grad is None:
                     fc2_bias_grad = fc2_bias_grad_
                 del fc2_bias_grad_
-<<<<<<< HEAD
             clear_tensor_data(act_out, grad_output)
-=======
-            clear_tensor_data(act_out)
->>>>>>> bbfae2b9
 
             # bias computation
             fc1_bias_grad = None
@@ -933,7 +762,6 @@
                 assert ctx.activation == "gelu"
                 assert not ctx.fp8
                 fc1_bias_grad, dact = bgrad_dgelu_fused(fc2_dgrad, fc1_out_without_bias, fc1_bias)
-<<<<<<< HEAD
                 if ctx.fc1_gradient_quantizer is not None:
                     dact = ctx.fc1_gradient_quantizer(dact)
             elif ctx.debug:
@@ -945,15 +773,6 @@
                 dbias_dact_quantize_func = _act_func(ctx.activation)[2]
                 fc1_bias_grad, dact = dbias_dact_quantize_func(
                     fc2_dgrad, fc1_out.to(ctx.activation_dtype), ctx.fc1_gradient_quantizer
-=======
-                if ctx.grad_fc1_output_quantizer is not None:
-                    dact = ctx.grad_fc1_output_quantizer(dact)
-            elif _act_func(ctx.activation)[2] is not None and ctx.fp8:
-                # Fusion: gemm, bias + gelu + quantize
-                dbias_dact_quantize_func = _act_func(ctx.activation)[2]
-                fc1_bias_grad, dact = dbias_dact_quantize_func(
-                    fc2_dgrad, fc1_out.to(ctx.activation_dtype), ctx.grad_fc1_output_quantizer
->>>>>>> bbfae2b9
                 )  # quantize bgrad gelu fused
             else:
                 # Fusion: gemm + gelu,
@@ -964,11 +783,7 @@
                     )  # activation in high precision
 
                 if ctx.fp8:
-<<<<<<< HEAD
                     fc1_bias_grad, dact = tex.bgrad_quantize(dact, ctx.fc1_gradient_quantizer)
-=======
-                    fc1_bias_grad, dact = tex.bgrad_quantize(dact, ctx.grad_fc1_output_quantizer)
->>>>>>> bbfae2b9
                 else:
                     fuse_gemm_and_bias_fc1_wgrad = (
                         True  # fc1_bias_grad is computed later, fused with wgrad gemm for the FC1
@@ -1017,19 +832,13 @@
                 dact,
                 get_workspace(),
                 out_dtype=ctx.activation_dtype,
-<<<<<<< HEAD
                 quantization_params=ctx.fc1_dgrad_quantizer,
-=======
->>>>>>> bbfae2b9
                 layout="NN",
                 grad=True,
                 ub_algo=ub_algo,
                 ub=ub_obj,
                 # extra_output_tensor=rs_out if ctx.ub_overlap_rs_dgrad else None,
-<<<<<<< HEAD
                 debug=ctx.debug
-=======
->>>>>>> bbfae2b9
             )
             if ctx.ub_bulk_dgrad:
                 raise NotImplementedError
@@ -1051,7 +860,6 @@
             # FC1 WGRAD
             fc1_wgrad = None
             if ctx.fc1_weight_requires_grad:
-<<<<<<< HEAD
 
                 # Synchronize tensor-parallel communication
                 if ln_out_total_work is not None:
@@ -1087,58 +895,13 @@
                 if ctx.ub_bulk_wgrad:
                     fc1_dgrad = ub_obj_dgrad.get_ubuf_output(0)  # Reduce-scatter output
 
-=======
-
-                # Synchronize tensor-parallel communication
-                if ln_out_total_work is not None:
-                    ln_out_total_work.wait()
-                    ln_out_total_work = None
-
-                if hasattr(ln_out_total, "_create_transpose"):
-                    ln_out_total._create_transpose()  # TODO(pgadzinski) - temporary
-
-                fc1_wgrad_outputs = general_gemm(
-                    ln_out_total,
-                    dact,
-                    get_workspace(),
-                    out_dtype=ctx.activation_dtype,
-                    layout="NT",
-                    grad=fuse_gemm_and_bias_fc1_wgrad,
-                    bias=fc1_bias if fuse_gemm_and_bias_fc1_wgrad else None,
-                    accumulate=accumulate_wgrad_into_param_main_grad,
-                    out=fc1_weight.main_grad if ctx.fuse_wgrad_accumulation else None,
-                    ub_algo=tex.CommOverlapAlgo.BULK_OVERLAP_RS if ctx.ub_bulk_wgrad else None,
-                    ub=ub_obj_dgrad if ctx.ub_bulk_wgrad else None,
-                )
-
-                clear_tensor_data(ln_out_total, dact)
-
-                if fuse_gemm_and_bias_fc1_wgrad:
-                    fc1_wgrad, fc1_bias_grad, _ = fc1_wgrad_outputs
-                else:
-                    fc1_wgrad, _, _ = fc1_wgrad_outputs
-
-                if ctx.ub_bulk_wgrad:
-                    fc1_dgrad = ub_obj_dgrad.get_ubuf_output(0)  # Reduce-scatter output
-
-            # Synchronize tensor parallel communication
-            if ln_out_total_work is not None:
-                ln_out_total_work.wait()
-                ln_out_total_work = None
->>>>>>> bbfae2b9
             if fc1_dgrad_work is not None:
                 fc1_dgrad_work.wait()
                 fc1_dgrad_work = None
 
             # Residual gradient
             dgrad = fc1_dgrad.view(inputmat.shape)
-<<<<<<< HEAD
-            if (
-                ctx.return_layernorm_output and not ctx.return_layernorm_output_gathered
-            ):  # TODO (pgadzinski): understand
-=======
             if ctx.return_layernorm_output and not ctx.return_layernorm_output_gathered:
->>>>>>> bbfae2b9
                 dgrad = dgrad + grad_outputs[1].view_as(dgrad)
 
             # Norm gradient
@@ -1228,7 +991,6 @@
             None,  # fp8
             None,  # fp8_calibration
             None,  # fuse_wgrad_accumulation
-<<<<<<< HEAD
             None,  # fc1_input_quantizer,
             None,  # fc1_weight_quantizer,
             None,  # fc1_output_quantizer,
@@ -1241,16 +1003,6 @@
             None,  # fc2_gradient_quantizer,
             None,  # fc2_dgrad_quantizer,
             None,  # fc2_wgrad_quantizer,
-=======
-            None,  # fc1_input_quantizer
-            None,  # fc1_weight_quantizer
-            None,  # fc2_input_quantizer
-            None,  # fc2_weight_quantizer
-            None,  # output_quantizer
-            None,  # grad_fc2_output_quantizer
-            None,  # grad_fc1_output_quantizer
-            None,  # grad_input_quantizer
->>>>>>> bbfae2b9
             None,  # cpu_offloading
             None,  # tp_group
             None,  # tp_size
@@ -1276,10 +1028,7 @@
             None,  # fsdp_group
             None,  # module
             None,  # skip_fp8_weight_update
-<<<<<<< HEAD
             None,  # debug
-=======
->>>>>>> bbfae2b9
         )
 
 
@@ -1632,7 +1381,6 @@
             is_first_microbatch = False
 
         with self.prepare_forward(inp, num_gemms=2) as inp:
-<<<<<<< HEAD
 
             quantizers = self._get_quantizers() if not self.debug \
                 else self._get_debug_quantizers()
@@ -1642,13 +1390,10 @@
                 if not use_any_feature(quantizers):
                     quantizers = self._get_quantizers()
                     debug = False
-=======
->>>>>>> bbfae2b9
             # Get quantizers
             (
                 fc1_input_quantizer,
                 fc1_weight_quantizer,
-<<<<<<< HEAD
                 fc1_output_quantizer,
                 fc1_gradient_quantizer,
                 fc1_dgrad_quantizer,
@@ -1660,15 +1405,6 @@
                 fc2_dgrad_quantizer,
                 fc2_wgrad_quantizer
             ) = quantizers
-=======
-                fc2_input_quantizer,
-                fc2_weight_quantizer,
-                output_quantizer,
-                grad_fc1_output_quantizer,
-                grad_fc2_output_quantizer,
-                grad_input_quantizer,
-            ) = self._get_quantizers()
->>>>>>> bbfae2b9
 
             # Get weight tensors
             fc1_weight = self.fc1_weight
@@ -1708,7 +1444,6 @@
                 self.fuse_wgrad_accumulation,
                 fc1_input_quantizer,
                 fc1_weight_quantizer,
-<<<<<<< HEAD
                 fc1_output_quantizer,
                 fc1_gradient_quantizer,
                 fc1_dgrad_quantizer,
@@ -1719,14 +1454,6 @@
                 fc2_gradient_quantizer,
                 fc2_dgrad_quantizer,
                 fc2_wgrad_quantizer,
-=======
-                fc2_input_quantizer,
-                fc2_weight_quantizer,
-                output_quantizer,
-                grad_input_quantizer,
-                grad_fc1_output_quantizer,
-                grad_fc2_output_quantizer,
->>>>>>> bbfae2b9
                 is_cpu_offload_enabled(),
                 self.tp_group,
                 self.tp_size,
@@ -1735,11 +1462,7 @@
                 self.activation_dtype,
                 self.return_layernorm_output,
                 self.return_layernorm_output_gathered,
-<<<<<<< HEAD
                 self.bias_gelu_nvfusion and not self.fp8 and not debug,
-=======
-                self.bias_gelu_nvfusion and not self.fp8,
->>>>>>> bbfae2b9
                 self.set_parallel_mode,
                 torch.is_grad_enabled(),
                 self.fwd_ln_sm_margin if torch.is_grad_enabled() else self.inf_ln_sm_margin,
@@ -1756,10 +1479,7 @@
                 self.fsdp_group,
                 self,
                 skip_fp8_weight_update,
-<<<<<<< HEAD
                 debug
-=======
->>>>>>> bbfae2b9
             )
             out = fwd_fn(*args)
 
@@ -1781,7 +1501,6 @@
         (
             fc1_input_quantizer,
             fc1_weight_quantizer,
-<<<<<<< HEAD
             fc1_output_quantizer,
             fc1_gradient_quantizer,
             fc1_dgrad_quantizer,
@@ -1793,37 +1512,12 @@
             fc2_dgrad_quantizer,
             fc2_wgrad_quantizer,
         ) = [None] * 12
-=======
-            fc2_input_quantizer,
-            fc2_weight_quantizer,
-            output_quantizer,
-            grad_fc1_output_quantizer,
-            grad_fc2_output_quantizer,
-            grad_input_quantizer,
-        ) = [None] * 8
->>>>>>> bbfae2b9
         if self.fp8:
             fc1_input_quantizer = self.quantizers["scaling_fwd"][tex.FP8FwdTensors.GEMM1_INPUT]
             fc1_input_quantizer.internal = False  # temporary
             fc1_weight_quantizer = self.quantizers["scaling_fwd"][tex.FP8FwdTensors.GEMM1_WEIGHT]
             fc1_weight_quantizer.internal = True
             fc2_input_quantizer = self.quantizers["scaling_fwd"][tex.FP8FwdTensors.GEMM2_INPUT]
-<<<<<<< HEAD
-            fc2_input_quantizer.set_usage(rowwise=True, columnwise=False)
-            fc2_weight_quantizer = self.quantizers["scaling_fwd"][tex.FP8FwdTensors.GEMM2_WEIGHT]
-            fc2_weight_quantizer.internal = True
-            if torch.is_grad_enabled():
-                fc2_gradient_quantizer = self.quantizers["scaling_bwd"][
-                    tex.FP8BwdTensors.GRAD_OUTPUT1
-                ]
-                fc2_gradient_quantizer.internal = True
-                fc1_gradient_quantizer = self.quantizers["scaling_bwd"][
-                    tex.FP8BwdTensors.GRAD_INPUT1
-                ]
-                fc1_gradient_quantizer.internal = True
-                fc2_gradient_quantizer = self.quantizers["scaling_bwd"][tex.FP8BwdTensors.GRAD_INPUT2]
-                fc2_gradient_quantizer.internal = True
-=======
             fc2_input_quantizer.set_usage(
                 rowwise=True, columnwise=isinstance(fc2_input_quantizer, MXFP8Quantizer)
             )
@@ -1840,12 +1534,10 @@
                 grad_fc1_output_quantizer.internal = True
                 grad_input_quantizer = self.quantizers["scaling_bwd"][tex.FP8BwdTensors.GRAD_INPUT2]
                 grad_input_quantizer.internal = True
->>>>>>> bbfae2b9
 
         return (
             fc1_input_quantizer,
             fc1_weight_quantizer,
-<<<<<<< HEAD
             fc1_output_quantizer,
             fc1_gradient_quantizer,
             fc1_dgrad_quantizer,
@@ -1919,12 +1611,4 @@
             fc2_gradient_quantizer,
             fc2_dgrad_quantizer,
             fc2_wgrad_quantizer,
-=======
-            fc2_input_quantizer,
-            fc2_weight_quantizer,
-            output_quantizer,
-            grad_fc1_output_quantizer,
-            grad_fc2_output_quantizer,
-            grad_input_quantizer,
->>>>>>> bbfae2b9
         )