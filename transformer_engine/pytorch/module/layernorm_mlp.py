--- conflicted
+++ resolved
@@ -220,14 +220,10 @@
         #                   only output of the linear is returned
         # for return_layernorm_output: layernorm output = High precision, then cast to FP8
         #                              high precision layernorm output and output of the linear are returned
-<<<<<<< HEAD
         # for debug: : layernorm output = High precision to enable processing of this norm
         with_quantized_norm = fp8 and not return_layernorm_output and not debug
-=======
-        with_quantized_norm = fp8 and not return_layernorm_output
         if isinstance(fc1_input_quantizer, Float8CurrentScalingQuantizer):
             with_quantized_norm = False
->>>>>>> f3a009da
 
         tp_world_size = get_distributed_world_size(tp_group)
         ub_overlap_ag = ub_overlap_ag and is_grad_enabled and not return_layernorm_output
@@ -313,7 +309,6 @@
                 # or fused into the layernorm kernel
                 # ln_out_total represents the full fp8 tensor, in this case, it's the same as ln_out
                 ln_out_total = ln_out
-<<<<<<< HEAD
         # If residual connection is after LN, we need `ln_out`
         # tensor in higher precision, this comes at the cost
         # of an extra fp8 cast.
@@ -331,8 +326,6 @@
                     ]  # TODO(pgadzinski) - check this  # pylint: disable=fixme
                 else:
                     ln_out = ln_out_total
-=======
->>>>>>> f3a009da
 
         # Cast weights to expected dtype
         fc1_weight_final = fc1_weight
@@ -545,20 +538,12 @@
             ctx.save_for_backward(*tensors_to_save)
             ctx.tensor_objects = tensor_objects
 
-<<<<<<< HEAD
             ctx.fc1_grad_input_quantizer = fc1_grad_input_quantizer
             ctx.fc1_grad_weight_quantizer = fc1_grad_weight_quantizer
             ctx.fc1_grad_output_quantizer = fc1_grad_output_quantizer
             ctx.fc2_grad_input_quantizer = fc2_grad_input_quantizer
             ctx.fc2_grad_weight_quantizer = fc2_grad_weight_quantizer
             ctx.fc2_grad_output_quantizer = fc2_grad_output_quantizer
-=======
-            ctx.fp8_recipe = FP8GlobalStateManager.get_fp8_recipe() if fp8 else None
-            ctx.grad_fc1_output_quantizer = grad_fc1_output_quantizer
-            ctx.grad_fc2_output_quantizer = grad_fc2_output_quantizer
-            ctx.grad_input_quantizer = grad_input_quantizer
-            ctx.fc2_input_quantizer = fc2_input_quantizer
->>>>>>> f3a009da
             ctx.fc1_input_quantizer = fc1_input_quantizer
             ctx.fc2_input_quantizer = fc2_input_quantizer
 
@@ -835,7 +820,6 @@
                 assert ctx.activation == "gelu"
                 assert not ctx.fp8
                 fc1_bias_grad, dact = bgrad_dgelu_fused(fc2_dgrad, fc1_out_without_bias, fc1_bias)
-<<<<<<< HEAD
                 if ctx.fc1_grad_output_quantizer is not None:
                     dact = ctx.fc1_grad_output_quantizer(dact)
             elif ctx.debug:
@@ -844,14 +828,12 @@
                 fc1_bias_grad = dact.sum(dim=0)
                 dact = ctx.fc1_grad_output_quantizer(dact)
             elif _act_func(ctx.activation)[2] is not None and ctx.fp8 and not ctx.debug:
-=======
                 if ctx.grad_fc1_output_quantizer is not None:
                     dact = ctx.grad_fc1_output_quantizer(dact)
             elif (
                 _act_func(ctx.activation, ctx.fp8_recipe if ctx.fp8 else None)[2] is not None
                 and ctx.fp8
             ):
->>>>>>> f3a009da
                 # Fusion: gemm, bias + gelu + quantize
                 dbias_dact_quantize_func = _act_func(
                     ctx.activation, ctx.fp8_recipe if ctx.fp8 else None
@@ -870,9 +852,6 @@
                     )  # activation in high precision
 
                 if ctx.fp8:
-<<<<<<< HEAD
-                    fc1_bias_grad, dact = tex.bgrad_quantize(dact, ctx.fc1_grad_output_quantizer)
-=======
                     # TODO zhongboz: per-tensor current scaling has no bgrad fusion for now
                     if isinstance(ctx.grad_fc1_output_quantizer, Float8CurrentScalingQuantizer):
                         fc1_bias_grad = dact.view(-1, dact.shape[-1]).sum(dim=0)
@@ -881,7 +860,6 @@
                         fc1_bias_grad, dact = tex.bgrad_quantize(
                             dact, ctx.grad_fc1_output_quantizer
                         )
->>>>>>> f3a009da
                 else:
                     fuse_gemm_and_bias_fc1_wgrad = (
                         True  # fc1_bias_grad is computed later, fused with wgrad gemm for the FC1
@@ -1677,7 +1655,6 @@
             fc1_grad_output_quantizer,
             fc2_input_quantizer,
             fc2_weight_quantizer,
-<<<<<<< HEAD
             fc2_output_quantizer,
             fc2_grad_input_quantizer,
             fc2_grad_weight_quantizer,
@@ -1703,13 +1680,7 @@
             ]
 
         return tuple(make_debug("fc1", 0) + make_debug("fc2", 6))
-=======
-            output_quantizer,
-            grad_fc1_output_quantizer,
-            grad_fc2_output_quantizer,
-            grad_input_quantizer,
-        )
-
+    
     def _customize_quantizers_float8_current_scaling(self, fwd: bool, recipe: Recipe) -> None:
         """Customize quantizers based on current scaling recipe + layernorm_mlp."""
         assert (
@@ -1781,5 +1752,4 @@
                 ].amax_reduction_group = self.tp_group
                 self.quantizers["scaling_bwd"][
                     tex.FP8BwdTensors.GRAD_OUTPUT1
-                ].amax_reduction_size = self.tp_size
->>>>>>> f3a009da
+                ].amax_reduction_size = self.tp_size