--- conflicted
+++ resolved
@@ -51,10 +51,6 @@
 )
 
 from .. import cpp_extensions as pytex
-<<<<<<< HEAD
-import transformer_engine_torch as tex
-=======
->>>>>>> a959ff56
 
 from ..constants import dist_group_type, TE_DType
 from ..jit import no_torch_dynamo
@@ -78,7 +74,6 @@
 
 def _act_func(activation: str):
     funcs = {
-<<<<<<< HEAD
         "gelu": (tex.gelu, tex.dgelu, tex.dbias_dgelu),
         "relu": (tex.relu, tex.drelu, tex.dbias_drelu),
         "geglu": (tex.geglu, tex.dgeglu, None),
@@ -87,15 +82,6 @@
         "qgelu": (tex.qgelu, tex.dqgelu, tex.dbias_dqgelu),
         #"qgeglu": (tex.qgeglu, tex.dqgeglu), TODO (pgadzinski) - uncomment
         "srelu": (tex.srelu, tex.dsrelu, tex.dbias_dsrelu),
-=======
-        "gelu": (pytex.gelu, pytex.dgelu),
-        "relu": (pytex.relu, pytex.drelu),
-        "geglu": (pytex.geglu, pytex.dgeglu),
-        "reglu": (pytex.reglu, pytex.dreglu),
-        "swiglu": (pytex.swiglu, pytex.dswiglu),
-        "qgelu": (pytex.qgelu, pytex.dqgelu),
-        "srelu": (pytex.srelu, pytex.dsrelu),
->>>>>>> a959ff56
     }
     if activation not in funcs:
         raise NotImplementedError("Activation type " + activation + " is not supported!")
@@ -272,16 +258,7 @@
                         fp8_dtype_forward,
                     )
                 else:
-<<<<<<< HEAD
                     ln_out_total = fc1_input_quantizer(ln_out)
-=======
-                    ln_out_total = pytex.cast_to_fp8(
-                        ln_out_total,
-                        fp8_meta["scaling_fwd"],
-                        tex.FP8FwdTensors.GEMM1_INPUT,
-                        fp8_dtype_forward,
-                    )
->>>>>>> a959ff56
                     if ln_out_gathered:
                         rank = torch.distributed.get_rank(tp_group)
                         slice_start = rank * ln_out.size(0)
@@ -311,7 +288,6 @@
                     fsdp_group=fsdp_group,
                     is_grad_enabled=is_grad_enabled,
                 )
-<<<<<<< HEAD
             if not isinstance(fc2_weight, QuantizedTensor):
                 fc2_weight_quantizer.set_usage(rowwise=True, columnwise=True)
                 fc2_weight_final = module.get_weight_workspace(
@@ -322,22 +298,6 @@
                     skip_update_flag=skip_fp8_weight_update,
                     fsdp_group=fsdp_group,
                     is_grad_enabled=is_grad_enabled,
-=======
-            fp8_gemm_out = pytex.fp8_gemm(*fp8_gemm_args, **fp8_gemm_kwargs)
-            if not is_grad_enabled:
-                clear_tensor_data(ln_out_total)
-
-            # Perform activation
-            if gemm_gelu_fusion:
-                gelu_out, fc1_out = fp8_gemm_out
-            else:
-                fc1_out, _ = fp8_gemm_out
-                gelu_out = activation_func(
-                    fc1_out,
-                    fp8_meta["scaling_fwd"],
-                    tex.FP8FwdTensors.GEMM2_INPUT,
-                    fp8_dtype_forward,
->>>>>>> a959ff56
                 )
 
         # Cast biases to expected dtype
@@ -368,7 +328,6 @@
             if fp8:
                 assert not bias_gelu_fusion, "Bias gelu fusion is supported only for full precision"
             else:
-<<<<<<< HEAD
                 gemm_gelu_fusion = True
             if gemm_gelu_fusion and bias_gelu_fusion:
                 gemm_gelu_fusion = False
@@ -402,69 +361,6 @@
         else:
             fc1_out, _, _ = fc1_outputs
             act_out = activation_func(fc1_out, fc2_input_quantizer)
-=======
-                dim_size = list(gelu_out.size())
-                dim_size[1] = fc2_weight_fp8.size(0)
-                fc2_out = torch.empty(dim_size, dtype=activation_dtype, device=gelu_out.device)
-
-            _ = pytex.fp8_gemm(
-                fc2_weight_fp8._data,
-                fc2_weight_fp8._scale_inv,
-                0,
-                fc2_weight_fp8._fp8_dtype,
-                gelu_out,
-                fp8_meta["scaling_fwd"].scale_inv,
-                tex.FP8FwdTensors.GEMM2_INPUT,
-                fp8_dtype_forward,
-                out_type,
-                get_workspace(),
-                bias=fc2_bias,
-                use_bias=use_fc2_bias,
-                use_split_accumulator=_2X_ACC_FPROP,
-                out=fc2_out,
-                ub_algo=ub_algo_rs if ub_overlap_rs else None,
-                ub=ub_obj_fc2out if ub_overlap_rs else None,
-                extra_output_tensor=rs_out if ub_overlap_rs else None,
-                out_index=fc2_out_index,
-                fp8_meta_tensor=fc2_meta_tensor,
-                D_dtype=fc2_te_type,
-            )
-            if not is_grad_enabled:
-                clear_tensor_data(gelu_out)
-        else:
-            # Cast for native AMP
-            fc1_weight = cast_if_needed(fc1_weight, activation_dtype)
-            fc2_weight = cast_if_needed(fc2_weight, activation_dtype)
-            fc1_bias = cast_if_needed(fc1_bias, activation_dtype) if use_fc1_bias else fc1_bias
-            fc2_bias = cast_if_needed(fc2_bias, activation_dtype) if use_fc2_bias else fc2_bias
-
-            if fp8_calibration:
-                # amax of fc1 input
-                amin, amax = ln_out_total.aminmax()
-                fp8_meta["scaling_fwd"].amax_history[0][tex.FP8FwdTensors.GEMM1_INPUT] = torch.max(
-                    -amin, amax
-                ).float()
-                # amax of fc1 weight
-                amin, amax = fc1_weight.aminmax()
-                fp8_meta["scaling_fwd"].amax_history[0][tex.FP8FwdTensors.GEMM1_WEIGHT] = torch.max(
-                    -amin, amax
-                ).float()
-
-            fc1_outputs = pytex.gemm(
-                fc1_weight,
-                ln_out_total,
-                activation_dtype,
-                get_workspace(),
-                bias=fc1_bias,
-                use_bias=(not bias_gelu_nvfusion) and use_fc1_bias,
-                gelu=not bias_gelu_nvfusion and (activation == "gelu"),
-                ub_algo=tex.CommOverlapAlgo.SPLIT_PIPELINED_AG_P2P if ub_overlap_ag else None,
-                ub=ub_obj_lnout if ub_overlap_ag else None,
-                extra_output_tensor=ln_out if ub_overlap_ag else None,
-            )
-            if not is_grad_enabled:
-                clear_tensor_data(ln_out_total)
->>>>>>> a959ff56
 
         if not is_grad_enabled:
             clear_tensor_data(fc1_out)
@@ -483,7 +379,6 @@
             if ub_obj_fc2out.is_p2p_overlap():
                 ub_algo_rs = tex.CommOverlapAlgo.SPLIT_PIPELINED_RS_P2P
             else:
-<<<<<<< HEAD
                 ub_algo_rs = tex.CommOverlapAlgo.SPLIT_PIPELINED_RS
         else:
             dim_size = list(act_out.size())
@@ -505,25 +400,6 @@
         )
         if not is_grad_enabled:
             clear_tensor_data(act_out, fc1_out_without_bias, fc1_out)
-=======
-                dim_size = list(gelu_out.size())
-                dim_size[1] = fc2_weight.size(0)
-                fc2_out = torch.empty(dim_size, dtype=activation_dtype, device=gelu_out.device)
-            _ = pytex.gemm(
-                fc2_weight,
-                gelu_out,
-                activation_dtype,
-                get_workspace(),
-                bias=fc2_bias,
-                use_bias=use_fc2_bias,
-                out=fc2_out,
-                ub_algo=ub_algo_rs if ub_overlap_rs else None,
-                ub=ub_obj_fc2out if ub_overlap_rs else None,
-                extra_output_tensor=rs_out if ub_overlap_rs else None,
-            )
-            if not is_grad_enabled:
-                clear_tensor_data(gelu_out)
->>>>>>> a959ff56
 
         if is_grad_enabled:
             if cpu_offloading:
@@ -794,7 +670,6 @@
             fc2_dgrad_gemm_gelu_fusion = not ctx.fp8 and (ctx.activation == "gelu") and (not ctx.bias_gelu_fusion)
             
             fc2_wgrad = None
-<<<<<<< HEAD
             # FC2 DGRAD; Unconditional
             gemm_output, _, _ = general_gemm(
                 fc2_weight,
@@ -821,190 +696,6 @@
                     act_out._create_transpose()
                 fc2_wgrad, fc2_bias_grad_, _ = general_gemm(
                     act_out,
-=======
-            if ctx.fp8:
-                fp8_dtype_forward = get_fp8_te_dtype(ctx.fp8_meta["recipe"], fprop_tensor=True)
-                fp8_dtype_backward = get_fp8_te_dtype(ctx.fp8_meta["recipe"], fprop_tensor=False)
-
-                # FC2 DGRAD; Unconditional
-                fc2_dgrad, _ = pytex.fp8_gemm(
-                    fc2_weight_fp8.transpose_2d(),
-                    fc2_weight_fp8._scale_inv,
-                    0,
-                    fc2_weight_fp8._fp8_dtype,
-                    grad_output_c,
-                    ctx.fp8_meta["scaling_bwd"].scale_inv,
-                    tex.FP8BwdTensors.GRAD_OUTPUT1,
-                    fp8_dtype_backward,
-                    ctx.activation_dtype,
-                    get_workspace(),
-                    use_split_accumulator=_2X_ACC_DGRAD,
-                    ub_algo=ub_algo if ctx.ub_overlap_ag else None,
-                    ub=ctx.ub_obj_gradout if ctx.ub_overlap_ag else None,
-                )
-                if ctx.ub_overlap_ag:
-                    grad_output_t = tex.fp8_transpose(grad_output_c, fp8_dtype_backward)
-                clear_tensor_data(grad_output_c)
-
-                # FC2 WGRAD
-                if not ctx.fp8_meta["recipe"].override_linear_precision.wgrad:
-                    if fc2_weight.requires_grad:
-                        gelu_out_t = tex.fp8_transpose(gelu_out, fp8_dtype_forward)
-                        clear_tensor_data(gelu_out)
-                        fc2_wgrad, _ = pytex.fp8_gemm(
-                            gelu_out_t,
-                            fwd_scale_inverses,
-                            tex.FP8FwdTensors.GEMM2_INPUT,
-                            fp8_dtype_forward,
-                            grad_output_t,
-                            ctx.fp8_meta["scaling_bwd"].scale_inv,
-                            tex.FP8BwdTensors.GRAD_OUTPUT1,
-                            fp8_dtype_backward,
-                            ctx.activation_dtype,
-                            get_workspace(),
-                            accumulate=accumulate_wgrad_into_param_main_grad,
-                            out=fc2_weight.main_grad if ctx.fuse_wgrad_accumulation else None,
-                            use_split_accumulator=_2X_ACC_WGRAD,
-                        )
-                        clear_tensor_data(gelu_out_t, grad_output_t)
-
-                    if ctx.activation == "gelu":
-                        fc1_bias_grad, dgelu, dgelu_t = pytex.fp8_cast_transpose_bgrad_dgelu_fused(
-                            fc2_dgrad,
-                            fc1_out,
-                            ctx.fp8_meta["scaling_bwd"],
-                            tex.FP8BwdTensors.GRAD_OUTPUT2,
-                            fp8_dtype_backward,
-                        )
-                    else:
-                        dgelu = activation_func(fc2_dgrad, fc1_out, TE_DType[fc2_dgrad.dtype])
-                        fc1_bias_grad, dgelu, dgelu_t = pytex.fp8_cast_transpose_bgrad_fused(
-                            dgelu,
-                            ctx.fp8_meta["scaling_bwd"],
-                            tex.FP8BwdTensors.GRAD_OUTPUT2,
-                            fp8_dtype_backward,
-                        )
-                    clear_tensor_data(fc1_out)
-                else:
-                    if fc2_weight.requires_grad:
-                        gelu_out_c = tex.cast_from_fp8(
-                            gelu_out,
-                            fwd_scale_inverses,
-                            fp8_dtype_forward,
-                            TE_DType[ctx.activation_dtype],
-                            tex.FP8FwdTensors.GEMM2_INPUT,
-                        )
-                        clear_tensor_data(gelu_out)
-                        fc2_wgrad, _, _ = pytex.gemm(
-                            gelu_out_c,
-                            grad_output,
-                            ctx.activation_dtype,
-                            get_workspace(),
-                            layout="NT",
-                            grad=True,
-                            use_bias=False,
-                            accumulate=accumulate_wgrad_into_param_main_grad,
-                            out=fc2_weight.main_grad if ctx.fuse_wgrad_accumulation else None,
-                        )
-                        clear_tensor_data(gelu_out_c)
-
-                    if ctx.activation == "gelu":
-                        fc1_bias_grad, dgelu_no_fp8 = bgrad_dgelu_fused(
-                            fc2_dgrad, fc1_out, fc1_bias
-                        )
-                    else:
-                        dgelu_no_fp8 = activation_func(
-                            fc2_dgrad, fc1_out, TE_DType[fc2_dgrad.dtype]
-                        )
-                        fc1_bias_grad = dgelu_no_fp8.sum(dim=0)
-                    clear_tensor_data(fc1_out)
-
-                    dgelu = pytex.cast_to_fp8(
-                        dgelu_no_fp8,
-                        ctx.fp8_meta["scaling_bwd"],
-                        tex.FP8BwdTensors.GRAD_OUTPUT2,
-                        fp8_dtype_backward,
-                    )
-                    dgelu_t = None
-
-                out_index, meta_tensor, out_te_type, out_type = (
-                    None,
-                    None,
-                    None,
-                    ctx.activation_dtype,
-                )
-                fc1_dgrad_size = list(dgelu.size())
-                fc1_dgrad_size[1] = fc1_weight.size(1)
-                # Get/alloc fc1_dgrad
-                if ctx.ub_bulk_wgrad:  # allocate dgrad output
-                    ub_obj_dgrad = get_ub("fc1_wgrad")
-                    fc1_dgrad = ub_obj_dgrad.get_ubuf_output(1)  # AllGather output
-                elif ctx.ub_overlap_rs_dgrad:
-                    ub_obj_dgrad = get_ub("fc1_dgrad")
-                    fc1_dgrad = ub_obj_dgrad.get_ubuf_output(1)  # AllGather output
-                else:
-                    fc1_dgrad = torch.empty(
-                        fc1_dgrad_size, dtype=ctx.activation_dtype, device=fc1_weight.device
-                    )
-
-                # FP8 RS
-                if (ctx.ub_bulk_wgrad or ctx.ub_overlap_rs_dgrad) and ub_obj_dgrad.is_fp8_ubuf():
-                    out_index = tex.FP8BwdTensors.GRAD_INPUT2
-                    meta_tensor = ctx.fp8_meta["scaling_bwd"]
-                    out_te_type = fp8_dtype_backward
-                    out_type = torch.uint8
-                    ub_obj_dgrad.set_ubuf_scale_inv(meta_tensor.scale_inv[out_index])
-
-                # Set UB algo and UB obj for fc1_dgrad bulk/pipelined overlap
-                rs_out = None
-                if ctx.ub_bulk_dgrad:
-                    ub_algo = tex.CommOverlapAlgo.BULK_OVERLAP_AG
-                    ub_obj = ub_obj_lnout
-                elif ctx.ub_overlap_rs_dgrad:
-                    dim_size = list(dgelu.size())
-                    dim_size[0] = dim_size[0] // tp_world_size
-                    dim_size[1] = fc1_weight_fp8.size(1)
-                    rs_out = torch.empty(dim_size, dtype=ctx.activation_dtype, device=dgelu.device)
-                    if ub_obj_dgrad.is_p2p_overlap():
-                        if ub_obj_dgrad.is_atomic_gemm():
-                            ub_algo = tex.CommOverlapAlgo.ATOMIC_GEMM_RS_P2P
-                        else:
-                            ub_algo = tex.CommOverlapAlgo.SPLIT_PIPELINED_RS_P2P
-                    else:
-                        if ub_obj_dgrad.is_atomic_gemm():
-                            ub_algo = tex.CommOverlapAlgo.ATOMIC_GEMM_RS
-                        else:
-                            ub_algo = tex.CommOverlapAlgo.SPLIT_PIPELINED_RS
-                    ub_obj = ub_obj_dgrad
-                else:
-                    ub_algo = None
-                    ub_obj = None
-                # FC1 DGRAD: Unconditional
-                _ = pytex.fp8_gemm(
-                    fc1_weight_fp8.transpose_2d(),
-                    fc1_weight_fp8._scale_inv,
-                    0,
-                    fc1_weight_fp8._fp8_dtype,
-                    dgelu,
-                    ctx.fp8_meta["scaling_bwd"].scale_inv,
-                    tex.FP8BwdTensors.GRAD_OUTPUT2,
-                    fp8_dtype_backward,
-                    out_type,
-                    get_workspace(),
-                    out=fc1_dgrad,
-                    use_split_accumulator=_2X_ACC_DGRAD,
-                    ub_algo=ub_algo,
-                    ub=ub_obj,
-                    extra_output_tensor=rs_out if ctx.ub_overlap_rs_dgrad else None,
-                    out_index=out_index,
-                    fp8_meta_tensor=meta_tensor,
-                    D_dtype=out_te_type,
-                )
-            else:
-                # FC2 DGRAD; Unconditional
-                fc2_dgrad, _, _ = pytex.gemm(
-                    fc2_weight,
->>>>>>> a959ff56
                     grad_output,
                     get_workspace(),
                     out_dtype=ctx.activation_dtype,
@@ -1043,49 +734,8 @@
                         fc2_dgrad, fc1_out.to(ctx.activation_dtype), None
                     )  # activation in high precision
 
-<<<<<<< HEAD
                 if ctx.fp8:
                     fc1_bias_grad, dact = tex.bgrad_quantize(dact, ctx.grad_fc1_output_quantizer)
-=======
-                # FC2 WGRAD
-                if fc2_weight.requires_grad:
-                    fc2_wgrad, fc2_bias_grad, _ = pytex.gemm(
-                        gelu_out,
-                        grad_output,
-                        ctx.activation_dtype,
-                        get_workspace(),
-                        layout="NT",
-                        grad=True,
-                        use_bias=ctx.use_fc2_bias,
-                        accumulate=accumulate_wgrad_into_param_main_grad,
-                        out=fc2_weight.main_grad if ctx.fuse_wgrad_accumulation else None,
-                    )
-                clear_tensor_data(gelu_out)
-
-                if ctx.bias_gelu_nvfusion and ctx.activation == "gelu":
-                    fc1_bias_grad, fc2_dgrad = bgrad_dgelu_fused(fc2_dgrad, fc1_out, fc1_bias)
-                else:
-                    if ctx.activation != "gelu":
-                        fc2_dgrad = activation_func(fc2_dgrad, fc1_out, TE_DType[fc2_dgrad.dtype])
-
-                    # For non-fp8 execution, FC1 bias gradient is fused with FC1 wgrad GEMM
-                    # and will not be calculated in case wgrad is not required.
-                    if not fc1_weight.requires_grad:
-                        fc1_bias_grad = fc2_dgrad.sum(dim=0)
-
-                # Overwrite data. Deleting the tensor does not release underlying memory.
-                clear_tensor_data(fc1_out)
-                dgelu = fc2_dgrad
-
-                fc1_dgrad_size = list(dgelu.size())
-                fc1_dgrad_size[1] = fc1_weight.size(1)
-                if ctx.ub_bulk_wgrad:  # allocate dgrad output
-                    ub_obj_dgrad = get_ub("fc1_wgrad")
-                    fc1_dgrad = ub_obj_dgrad.get_ubuf_output(1)  # AllGather output
-                elif ctx.ub_overlap_rs_dgrad:
-                    ub_obj_dgrad = get_ub("fc1_dgrad")
-                    fc1_dgrad = ub_obj_dgrad.get_ubuf_output(1)  # AllGather output
->>>>>>> a959ff56
                 else:
                     fuse_gemm_and_bias_fc1_wgrad = True # fc1_bias_grad is computed later, fused with wgrad gemm for the FC1
                     # it may  not be calculated in case wgrad is not required.
@@ -1120,7 +770,6 @@
                 if ub_obj_dgrad.is_p2p_overlap():
                     ub_algo = tex.CommOverlapAlgo.SPLIT_PIPELINED_RS_P2P
                 else:
-<<<<<<< HEAD
                     ub_algo = tex.CommOverlapAlgo.SPLIT_PIPELINED_RS
                 ub_obj = ub_obj_dgrad
             else:
@@ -1138,24 +787,6 @@
                 ub=ub_obj,
                 # extra_output_tensor=rs_out if ctx.ub_overlap_rs_dgrad else None,
             )
-=======
-                    ub_algo = None
-                    ub_obj = None
-                # FC1 DGRAD: Unconditional
-                _ = pytex.gemm(
-                    fc1_weight,
-                    dgelu,
-                    ctx.activation_dtype,
-                    get_workspace(),
-                    out=fc1_dgrad,
-                    layout="NN",
-                    grad=True,
-                    ub_algo=ub_algo,
-                    ub=ub_obj,
-                    extra_output_tensor=rs_out if ctx.ub_overlap_rs_dgrad else None,
-                )
-
->>>>>>> a959ff56
             if ctx.ub_bulk_dgrad:
                 raise NotImplementedError
                 ln_out_total = ub_obj_lnout.get_ubuf_output(1)
@@ -1175,86 +806,7 @@
 
             # FC1 WGRAD
             fc1_wgrad = None
-<<<<<<< HEAD
             if ctx.fc1_weight_requires_grad:
-=======
-            if fc1_weight.requires_grad:
-                if ctx.fp8:
-                    # FC1 WGRAD
-                    extra_output_tensor = None
-                    if ctx.ub_bulk_wgrad:
-                        if ub_obj_dgrad.is_fp8_ubuf():
-                            dim_size = list(ub_obj_dgrad.get_ubuf_output(0).size())  # RS output
-                            extra_output_tensor = torch.empty(
-                                dim_size, dtype=ctx.activation_dtype, device=fc1_dgrad.device
-                            )
-                            fc1_dgrad = extra_output_tensor
-                        else:
-                            fc1_dgrad = ub_obj_dgrad.get_ubuf_output(0)
-                    if not ctx.fp8_meta["recipe"].override_linear_precision.wgrad:
-                        ln_out_total_t = tex.fp8_transpose(ln_out_total, fp8_dtype_forward)
-                        fc1_wgrad, _ = pytex.fp8_gemm(
-                            ln_out_total_t,
-                            fwd_scale_inverses,
-                            tex.FP8FwdTensors.GEMM1_INPUT,
-                            fp8_dtype_forward,
-                            dgelu_t,
-                            ctx.fp8_meta["scaling_bwd"].scale_inv,
-                            tex.FP8BwdTensors.GRAD_OUTPUT2,
-                            fp8_dtype_backward,
-                            ctx.activation_dtype,
-                            get_workspace(),
-                            accumulate=accumulate_wgrad_into_param_main_grad,
-                            out=fc1_weight.main_grad if ctx.fuse_wgrad_accumulation else None,
-                            use_split_accumulator=_2X_ACC_WGRAD,
-                            ub_algo=(
-                                tex.CommOverlapAlgo.BULK_OVERLAP_RS if ctx.ub_bulk_wgrad else None
-                            ),
-                            ub=ub_obj_dgrad if ctx.ub_bulk_wgrad else None,
-                            extra_output_tensor=extra_output_tensor,
-                        )
-                        clear_tensor_data(ln_out_total_t, dgelu_t)
-                    else:
-                        ln_out_total_c = tex.cast_from_fp8(
-                            ln_out_total,
-                            fwd_scale_inverses,
-                            fp8_dtype_forward,
-                            TE_DType[ctx.activation_dtype],
-                            tex.FP8FwdTensors.GEMM1_INPUT,
-                        )
-                        fc1_wgrad, _, _ = pytex.gemm(
-                            ln_out_total_c,
-                            dgelu_no_fp8,
-                            ctx.activation_dtype,
-                            get_workspace(),
-                            layout="NT",
-                            grad=True,
-                            accumulate=accumulate_wgrad_into_param_main_grad,
-                            out=fc1_weight.main_grad if ctx.fuse_wgrad_accumulation else None,
-                            ub_algo=(
-                                tex.CommOverlapAlgo.BULK_OVERLAP_RS if ctx.ub_bulk_wgrad else None
-                            ),
-                            ub=ub_obj_dgrad if ctx.ub_bulk_wgrad else None,
-                            extra_output_tensor=extra_output_tensor,
-                        )
-                        clear_tensor_data(ln_out_total_c, dgelu_no_fp8)
-                else:
-                    # FC1 WGRAD
-                    fc1_wgrad_outputs = pytex.gemm(
-                        ln_out_total,
-                        dgelu,
-                        ctx.activation_dtype,
-                        get_workspace(),
-                        layout="NT",
-                        grad=True,
-                        use_bias=not ctx.bias_gelu_nvfusion,
-                        accumulate=accumulate_wgrad_into_param_main_grad,
-                        out=fc1_weight.main_grad if ctx.fuse_wgrad_accumulation else None,
-                        ub_algo=tex.CommOverlapAlgo.BULK_OVERLAP_RS if ctx.ub_bulk_wgrad else None,
-                        ub=ub_obj_dgrad if ctx.ub_bulk_wgrad else None,
-                    )
-                    clear_tensor_data(ln_out_total, dgelu)
->>>>>>> a959ff56
 
                 # Synchronize tensor-parallel communication
                 if ln_out_total_work is not None:
