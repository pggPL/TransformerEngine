--- conflicted
+++ resolved
@@ -1446,18 +1446,12 @@
                    type of normalization applied.
     activation : str, default = 'gelu'
           activation function used.
-<<<<<<< HEAD
-
-          Options: ``'gelu'``, ``'geglu'``, ``'qgelu'``, ``'qgeglu'``, ``'relu'``, ``'reglu'``,
-          ``'srelu'``, ``'sreglu'``, ``'silu'``, and ``'swiglu'``.
-=======
           Options: 'gelu', 'geglu', 'qgelu', 'qgeglu', 'relu', 'reglu', 'srelu', 'sreglu',
                    'silu', 'swiglu', and 'clamped_swiglu'.
     activation_params : dict, default = `None`
                         Additional parameters for the activation function.
                         At the moment, only used for 'clamped_swiglu' activation which
                         supports 'limit' and 'alpha' parameters.
->>>>>>> c6cbcc85
     init_method : Callable, default = `None`
                  used for initializing FC1 weights in the following way: `init_method(weight)`.
                  When set to `None`, defaults to `torch.nn.init.normal_(mean=0.0, std=0.023)`.
