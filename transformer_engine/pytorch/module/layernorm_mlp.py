--- conflicted
+++ resolved
@@ -678,11 +678,10 @@
                 clear_tensor_data(grad_output_c)
 
                 # FC2 WGRAD
-<<<<<<< HEAD
                 if fc2_weight.requires_grad:
                     gelu_out_t = tex.fp8_transpose(gelu_out, fp8_dtype_forward)
                     clear_tensor_data(gelu_out)
-                    fc2_wgrad, _ = tex.fp8_gemm(
+                    fc2_wgrad, _ = pytex.fp8_gemm(
                         gelu_out_t,
                         fwd_scale_inverses,
                         tex.FP8FwdTensors.GEMM2_INPUT,
@@ -700,7 +699,7 @@
                     clear_tensor_data(gelu_out_t, grad_output_t)
 
                 if ctx.activation == "gelu":
-                    fc1_bias_grad, dgelu, dgelu_t = tex.fp8_cast_transpose_bgrad_dgelu_fused(
+                    fc1_bias_grad, dgelu, dgelu_t = pytex.fp8_cast_transpose_bgrad_dgelu_fused(
                         fc2_dgrad,
                         fc1_out,
                         ctx.fp8_meta["scaling_bwd"],
@@ -709,84 +708,8 @@
                     )
                 else:
                     dgelu = activation_func(fc2_dgrad, fc1_out, TE_DType[fc2_dgrad.dtype])
-                    fc1_bias_grad, dgelu, dgelu_t = tex.fp8_cast_transpose_bgrad_fused(
+                    fc1_bias_grad, dgelu, dgelu_t = pytex.fp8_cast_transpose_bgrad_fused(
                         dgelu,
-=======
-                if not ctx.fp8_meta["recipe"].override_linear_precision.wgrad:
-                    if fc2_weight.requires_grad:
-                        gelu_out_t = tex.fp8_transpose(gelu_out, fp8_dtype_forward)
-                        clear_tensor_data(gelu_out)
-                        fc2_wgrad, _ = pytex.fp8_gemm(
-                            gelu_out_t,
-                            fwd_scale_inverses,
-                            tex.FP8FwdTensors.GEMM2_INPUT,
-                            fp8_dtype_forward,
-                            grad_output_t,
-                            ctx.fp8_meta["scaling_bwd"].scale_inv,
-                            tex.FP8BwdTensors.GRAD_OUTPUT1,
-                            fp8_dtype_backward,
-                            ctx.activation_dtype,
-                            get_workspace(),
-                            accumulate=accumulate_wgrad_into_param_main_grad,
-                            out=fc2_weight.main_grad if ctx.fuse_wgrad_accumulation else None,
-                            use_split_accumulator=_2X_ACC_WGRAD,
-                        )
-                        clear_tensor_data(gelu_out_t, grad_output_t)
-
-                    if ctx.activation == "gelu":
-                        fc1_bias_grad, dgelu, dgelu_t = pytex.fp8_cast_transpose_bgrad_dgelu_fused(
-                            fc2_dgrad,
-                            fc1_out,
-                            ctx.fp8_meta["scaling_bwd"],
-                            tex.FP8BwdTensors.GRAD_OUTPUT2,
-                            fp8_dtype_backward,
-                        )
-                    else:
-                        dgelu = activation_func(fc2_dgrad, fc1_out, TE_DType[fc2_dgrad.dtype])
-                        fc1_bias_grad, dgelu, dgelu_t = pytex.fp8_cast_transpose_bgrad_fused(
-                            dgelu,
-                            ctx.fp8_meta["scaling_bwd"],
-                            tex.FP8BwdTensors.GRAD_OUTPUT2,
-                            fp8_dtype_backward,
-                        )
-                    clear_tensor_data(fc1_out)
-                else:
-                    if fc2_weight.requires_grad:
-                        gelu_out_c = tex.cast_from_fp8(
-                            gelu_out,
-                            fwd_scale_inverses,
-                            fp8_dtype_forward,
-                            TE_DType[ctx.activation_dtype],
-                            tex.FP8FwdTensors.GEMM2_INPUT,
-                        )
-                        clear_tensor_data(gelu_out)
-                        fc2_wgrad, _, _ = pytex.gemm(
-                            gelu_out_c,
-                            grad_output,
-                            ctx.activation_dtype,
-                            get_workspace(),
-                            layout="NT",
-                            grad=True,
-                            use_bias=False,
-                            accumulate=accumulate_wgrad_into_param_main_grad,
-                            out=fc2_weight.main_grad if ctx.fuse_wgrad_accumulation else None,
-                        )
-                        clear_tensor_data(gelu_out_c)
-
-                    if ctx.activation == "gelu":
-                        fc1_bias_grad, dgelu_no_fp8 = bgrad_dgelu_fused(
-                            fc2_dgrad, fc1_out, fc1_bias
-                        )
-                    else:
-                        dgelu_no_fp8 = activation_func(
-                            fc2_dgrad, fc1_out, TE_DType[fc2_dgrad.dtype]
-                        )
-                        fc1_bias_grad = dgelu_no_fp8.sum(dim=0)
-                    clear_tensor_data(fc1_out)
-
-                    dgelu = pytex.cast_to_fp8(
-                        dgelu_no_fp8,
->>>>>>> de230d08
                         ctx.fp8_meta["scaling_bwd"],
                         tex.FP8BwdTensors.GRAD_OUTPUT2,
                         fp8_dtype_backward,
@@ -986,9 +909,8 @@
                             fc1_dgrad = extra_output_tensor
                         else:
                             fc1_dgrad = ub_obj_dgrad.get_ubuf_output(0)
-<<<<<<< HEAD
                     ln_out_total_t = tex.fp8_transpose(ln_out_total, fp8_dtype_forward)
-                    fc1_wgrad, _ = tex.fp8_gemm(
+                    fc1_wgrad, _ = pytex.fp8_gemm(
                         ln_out_total_t,
                         fwd_scale_inverses,
                         tex.FP8FwdTensors.GEMM1_INPUT,
@@ -1009,55 +931,6 @@
                         extra_output_tensor=extra_output_tensor,
                     )
                     clear_tensor_data(ln_out_total_t, dgelu_t)
-=======
-                    if not ctx.fp8_meta["recipe"].override_linear_precision.wgrad:
-                        ln_out_total_t = tex.fp8_transpose(ln_out_total, fp8_dtype_forward)
-                        fc1_wgrad, _ = pytex.fp8_gemm(
-                            ln_out_total_t,
-                            fwd_scale_inverses,
-                            tex.FP8FwdTensors.GEMM1_INPUT,
-                            fp8_dtype_forward,
-                            dgelu_t,
-                            ctx.fp8_meta["scaling_bwd"].scale_inv,
-                            tex.FP8BwdTensors.GRAD_OUTPUT2,
-                            fp8_dtype_backward,
-                            ctx.activation_dtype,
-                            get_workspace(),
-                            accumulate=accumulate_wgrad_into_param_main_grad,
-                            out=fc1_weight.main_grad if ctx.fuse_wgrad_accumulation else None,
-                            use_split_accumulator=_2X_ACC_WGRAD,
-                            ub_algo=(
-                                tex.CommOverlapAlgo.BULK_OVERLAP_RS if ctx.ub_bulk_wgrad else None
-                            ),
-                            ub=ub_obj_dgrad if ctx.ub_bulk_wgrad else None,
-                            extra_output_tensor=extra_output_tensor,
-                        )
-                        clear_tensor_data(ln_out_total_t, dgelu_t)
-                    else:
-                        ln_out_total_c = tex.cast_from_fp8(
-                            ln_out_total,
-                            fwd_scale_inverses,
-                            fp8_dtype_forward,
-                            TE_DType[ctx.activation_dtype],
-                            tex.FP8FwdTensors.GEMM1_INPUT,
-                        )
-                        fc1_wgrad, _, _ = pytex.gemm(
-                            ln_out_total_c,
-                            dgelu_no_fp8,
-                            ctx.activation_dtype,
-                            get_workspace(),
-                            layout="NT",
-                            grad=True,
-                            accumulate=accumulate_wgrad_into_param_main_grad,
-                            out=fc1_weight.main_grad if ctx.fuse_wgrad_accumulation else None,
-                            ub_algo=(
-                                tex.CommOverlapAlgo.BULK_OVERLAP_RS if ctx.ub_bulk_wgrad else None
-                            ),
-                            ub=ub_obj_dgrad if ctx.ub_bulk_wgrad else None,
-                            extra_output_tensor=extra_output_tensor,
-                        )
-                        clear_tensor_data(ln_out_total_c, dgelu_no_fp8)
->>>>>>> de230d08
                 else:
                     # FC1 WGRAD
                     fc1_wgrad_outputs = pytex.gemm(
@@ -1549,7 +1422,7 @@
         if skip_fp8_weight_update is not None:
             is_first_microbatch = False
 
-        with self.prepare_forward(inp, is_first_microbatch, num_gemms=2) as inp:
+        with self.prepare_forward(inp, num_gemms=2) as inp:
 
             # Get weight tensors
             fc1_weight = self._fast_get_param("fc1_weight")
