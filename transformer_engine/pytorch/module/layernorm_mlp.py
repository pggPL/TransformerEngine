--- conflicted
+++ resolved
@@ -5,14 +5,10 @@
 """LayerNormMLP API"""
 import os
 import warnings
-<<<<<<< HEAD
-from typing import Any, Callable, Dict, Optional, Tuple, Union
-=======
 from typing import Callable, Optional, Tuple, Union
 from functools import reduce
 from operator import mul as multiply_op
 
->>>>>>> 884248f5
 import torch
 from torch.nn.parameter import Parameter
 from torch.nn import init
@@ -231,23 +227,15 @@
             fwd_ln_sm_margin,
             zero_centered_gamma,
         )
-<<<<<<< HEAD
         if debug and not return_layernorm_output:
             ln_out = fc1_input_quantizer(ln_out)
         ln_out_return = ln_out if return_layernorm_output else None
-
-        # Prepare GEMM input
-        # Note: Cast to expected dtype and perform tensor-parallel communication
-        with_quantized_all_gather = fp8 or debug
-        if with_input_all_gather:
-=======
-
+            
         # Prepare GEMM input
         # Note: Cast to expected dtype and perform tensor-parallel communication
         ln_out_gathered = False
-        with_quantized_all_gather = fp8
+        with_quantized_all_gather = fp8 or debug
         if with_input_all_gather_nccl:
->>>>>>> 884248f5
             if return_layernorm_output and return_layernorm_output_gathered:
                 with_quantized_all_gather = False
             if fp8 or debug:
@@ -271,28 +259,6 @@
         ln_out_return = None
         if return_layernorm_output:
             ln_out_return = ln_out_total if return_layernorm_output_gathered else ln_out
-<<<<<<< HEAD
-            if fp8 or debug:
-                if ub_overlap_ag:
-                    raise NotImplementedError
-                    ln_out = pytex.cast_to_fp8(
-                        ln_out,
-                        fp8_meta["scaling_fwd"],
-                        tex.FP8FwdTensors.GEMM1_INPUT,
-                        fp8_dtype_forward,
-                    )
-                elif not with_quantized_all_gather:
-                    ln_out_total = fc1_input_quantizer(ln_out_total)
-                    if ln_out_gathered:
-                        rank = torch.distributed.get_rank(tp_group)
-                        slice_start = rank * ln_out.size(0)
-                        slice_end = (rank + 1) * ln_out.size(0)
-                        ln_out = ln_out_total[
-                            slice_start:slice_end, ...
-                        ]  # TODO(pgadzinski) - check this
-                    else:
-                        ln_out = ln_out_total
-=======
             if fp8 and not with_quantized_all_gather:
                 ln_out_total = fc1_input_quantizer(ln_out_total)
                 if ln_out_gathered:
@@ -304,7 +270,6 @@
                     ]  # TODO(pgadzinski) - check this  # pylint: disable=fixme
                 else:
                     ln_out = ln_out_total
->>>>>>> 884248f5
 
         # Cast weights to expected dtype
         fc1_weight_final = fc1_weight
@@ -403,15 +368,11 @@
             fc1_out_without_bias, *_ = fc1_outputs
             act_out = bias_gelu_fused(fc1_out_without_bias, fc1_bias)
         elif gemm_gelu_fusion:
-<<<<<<< HEAD
-            act_out, _, fc1_out = fc1_outputs
+            act_out, _, fc1_out, _ = fc1_outputs
         elif debug:
             fc1_out, _, _ = fc1_outputs
             act_out = activation_func(fc1_out, None)
             act_out = fc2_input_quantizer(act_out)
-=======
-            act_out, _, fc1_out, _ = fc1_outputs
->>>>>>> 884248f5
         else:
             fc1_out, *_ = fc1_outputs
             act_out = activation_func(fc1_out, fc2_input_quantizer)
@@ -742,13 +703,9 @@
                 get_workspace(),
                 layout="NN",
                 grad=True,
-<<<<<<< HEAD
-                quantization_params=ctx.fc2_grad_input_quantizer,  # high precision to activation
-=======
                 quantization_params=(
-                    ctx.grad_fc1_output_quantizer if fc2_dgrad_gemm_gelu_fusion else None
+                    ctx.grad_fc1_output_quantizer if fc2_dgrad_gemm_gelu_fusion or ctx.debug else None
                 ),  # high precision to activation
->>>>>>> 884248f5
                 out_dtype=ctx.activation_dtype,
                 gelu=fc2_dgrad_gemm_gelu_fusion,
                 gelu_in=fc1_out if fc2_dgrad_gemm_gelu_fusion else None,
@@ -912,15 +869,6 @@
                             # have a valid transpose.
                             ln_out_total._create_transpose()
 
-<<<<<<< HEAD
-                # Synchronize tensor-parallel communication
-                if ln_out_total_work is not None:
-                    ln_out_total_work.wait()
-                    ln_out_total_work = None
-
-                if hasattr(ln_out_total, "_create_transpose"):
-                    ln_out_total._create_transpose()  # TODO(pgadzinski) - temporary
-=======
                 else:
                     if ln_out_total_work is not None:
                         # Synchronize tensor-parallel communication
@@ -938,7 +886,6 @@
                         fc1_dgrad_shape, dtype=ctx.activation_dtype, device="cuda"
                     )
 
->>>>>>> 884248f5
                 fc1_wgrad_outputs = general_gemm(
                     ln_out_total,
                     dact,
@@ -1224,14 +1171,11 @@
         zero_centered_gamma: bool = False,
         device: Union[torch.device, str] = "cuda",
         ub_overlap_ag: bool = False,
-<<<<<<< HEAD
         debug_name: str = None,
-=======
         ub_overlap_rs: bool = False,
         ub_overlap_rs_dgrad: bool = False,
         ub_bulk_dgrad: bool = False,
         ub_bulk_wgrad: bool = False,
->>>>>>> 884248f5
     ) -> None:
         super().__init__()
 
@@ -1539,15 +1483,11 @@
                 self.activation,
                 self.normalization,
                 self.ub_overlap_ag,
-<<<<<<< HEAD
-                self.gemm_gelu_fusion and not debug,
-=======
                 self.ub_overlap_rs,
                 self.ub_overlap_rs_dgrad,
                 self.ub_bulk_dgrad,
                 self.ub_bulk_wgrad,
-                self.gemm_gelu_fusion,
->>>>>>> 884248f5
+                self.gemm_gelu_fusion and not debug,
                 self.fsdp_group,
                 self,
                 skip_fp8_weight_update,
