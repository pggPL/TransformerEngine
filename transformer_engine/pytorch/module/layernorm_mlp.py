--- conflicted
+++ resolved
@@ -1521,19 +1521,11 @@
                 fc1_grad_output_quantizer,
                 fc2_input_quantizer,
                 fc2_weight_quantizer,
-<<<<<<< HEAD
                 fc2_output_quantizer,
                 fc2_grad_input_quantizer,
                 fc2_grad_weight_quantizer,
                 fc2_grad_output_quantizer,
-            ) = quantizers
-=======
-                output_quantizer,
-                grad_fc1_output_quantizer,
-                grad_fc2_output_quantizer,
-                grad_input_quantizer,
             ) = self._get_quantizers(fp8_output)
->>>>>>> a3ba4dff
 
             # Get weight tensors
             fc1_weight = self.fc1_weight
