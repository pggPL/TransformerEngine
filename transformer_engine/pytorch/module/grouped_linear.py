--- conflicted
+++ resolved
@@ -117,29 +117,12 @@
                     is_fp8_activation_recompute_enabled()
                     and not in_fp8_activation_recompute_phase()
                 )
-<<<<<<< HEAD
             if weight_quantizers[0] is not None:
                 for weight_quantizer in weight_quantizers:
                     weight_quantizer.set_usage(rowwise=True, columnwise=columnwise_usage)
         if output_quantizers[0] is not None:
             for output_quantizer in output_quantizers:
                 output_quantizer.set_usage(rowwise=True, columnwise=False)
-=======
-            else:
-                # FP8 input for forward
-                inputmats = [
-                    cast_to_fp8(
-                        inputmats_no_fp8[i],
-                        fp8_meta["scaling_fwd"],
-                        fp8_meta_offsets["input"] + i,
-                        fp8_dtype_forward,
-                        scale_inv=inputmat_scale_inv,
-                    )
-                    for i in range(num_gemms)
-                ]
-        else:
-            inputmats = inputmats_no_fp8
->>>>>>> a959ff56
 
         if fp8:
             inputmats = tex.fused_multi_quantize(
