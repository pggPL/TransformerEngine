# Copyright (c) 2022-2024, NVIDIA CORPORATION & AFFILIATES. All rights reserved.
#
# See LICENSE for license information.

"""Base modules and utilities for TransformerEngine PyTorch API"""
import io
import os
import pickle
import warnings
import socket
import fcntl
import struct
from abc import ABC, abstractmethod
from typing import Any, Callable, Dict, Generator, List, Optional, Set, Tuple, Union
from contextlib import contextmanager

import torch
import torch.nn.functional as F

import transformer_engine_torch as tex

from ._common import _ParameterInitMeta
from ...common.recipe import DelayedScaling
from ..fp8 import (
    FP8GlobalStateManager,
    DelayedScalingRecipeState,
)
from ..distributed import (
    gather_along_first_dim,
    is_fp8_activation_recompute_enabled,
    in_fp8_activation_recompute_phase,
    _fsdp_gather_tensors,
)
from ..cpp_extensions import (
    cast_to_fp8,
)
from ..constants import dist_group_type
<<<<<<< HEAD
from ..tensor import Float8Tensor, QuantizedTensor, Quantizer
from ..tensor.float8_tensor import DelayedScalingFloat8Quantizer
from transformer_engine.common.recipe import Recipe
=======
from ..tensor import QuantizedTensor, Float8Tensor
from ..quantizer import Quantizer
from transformer_engine.common.recipe import Recipe, DelayedScaling
>>>>>>> 392fe541

__all__ = ["initialize_ub", "destroy_ub"]

_2X_ACC_FPROP = False
_2X_ACC_DGRAD = True
_2X_ACC_WGRAD = True
_multi_stream_cublas_workspace = []
_cublas_workspace = None
_ub_communicators = None
_NUM_MAX_UB_STREAMS = 3
_MIN_STREAM_PRIORITY, _MAX_STREAM_PRIORITY = tex.get_stream_priority_range()
layers_atomic_ring_exchange = []


def get_cublas_workspace_size_bytes() -> None:
    """Return 32 MiB if using hopper, 4 MiB for all other architectures."""
    if torch.cuda.get_device_properties(torch.cuda.current_device()).major >= 9:
        return 33_554_432
    return 4_194_304


def get_workspace() -> torch.Tensor:
    """Returns workspace for cublas."""
    global _cublas_workspace
    if _cublas_workspace is None:
        _cublas_workspace = torch.empty(
            get_cublas_workspace_size_bytes(), dtype=torch.uint8, device="cuda"
        )
    return _cublas_workspace


def get_multi_stream_cublas_workspace() -> List[torch.Tensor]:
    """Returns workspace for multi-stream cublas."""
    global _multi_stream_cublas_workspace
    if not _multi_stream_cublas_workspace:
        for _ in range(tex._num_cublas_streams):
            _multi_stream_cublas_workspace.append(
                torch.empty(get_cublas_workspace_size_bytes(), dtype=torch.uint8, device="cuda")
            )
    return _multi_stream_cublas_workspace


def initialize_ub(
    shape: list,
    tp_size: int,
    use_fp8: bool = False,
    dtype: torch.dtype = torch.bfloat16,
    ub_cfgs: Optional[dict] = None,
    bootstrap_backend: Union[str, torch.distributed.Backend] = None,
) -> None:
    r"""
    Initialize the Userbuffers communicator for overlapping tensor-parallel communications with
    GEMM compute in te.Linear, te.LayerNormLinear and te.LayerNormMLP modules.

    Parameters
    ----------
    shape : list
            shape of the communication buffer, typically set to be the same as the global shape of
            the input tensor to a te.TransformerLayer forward pass, with the sequence and batch
            dimensions collapsed together -- i.e.: `(sequence_length * batch_size, hidden_size)`
    tp_size : int
              number of GPUs in the tensor-parallel process group
    use_fp8 : bool = False
              allocate the communication buffer for FP8 GEMM inputs/outputs
    dtype : torch.dtype = torch.bfloat16
            non-FP8 data type of the communication buffer when `use_fp8 = False`
    ub_cfgs: dict = None
             Configuration dictionary with the structure
             ```
             {
                <gemm_name> : {
                    "method": <"ring_exchange" or "pipeline">,
                    "is_reduce_scatter": bool,
                    "num_sm": int,
                    "cga_size": int,
                    "set_sm_margin": bool,
                    "num_splits": int,
                    "aggregate": bool,
                    "atomic_gemm": bool,
                    "use_ce": bool,
                    "fp8_buf": bool,
                }
             }
             ```
             for `te.TransformerLayer` GEMM layers in `["qkv_fprop", "qkv_dgrad", "qkv_wgrad",
             "proj_fprop", "proj_dgrad", "proj_wgrad", "fc1_fprop", "fc1_dgrad", "fc2_dgrad",
             "fc2_fprop", "fc2_dgrad"]`.
    bootstrap_backend : str = None
                        `torch.distributed` communication backend for the all-gather, broadcast and
                        barrier collectives during Userbuffers initialization. Not all backends are
                        valid for every cluster configuration and distributed launch method even if
                        they are available in PyTorch. When left unset, the initialization prefers
                        to use the MPI backend, falling back first on Gloo and then NCCL if MPI is
                        not available. Setting `NVTE_UB_WITH_MPI=1` when building TE overrides this
                        option and always initializes Userbuffers with direct MPI calls in C++,
                        which also requires `MPI_HOME=/path/to/mpi/root` to be set at compile time.
    """
    if not tex.device_supports_multicast():
        assert bool(int(os.getenv("UB_SKIPMC", "0"))), (
            "CUDA device, driver and/or toolkit version does not support comm+GEMM overlap with "
            + "CUDA Multicast. Launch app with UB_SKIPMC=1 to try CUDA IPC instead."
        )

    global _ub_communicators
    assert _ub_communicators is None, "UB communicators are already initialized."
    _ub_communicators = {}

    if tex.ubuf_built_with_mpi():
        # We're bootstrapping with direct calls to MPI in Userbuffers code so we need to force
        # an MPI_Init() here by creating a new MPI process group...
        assert torch.distributed.is_mpi_available()
        _ = torch.distributed.new_group(backend="mpi")
        helper = tex.CommOverlapHelper()
    else:
        # Bootstrapping with torch.distributed API, so check backend and construct
        # intra/inter-node process groups...
        assert (
            torch.distributed.is_initialized()
        ), "torch.distributed must be initialized before Userbuffers"
        if bootstrap_backend is None:
            bootstrap_backend = "nccl"
            if torch.distributed.is_mpi_available():
                bootstrap_backend = "mpi"
            elif torch.distributed.is_gloo_available():
                bootstrap_backend = "gloo"
        else:
            assert bootstrap_backend in [
                "gloo",
                "mpi",
                "nccl",
            ], "Invalid torch.distributed backend for bootstrapping Userbuffers!"
            assert torch.distributed.is_backend_available(bootstrap_backend), (
                f"PyTorch must be compiled with '{bootstrap_backend}' support in order to "
                f"bootstrap Userbuffers with '{bootstrap_backend}' collectives."
            )

        world_group = torch.distributed.new_group(backend=bootstrap_backend)
        world_rank = torch.distributed.get_rank(world_group)
        world_size = torch.distributed.get_world_size(world_group)

        # We have single-node NVLink so we can color based on physical node hostnames.
        # NOTE: Prefer a network interface defined via the NVTE_UB_SOCKET_IFNAME variable, and
        #       otherwise fall back on NCCL_SOCKET_IFNAME or GLOO_SOCKET_IFNAME depending on
        #       the chosen bootstrap backend.
        mydomain = socket.gethostname()
        ifname = os.getenv(
            "NVTE_UB_SOCKET_IFNAME", os.getenv(f"{bootstrap_backend.upper()}_SOCKET_IFNAME")
        )
        if ifname is not None:
            # Make sure the ifname found in the environment is a valid network interface
            if ifname in [name for _, name in socket.if_nameindex()]:
                s = socket.socket(socket.AF_INET, socket.SOCK_DGRAM)
                try:
                    mydomain = socket.inet_ntoa(
                        fcntl.ioctl(
                            s.fileno(), 0x8915, struct.pack("256s", ifname[:15].encode("UTF-8"))
                        )[20:24]
                    )
                except OSError as err:
                    raise OSError(f"Invalid network interface: {ifname}") from err
                finally:
                    s.close()
            else:
                ifname_warning = (
                    f"'{ifname}' is not a valid network interface! `te.initialize_ub()` will"
                    + " attempt to detect ranks on the same node by matching "
                    + "'socket.gethostname()', which is known to fail on virtual clusters like "
                    + "Kubernetes. If Userbuffers initialization fails, please set the "
                    + "'NVTE_UB_SOCKET_IFNAME' variable in your environment to the correct network "
                    + "interface."
                )
                warnings.warn(ifname_warning, UserWarning)

        # Allgather the domain colors across ranks and reduce to a list of unique domains
        domain_per_rank_list = [None for _ in range(world_size)]
        torch.distributed.all_gather_object(domain_per_rank_list, mydomain, world_group)
        unique_domains = []
        for domain in domain_per_rank_list:
            if domain not in unique_domains:
                unique_domains.append(domain)
        num_domains = len(unique_domains)

        if num_domains > 1:
            # DP/TP model replicated on multiple NVLink domains
            ranks_per_domain_list = [[] for _ in range(num_domains)]
            mydomain_idx = -1
            for i, domain in enumerate(domain_per_rank_list):
                domain_idx = unique_domains.index(domain)
                ranks_per_domain_list[domain_idx].append(i)
                if domain == mydomain:
                    mydomain_idx = domain_idx
            assert mydomain_idx >= 0, "Internal TE error!"

            intra_domain_group, _ = torch.distributed.new_subgroups_by_enumeration(
                ranks_per_domain_list, backend=bootstrap_backend
            )
            local_rank = torch.distributed.get_rank(intra_domain_group)

            inter_domain_group, _ = torch.distributed.new_subgroups_by_enumeration(
                [list(ranks) for ranks in zip(*ranks_per_domain_list)],
                backend=bootstrap_backend,
            )

            helper = tex.CommOverlapHelper(world_group, intra_domain_group, inter_domain_group)

        else:
            # TP model on single NVLink domain, no replication, no data-parallelism
            mydomain_idx = 0
            local_rank = world_rank
            intra_domain_ranks = list(range(world_size))

            helper = tex.CommOverlapHelper(world_group)

        if world_rank == 0:
            print(f"!!! [UB] Number of NVLink domains: {num_domains}\n", end="", flush=True)
        if local_rank == 0:
            print(
                f"!!! [UB] Global ranks on domain {mydomain_idx}: {intra_domain_ranks}\n",
                end="",
                flush=True,
            )

    # Increase the workspace by the number of maximum concurrent streams
    global _cublas_workspace
    _cublas_workspace = get_workspace().repeat(_NUM_MAX_UB_STREAMS)

    # Default buffer precision: AllGather buffers use fp8 when using fp8 recipe
    layers_all_gather_overlap = [
        "qkv_fprop",
        "qkv_dgrad",
        "proj_dgrad",
        "fc1_fprop",
        "fc1_dgrad",
        "fc2_dgrad",
    ]
    layers_reduce_scatter_overlap = ["proj_fprop", "fc2_fprop", "qkv_wgrad", "fc1_wgrad"]
    dgrad_reduce_scatter_overlap = ["qkv_dgrad", "fc1_dgrad"]
    # Default overlap methods for layers
    methods = {
        "ring_exchange": ["qkv_fprop", "fc1_fprop", "proj_dgrad", "fc2_dgrad"],
        "pipeline": ["proj_fprop", "fc2_fprop"],
        "bulk": ["qkv_dgrad", "qkv_wgrad", "fc1_dgrad", "fc1_wgrad"],
    }

    # AG-RS overlap pairs of layers forming a tensor-parallel block
    ag_rs_pairs = {"qkv_fprop": "proj_fprop", "fc1_fprop": "fc2_fprop"}
    rs_ag_pairs = {v: k for k, v in ag_rs_pairs.items()}
    global layers_atomic_ring_exchange
    layers_atomic_ring_exchange = []

    def get_method(name):
        for method, names in methods.items():
            if name in names:
                return method
        raise KeyError(f"Given layer name {name} does not exist.")

    def get_default_config(name):
        method = get_method(name)
        is_reduce_scatter = name in layers_reduce_scatter_overlap
        default_cfg = {
            "method": method,
            "is_reduce_scatter": is_reduce_scatter,
            "num_sm": 1 if method == "ring_exchange" else 16,
            "cga_size": 1 if method == "ring_exchange" else 2,
            "set_sm_margin": False,
            "num_splits": 4 if method == "pipeline" else tp_size,
            "aggregate": False,
            "atomic_gemm": False,
            "use_ce": True,
            "fp8_buf": name in layers_all_gather_overlap,
            "comm_priority": _MAX_STREAM_PRIORITY,
            "gemm_priority": _MIN_STREAM_PRIORITY,
        }
        return default_cfg

    def add_ub(
        name: str,
        method: str,
        is_reduce_scatter: int,
        num_sm: int = 16,
        cga_size: int = 2,
        set_sm_margin: int = 0,
        num_splits: int = 0,
        aggregate: int = 0,
        atomic_gemm: int = 0,
        use_ce: bool = True,
        fp8_buf: bool = False,
        comm_priority: int = 0,
        gemm_priority: int = 0,
    ) -> None:
        if atomic_gemm:
            warnings.warn(
                "Atomic GEMM uses a beta API from cublas and is not tested for all use cases."
            )
            assert use_fp8, "Atomic GEMM overlap supported only for FP8 GEMM."
            if method == "bulk":
                warnings.warn(
                    f"At {name}, atoimic GEMM not is supported for a bulk overlap."
                    "Defaulting to `atomic_gemm=False`."
                )
                atomic_gemm = 0
        if not is_reduce_scatter and method == "pipeline":
            raise ValueError(
                f"At {name}, `pipeline` overlap method is not supported for AllGather."
            )
        # Check if both AG and RS overlaps use `atomic GEMM`` + `p2p ring-exchange`.
        # Using atomic GEMM + p2p ring-exchange in only one of the pair breaks functionality.
        global layers_atomic_ring_exchange
        if atomic_gemm and method == "ring_exchange" and name in ag_rs_pairs:
            layers_atomic_ring_exchange += [name, ag_rs_pairs[name]]
        if name in rs_ag_pairs:
            assert_message = (
                f"At {name}, atomic AG-GEMM overlap with `ring_exchange` shuffles GEMM chunk "
                "outputs, and  RS-GEMM overlap un-suffle them. When one of the GEMM-AG and "
                "GEMM-RS overlaps forming a TP block (e.g., qkv_fprop and proj_fprop) uses "
                "`atomic gemm` and `ring_exhcnage`, its pair must use the same overlap config "
                "for functionality."
            )
            if name in layers_atomic_ring_exchange:
                assert atomic_gemm and method == "ring_exchange", assert_message
            else:
                if atomic_gemm and method == "ring_exchange":
                    assert rs_ag_pairs[name] in layers_atomic_ring_exchange, assert_message

        buffer_dtype = torch.uint8 if (use_fp8 and fp8_buf) else dtype
        if method == "ring_exchange":
            ub_obj = tex.CommOverlapP2P(
                shape,  # Communication buffer shape
                buffer_dtype,  # Communication buffer data type
                helper,  # Helper for torch.distributed callbacks during bootstrapping
                tp_size,  # Tensor-parallel group size (may be different than local_size)
                tex.CommOverlapType.RS if is_reduce_scatter else tex.CommOverlapType.AG,
                num_max_streams=_NUM_MAX_UB_STREAMS,
                comm_cga_size=cga_size,
                num_comm_sm=num_sm,
                set_sm_margin=set_sm_margin,
                atomic_gemm=atomic_gemm,
                use_ce=use_ce,
                aggregate=aggregate,
                comm_priority=comm_priority,
                gemm_priority=gemm_priority,
            )
        else:
            ub_obj = tex.CommOverlap(
                shape,  # Communication buffer shape
                buffer_dtype,  # Communication buffer data type
                helper,  # Helper for torch.distributed callbacks during bootstrapping
                tp_size,  # Tensor-parallel group size (may be different than local_size)
                num_splits=num_splits,
                num_max_streams=_NUM_MAX_UB_STREAMS,
                comm_cga_size=cga_size,
                num_comm_sm=num_sm,
                set_sm_margin=set_sm_margin,
                atomic_gemm=atomic_gemm,
                comm_priority=comm_priority,
                gemm_priority=gemm_priority,
            )
        _ub_communicators[name] = ub_obj

    if ub_cfgs is not None:
        for name in dgrad_reduce_scatter_overlap:
            if name in ub_cfgs and "method" in ub_cfgs[name] and ub_cfgs[name]["method"] != "bulk":
                wgrad_name = name.replace("dgrad", "wgrad")
                assert wgrad_name not in ub_cfgs
                layers_reduce_scatter_overlap.remove(wgrad_name)
                layers_all_gather_overlap.remove(name)
                layers_reduce_scatter_overlap.append(name)
                methods["bulk"].remove(name)
                new_method = ub_cfgs[name]["method"]
                methods[new_method].append(name)

    for name in methods["ring_exchange"] + methods["pipeline"] + methods["bulk"]:
        ub_cfg = get_default_config(name)
        if ub_cfgs is not None and name in ub_cfgs:
            fp8_buf = (name in layers_all_gather_overlap) or (
                ub_cfgs[name].get("fp8_buf", False) and name in methods["pipeline"]
            )
            ub_cfg.update(ub_cfgs[name])
            ub_cfg["fp8_buf"] = fp8_buf
        add_ub(name, **ub_cfg)


def get_ub(name: str):
    """Get userbuffer communicator corresponding to give key."""
    assert _ub_communicators is not None, "UB manager is not initialized."
    assert name in _ub_communicators, f"UB for {name} is not registered."
    return _ub_communicators[name]


def destroy_ub():
    """Destroy all allocated userbuffer communicators."""
    global _ub_communicators
    _ub_communicators = None
    global layers_atomic_ring_exchange
    layers_atomic_ring_exchange = []


class TransformerEngineBaseModule(torch.nn.Module, ABC):
    """Base TE module."""

    def __init__(self) -> None:
        super().__init__()
        assert torch.cuda.is_available(), "TransformerEngine needs CUDA."
        self.fp8_initialized = False
        self.fp8 = False
        self.fp8_calibration = False
        self.fp8_meta = {}
        self.fp8_meta["fp8_checkpoint"] = False
        self.fp8_meta["fp8_group"] = None
        self.fp8_meta_tensors_initialized = False
        self.quantizers = {"scaling_fwd": {}, "scaling_bwd": {}}
        self.tp_group = None
        self.tp_size = 1
        self.sequence_parallel = False
        self.param_init_meta = {}
        self.primary_weights_in_fp8 = FP8GlobalStateManager.with_fp8_parameters()
        self.fsdp_wrapped = False
        self.fsdp_group = None
        self._fp8_workspaces: Dict[str, QuantizedTensor] = {}
        self.activation_dtype: Optional[torch.dtype] = None

        # Fast getter for parameters
        # Note: torch.nn.Module does not store parameters like normal
        # attrs, but rather in a dict. When attempting to access, the
        # module will raise an AttributeError in __getattribute__ and
        # call a custom __getattr__. This is unnecessary overhead if
        # we know we are accessing a parameter.
        self._fast_get_param: Callable[str, torch.nn.Parameter]
        self._fast_get_param = self.__dict__["_parameters"].get

    # Names of attributes that can be set quickly (see __setattr__
    # method)
    _fast_setattr_names: Set[str] = {
        "activation_dtype",
        "fp8",
        "fp8_initialized",
        "fp8_calibration",
        "fp8_parameters",
    }

    def __setattr__(self, name: str, value: Any) -> None:
        if name in TransformerEngineBaseModule._fast_setattr_names:
            # torch.nn.Module has a custom __setattr__ that handles
            # modules, parameters, and buffers. This is unnecessary
            # overhead when setting plain attrs.
            self.__dict__[name] = value
        else:
            # Default case
            super().__setattr__(name, value)

    def adjust_amax_history_length(self, length: int, fwd: Optional[bool] = None) -> None:
        """Increase or decrease size of amax history based on given `length`.

        .. warning::
            This changes the underlying amax memory location.
        """
        if fwd is None:
            fp8_meta_tensor_keys = ("scaling_fwd", "scaling_bwd")
        else:
            fp8_meta_tensor_keys = ("scaling_fwd" if fwd else "scaling_bwd",)

        for meta_key in fp8_meta_tensor_keys:
            if meta_key not in self.fp8_meta:
                # Handles non-parameter FP8 modules, e.g. DPA.
                continue
            curr_len = self.fp8_meta[meta_key].amax_history.shape[0]
            if length == curr_len:
                continue
            if length < curr_len:
                self.fp8_meta[meta_key].amax_history = (
                    self.fp8_meta[meta_key].amax_history[:length].clone()
                )
            elif length > curr_len:
                extra_rows = length - curr_len
                self.fp8_meta[meta_key].amax_history = F.pad(
                    self.fp8_meta[meta_key].amax_history, pad=(0, 0, 0, extra_rows)
                )

            # Update the global buffers with new amax and history pointers.
            if FP8GlobalStateManager.get_buffer_info() in self.fp8_meta:
                fwd_pos, fwd_key, bwd_pos, bwd_key = self.fp8_meta[
                    FP8GlobalStateManager.get_buffer_info()
                ]
                for pos, buffer_key in zip((fwd_pos, bwd_pos), (fwd_key, bwd_key)):
                    if buffer_key in FP8GlobalStateManager.global_amax_buffer:
                        assert (
                            buffer_key in FP8GlobalStateManager.global_amax_history_buffer
                        ), "TE internal error during amax history change."
                        FP8GlobalStateManager.global_amax_buffer[buffer_key][pos] = self.fp8_meta[
                            meta_key
                        ].amax_history[0]
                        FP8GlobalStateManager.global_amax_history_buffer[buffer_key][pos] = (
                            self.fp8_meta[meta_key].amax_history
                        )

    def set_meta_tensor(self,
                        fwd: bool,
                        recipe: Recipe) -> None:
        """Init scales and amaxes for fwd | bwd."""
        fp8_meta_tensor_key = "scaling_fwd" if fwd else "scaling_bwd"

        if isinstance(recipe, DelayedScaling):
            if self.fp8_meta_tensors_initialized:
                # Handle changed amax history size.
                self.adjust_amax_history_length(recipe.amax_history_len, fwd=fwd)
                return

        # Max. number of fp8 tensors per GEMM = 3 (input, weight, output) for fwd and
        # 2 (grad_output and grad_input) for bwd
        num_fp8_tensors = (
            self.fp8_meta["num_gemms"] * 3 if fwd else self.fp8_meta["num_gemms"] * 2
        )

        # Allocate buffers for FP8 scaling factors
        self.fp8_meta[fp8_meta_tensor_key] = DelayedScalingRecipeState(
            recipe,
            forward=fwd,
            num_tensors=num_fp8_tensors,
        )

        # Construct builders for FP8 tensors
        if not isinstance(recipe, DelayedScaling):
            raise NotImplementedError
        self.quantizers[fp8_meta_tensor_key] = [
            DelayedScalingFloat8Quantizer(
                self.fp8_meta[fp8_meta_tensor_key],
                index,
                rowwise=True,
                columnwise=torch.is_grad_enabled(),
            )
            for index in range(num_fp8_tensors)
        ]


    def init_fp8_meta_tensors(self,
                              recipe: Recipe) -> None:
        """Init scales and amaxes."""
        self.set_meta_tensor(True, recipe)
        self.set_meta_tensor(False, recipe)

        self.fp8_meta_tensors_initialized = True

    def get_fp8_meta_tensors(self) -> None:
        """Get scales and amaxes."""
        fwd_key, bwd_key = "scaling_fwd", "scaling_bwd"
        if fwd_key not in self.fp8_meta or bwd_key not in self.fp8_meta:
            return None

        fp8_meta_tensors = {fwd_key: [], bwd_key: []}
        with torch.no_grad():
            for key in (fwd_key, bwd_key):
                fp8_meta_tensors[key].append(self.fp8_meta[key].scale.clone())
                fp8_meta_tensors[key].append(self.fp8_meta[key].scale_inv.clone())
                fp8_meta_tensors[key].append(self.fp8_meta[key].amax_history.clone())
        return fp8_meta_tensors

    def reset_fp8_meta_tensors(self, fp8_meta_tensors=None) -> None:
        """Reset scales and amaxes."""

        def reset(key):
            if key in self.fp8_meta:
                if fp8_meta_tensors is None:
                    self.fp8_meta[key].scale.copy_(torch.ones_like(self.fp8_meta[key].scale))
                    self.fp8_meta[key].scale_inv.copy_(
                        torch.ones_like(self.fp8_meta[key].scale_inv)
                    )
                    self.fp8_meta[key].amax_history.copy_(
                        torch.zeros_like(self.fp8_meta[key].amax_history)
                    )
                else:
                    assert key in fp8_meta_tensors, "Cannot reset fp8 tensors."
                    self.fp8_meta[key].scale.copy_(fp8_meta_tensors[key][0])
                    self.fp8_meta[key].scale_inv.copy_(fp8_meta_tensors[key][1])
                    self.fp8_meta[key].amax_history.copy_(fp8_meta_tensors[key][2])

        with torch.no_grad():
            reset("scaling_fwd")
            reset("scaling_bwd")

    def get_extra_state(self) -> torch.Tensor:
        """Save before checkpointing."""
        state = None

        fp8_checkpoint = self.fp8_meta["fp8_checkpoint"] or self.fp8 or self.fp8_calibration

        if fp8_checkpoint:
            state = {}
            state["scale_fwd"] = self.fp8_meta["scaling_fwd"].scale
            state["scale_inv_fwd"] = self.fp8_meta["scaling_fwd"].scale_inv
            state["amax_history_fwd"] = self.fp8_meta["scaling_fwd"].amax_history
            state["scale_bwd"] = self.fp8_meta["scaling_bwd"].scale
            state["scale_inv_bwd"] = self.fp8_meta["scaling_bwd"].scale_inv
            state["amax_history_bwd"] = self.fp8_meta["scaling_bwd"].amax_history

            # Store other pickelable values.
            extra = {}
            for k, v in self.fp8_meta.items():
                if k != "buffer_index_and_autocast_key" and isinstance(
                    v, (bool, int, float, str, tuple, list)
                ):
                    extra[k] = v
            state["extra_fp8_variables"] = extra

        state_serialized = io.BytesIO()
        torch.save(state, state_serialized)

        return state_serialized

    def set_extra_state(self, state: torch.Tensor) -> None:
        """Load previous state."""
        if state is None:
            return

        if isinstance(state, torch.Tensor):
            state = pickle.loads(state.detach().cpu().numpy().tobytes())
        elif isinstance(state, io.BytesIO):
            state.seek(0)
            state = torch.load(state, map_location="cuda")
        else:
            raise RuntimeError("Unsupported checkpoint format.")

        if state is None:
            return

        # Load extra items.
        self.fp8_meta.update(state["extra_fp8_variables"])
        self.fp8_meta["recipe"].amax_history_len = state["amax_history_fwd"].shape[0]
        if "global_fp8_buffer_pos_fwd_recompute" in self.fp8_meta:
            del self.fp8_meta["global_fp8_buffer_pos_fwd_recompute"]

        # Initialize before loading.
        self.init_fp8_meta_tensors(self.fp8_meta["recipe"])
        self.fp8_meta["scaling_fwd"].scale.copy_(state["scale_fwd"])
        self.fp8_meta["scaling_fwd"].amax_history.copy_(state["amax_history_fwd"])
        self.fp8_meta["scaling_bwd"].scale.copy_(state["scale_bwd"])
        self.fp8_meta["scaling_bwd"].amax_history.copy_(state["amax_history_bwd"])
        self.fp8_meta["scaling_fwd"].scale_inv.copy_(state["scale_inv_fwd"])
        self.fp8_meta["scaling_bwd"].scale_inv.copy_(state["scale_inv_bwd"])

    def set_activation_dtype(self, inp: torch.Tensor) -> None:
        """Get activation data type for AMP."""
        # Native AMP (`torch.autocast`) gets highest priority
        if torch.is_autocast_enabled():
            self.activation_dtype = torch.get_autocast_gpu_dtype()
            return

        # All checks after this have already been performed once, thus skip
        if self.activation_dtype == inp.dtype:
            return

        dtype = inp.dtype
        for name, param in self.named_parameters():
            if param is not None:
                assert dtype == param.dtype, (
                    "Data types for parameters must match when outside of autocasted region. "
                    f" Found input dtype: {dtype} and {name!r} dtype: {param.dtype}"
                )
        self.activation_dtype = dtype

    def set_tensor_parallel_group(self, tp_group: Union[dist_group_type, None]) -> None:
        """
        Set the tensor parallel group for the given
        module before executing the forward pass.

        Parameters
        ----------
        tp_group : ProcessGroup, default = `None`
                  tensor parallel process group.
        """
        self.tp_group = tp_group
        self.tp_group_initialized = True

    def _get_fp8_params(self) -> Union[List[torch.Tensor], None]:
        """returns the FP8 weights."""
        fp8_params = []
        for param in self.parameters(recurse=False):
            if isinstance(param, QuantizedTensor) and param.requires_grad:
                fp8_params.append(param)
        if len(fp8_params) == 0:
            return None
        return fp8_params

    # This routine is shared across FP8 and FP8_calibration paths so should not actually
    # assume FP8 execution.
    def init_fp8_metadata(self, num_gemms: int = 1) -> None:
        """Initialize fp8 related metadata and tensors during fprop."""
        self.fp8_parameters = FP8GlobalStateManager.with_fp8_parameters()
        self.fp8 = FP8GlobalStateManager.is_fp8_enabled()
        self.fp8_calibration = FP8GlobalStateManager.is_fp8_calibration()
        fp8_enabled = self.fp8 or self.fp8_calibration
        self.fp8_meta["fp8_checkpoint"] = self.fp8 or self.fp8_calibration

        if (self.fp8_parameters or fp8_enabled):
            if (
                self.fp8_initialized
                and FP8GlobalStateManager.get_fp8_recipe() == self.fp8_meta["recipe"]
            ):
                # FP8 init has already been run and recipe is the same, don't do anything.
                return
            self.fp8_meta["recipe"] = FP8GlobalStateManager.get_fp8_recipe()
        else:
            # If fp8 isn't enabled, turn off and return.
            self.fp8_initialized = False
            return


        if self.fp8_parameters and not self.fp8_initialized:
            self.fp8_meta["num_gemms"] = num_gemms
            self.init_fp8_meta_tensors(self.fp8_meta["recipe"])

        if fp8_enabled:
            # Set FP8 and other FP8 metadata
            self.fp8_meta["num_gemms"] = num_gemms
            self.fp8_meta["fp8_group"] = FP8GlobalStateManager.get_fp8_group()

            # Set FP8_MAX per tensor according to recipe
            self.fp8_meta["fp8_max_fwd"] = self.fp8_meta["recipe"].fp8_format.value.max_fwd
            self.fp8_meta["fp8_max_bwd"] = self.fp8_meta["recipe"].fp8_format.value.max_bwd

            # Allocate scales and amaxes
            self.init_fp8_meta_tensors(self.fp8_meta["recipe"])
            self.fp8_initialized = True

    @contextmanager
    def prepare_forward(
        self,
        inp: torch.Tensor,
        num_gemms: int = 1,
        allow_non_contiguous: bool = False,
    ) -> Generator[torch.Tensor, None, None]:
        """Checks and prep for FWD.
        The context manager is needed because there isn't a way for a module to know
        if it's the last FP8 module in the forward autocast. It is useful
        to setup the forward aggregated amax reduction for every module
        just in case. The autocast exit will pick up the most recent one.
        """
        # Activation recomputation is used and this is the second forward phase.
        if self.fp8 and in_fp8_activation_recompute_phase():
            FP8GlobalStateManager.get_old_fp8_meta_tensors_for_recompute(self.fp8_meta)
        else:
            assert inp.is_cuda, "TransformerEngine needs CUDA."

            if self.tp_size > 1:
                assert self.tp_group_initialized, "TP group not initialized."

            self.set_activation_dtype(inp)
            self.init_fp8_metadata(num_gemms=num_gemms)

            if self.fp8 and self.sequence_parallel:
                assert self.fp8_meta["recipe"].reduce_amax, (
                    "Amax reduction across tensor parallel group is "
                    "necessary when using sequence parallelism with FP8."
                )

            if self.fp8 and not FP8GlobalStateManager.fp8_graph_capturing():
                FP8GlobalStateManager.add_fp8_tensors_to_global_buffer(
                    self.fp8_meta, fp8_weights=self._get_fp8_params()
                )

            # Activation recomputation is used and this is the first forward phase.
            if self.fp8 and self.training and is_fp8_activation_recompute_enabled():
                FP8GlobalStateManager.copy_forward_fp8_meta_tensors_for_recompute(self.fp8_meta)

        with torch.cuda.nvtx.range(self.__class__.__name__ + " forward"):
            if not allow_non_contiguous and not inp.is_contiguous():
                inp = inp.contiguous()
            yield inp

        if self.fp8 and in_fp8_activation_recompute_phase():
            FP8GlobalStateManager.restore_fp8_meta_tensors(self.fp8_meta)

    def set_nccl_overlap_warning_if_tp(self) -> None:
        """When using TP, the NCCL communication needs to be scheduled
        before the GEMM for there to be a guaranteed overlap. From the
        host side in TE, the comm calls are always launched first, but
        to ensure that the GEMM isn't scheduled first, the environment
        variable `CUDA_DEVICE_MAX_CONNECTIONS` needs to be set to 1 to
        force a single channel.
        """
        if self.tp_size == 1:
            return
        num_cuda_work_queues = int(os.getenv("CUDA_DEVICE_MAX_CONNECTIONS", "0"))
        if num_cuda_work_queues != 1:
            warnings.warn(
                "To guarantee overlapping TP and SP collectives with the backward"
                "GEMMs, set environment variable CUDA_DEVICE_MAX_CONNECTIONS = 1"
            )

    @staticmethod
    def grad_output_preprocess(
        ctx, grad_output: torch.Tensor, row_parallel_mode: bool
    ) -> Tuple[Union[torch.Tensor, None], ...]:
        """Utility function for backward.
        Returns tuple in order (all optional/None based on training precion/recipe):
            R1: gathered `grad_output` in higher precision.
            R2: gathered `grad_output` in FP8.
            R3: R2 transposed.
            R4: bias gradient on R1.

        """
        grad_output = grad_output.contiguous()
        gather_grad_output = row_parallel_mode and ctx.sequence_parallel

        # No-FP8 case: bgrad is fused with wgrad for this case.
        if not ctx.fp8:
            if gather_grad_output:
                if not ctx.ub_overlap_ag:
                    grad_output, _ = gather_along_first_dim(grad_output, ctx.tp_group)
                else:
                    ctx.ub_obj_gradout.copy_input_to_ubuf(grad_output, True)
                    grad_output = ctx.ub_obj_gradout.get_ubuf_output(1)
            return grad_output, None

        # FP8 case with gather: unfused bgrad, cast, transpose for efficient gather
        # TODO: Implement
        if gather_grad_output:
            if ctx.use_bias:
                # TODO: We know it creates spike in memory usage, we should WAR that
                grad_bias = grad_output.view(-1, grad_output.shape[-1]).sum(dim=0)
            else:
                grad_bias = None
            if ctx.fp8_meta["scaling_bwd"].single_usage_sufficient:
                if ctx.ub_overlap_ag:
                    grad_output_c = ctx.ub_obj_gradout.get_ubuf_output(0)
                else:
                    grad_output_c = torch.empty_like(grad_output, dtype=torch.uint8)
                if not isinstance(grad_output, Float8Tensor):
                    # grad_output_mat = ctx.fp8_meta["scaling_bwd"].quantize(grad_output_mat,
                    #                                                        tex.FP8BwdTensors.GRAD_OUTPUT1,
                    #                                                        columnwise = False)
                    cast_to_fp8(
                        grad_output,
                        ctx.fp8_meta["scaling_bwd"],
                        tex.FP8BwdTensors.GRAD_OUTPUT1,
                        fp8_dtype_backward,
                        out=grad_output_c,
                    )
                else:
                    grad_output_c = grad_output
                if not ctx.ub_overlap_ag:
                    grad_output_c, _ = gather_along_first_dim(grad_output_c, ctx.tp_group)
                    if not isinstance(grad_output_c, Float8Tensor):
                        grad_output_t = tex.fp8_transpose(grad_output_c, fp8_dtype_backward)
                    else:
                        grad_output_t = grad_output_c.transpose_2d()
                else:
                    grad_output_c = ctx.ub_obj_gradout.get_ubuf_output(1)
                    grad_output_t = None


                return grad_output, grad_output_c, grad_output_t, grad_bias
            else:
                # TODO: Figure out UB and write BF16 AG + cast/transpose
                pass

        # FP8 case without gather: cast, transpose, bgrad fused
        if ctx.use_bias:
            grad_output_mat_no_fp8 = grad_output
            # TODO: This part is kind of stupid
            if isinstance(grad_output, QuantizedTensor):
                grad_output_mat_no_fp8 = grad_output.dequantize()
            qparams = ctx.fp8_meta["scaling_bwd"].get_quantization_params(tex.FP8BwdTensors.GRAD_OUTPUT1)
            # TODO: Should check whether we do wgrad/dgrad or both to properly set
            # rowwise/columnwise
            grad_bias, grad_output = tex.bgrad_cast(
                grad_output_mat_no_fp8,
                qparams,
                rowwise_usage=True,
                columnwise_usage=True,
            )
            return grad_output, grad_bias
        else:
            if isinstance(grad_output, QuantizedTensor):
                return grad_output, None
            else:
                # TODO: Should check whether we do wgrad/dgrad or both to properly set
                # rowwise/columnwise
                grad_output = ctx.fp8_meta["scaling_bwd"].quantize(grad_output,
                                                                   tex.FP8BwdTensors.GRAD_OUTPUT1,
                                                                   rowwise=True,
                                                                   columnwise=True)
            return grad_output, None

    def register_parameter(self, name, param, **kwargs):
        """
        Thin wrapper around PyTorch parameter registration to stash additional parameter
        metedata used in deferred initialization.
        """
        super().register_parameter(name, param)
        self.param_init_meta[name] = _ParameterInitMeta(**kwargs)

    def reset_parameters(self, defer_init: Optional[bool] = False) -> None:
        """
        Reset all module parameters to initial values. Unless deferred initialization
        is specified, all parameters on a 'meta' device are also materialized on a real cuda
        device before the values are reset to initial.
        """
        if defer_init:
            return

        for name, param in self.named_parameters(recurse=False):
            # Ensure parameter is on a real device
            if param.device == torch.device("meta"):
                param = torch.empty_like(param, device="cuda")

            # Initialize the parameter values on device
            init_fn = self.param_init_meta[name].init_fn
            get_rng_state_tracker = self.param_init_meta[name].get_rng_state_tracker
            if get_rng_state_tracker is None:
                init_fn(param)
            else:
                if hasattr(self, "rng_tracker_name") and self.rng_tracker_name:
                    with get_rng_state_tracker().fork(self.rng_tracker_name):
                        init_fn(param)
                else:
                    with get_rng_state_tracker().fork():
                        init_fn(param)

            # If primary weights are in fp8, wrap the parameter as Float8Tensor
            fp8_meta_index = self.param_init_meta[name].fp8_meta_index
            if self.primary_weights_in_fp8 and fp8_meta_index is not None:
                dummy_amax = torch.empty(
                    (1, 1),
                    dtype=torch.float32,
                    device=param.device,
                )  # Dummy buffer to avoid overwriting amax history
                param = Float8Tensor.to_float8(
                    param,
                    fp8_meta=self.fp8_meta,
                    fp8_meta_index=fp8_meta_index,
                    amax=dummy_amax,
                    with_transpose_cache=torch.is_grad_enabled(),
                )

            # Redo parameter wrap in case we broke it above
            # NOTE: Currently this can only be broken when primary weights are in Fp8 but
            #       re-applying the nn.Parameter() wrap is a no-op when the input is already
            #       a parameter so we always re-apply it just for extra safety.
            setattr(self, name, torch.nn.Parameter(param))

    @abstractmethod
    def forward(self):
        """Needs override."""

    def get_weight_workspace(
        self,
        *,
        tensor: Optional[torch.Tensor] = None,
        quantizer: Optional[Quantizer] = None,
        cache_name: Optional[str] = None,
        update_workspace: bool = True,
        skip_update_flag: Optional[torch.Tensor] = None,
        fsdp_group: Optional[dist_group_type] = None,
        is_grad_enabled: bool = False,
    ) -> QuantizedTensor:
        """Get FP8 workspace buffer and maybe update its values

        The workspace buffer may be cached for future function calls.

        Parameters
        ----------
        tensor : torch.Tensor, optional
            Values to copy into workspace. Required if the workspace
            is being constructed or updated.
        quantizer: Quantizer, optional
            Quantizer used to cast the weights. Required if the
            workspace is being constructed or updated.
        cache_name: str, optional
            Key for caching.
        update_workspace: bool, default = `True`
            Update workspace with values from `tensor`.
        skip_update_flag: torch.Tensor, optional
            GPU flag to skip updating the workspace. Take precedence
            over `update_workspace` if provided.
        fsdp_group: bool, default = None
            FSDP process group that the weights are distributed over.
        """

        # Try getting workspace from cache
        out = None
        if cache_name is not None:
            out = self._fp8_workspaces.get(cache_name, None)

        # Gather cached Fp8 workspace if it's distributed
        # NOTE: FSDP sharding is supported only for Fp8 buffers and will not work
        #       for models initialized with Fp8 primary weights.
        if (
            out is not None
            and tensor is not None
            and fsdp_group is not None
            and out.data.shape != tensor.data.shape
        ):
            _fsdp_gather_tensors(fsdp_group, [tensor.data.shape], out)

        # Construct workspace if needed
        if out is None:
            if tensor is None or quantizer is None:
                raise ValueError(
                    "tensor and quantizer kwargs "
                    "must be provided to construct FP8 workspace"
                )
<<<<<<< HEAD
            out = quantizer.quantize(tensor)
=======

            need_columnwise = is_grad_enabled
            if (
                not need_columnwise
                and is_fp8_activation_recompute_enabled()
                and not in_fp8_activation_recompute_phase()
            ):
                need_columnwise = True
            out = quantizer.quantize(tensor, tensor_index,
                                     rowwise=True,
                                     columnwise=need_columnwise)
>>>>>>> 392fe541

            # Update cache
            if cache_name is not None:
                self._fp8_workspaces[cache_name] = out
            return out

        # Update workspace if needed
        if skip_update_flag is not None:
            update_workspace = True
        if update_workspace:
            if tensor is None:
                raise ValueError("tensor kwarg must be provided to update FP8 workspace")
            out.quantize_(tensor, noop_flag=skip_update_flag)

        return out

    def _load_from_state_dict(
        self, state_dict, prefix, local_metadata, strict, missing_keys, unexpected_keys, error_msgs
    ):
        """
        This function loads tensors and extra state including fp8 metadata.
        This metadata is essential for copying fp8 tensors, as the copy_ function
        uses the scale_inv parameter from fp8_meta to set the correct scaling factor
        for the new tensor.
        Hence, this extra state must be loaded before the tensor copying process,
        not after, as is typically done in _load_from_state_dict.
        Tensors are copied into fp8 tensors only when self.primary_weights_in_fp8=True,
        otherwise, this behavior is not required.
        """
        if self.primary_weights_in_fp8:
            extra_state_key = prefix + torch.nn.modules.module._EXTRA_STATE_KEY_SUFFIX
            if extra_state_key in state_dict:
                self.set_extra_state(state_dict[extra_state_key])
        super()._load_from_state_dict(
            state_dict, prefix, local_metadata, strict, missing_keys, unexpected_keys, error_msgs
        )<|MERGE_RESOLUTION|>--- conflicted
+++ resolved
@@ -35,15 +35,9 @@
     cast_to_fp8,
 )
 from ..constants import dist_group_type
-<<<<<<< HEAD
 from ..tensor import Float8Tensor, QuantizedTensor, Quantizer
 from ..tensor.float8_tensor import DelayedScalingFloat8Quantizer
-from transformer_engine.common.recipe import Recipe
-=======
-from ..tensor import QuantizedTensor, Float8Tensor
-from ..quantizer import Quantizer
-from transformer_engine.common.recipe import Recipe, DelayedScaling
->>>>>>> 392fe541
+from transformer_engine.common.recipe import DelayedScaling, Recipe
 
 __all__ = ["initialize_ub", "destroy_ub"]
 
@@ -1045,21 +1039,7 @@
                     "tensor and quantizer kwargs "
                     "must be provided to construct FP8 workspace"
                 )
-<<<<<<< HEAD
             out = quantizer.quantize(tensor)
-=======
-
-            need_columnwise = is_grad_enabled
-            if (
-                not need_columnwise
-                and is_fp8_activation_recompute_enabled()
-                and not in_fp8_activation_recompute_phase()
-            ):
-                need_columnwise = True
-            out = quantizer.quantize(tensor, tensor_index,
-                                     rowwise=True,
-                                     columnwise=need_columnwise)
->>>>>>> 392fe541
 
             # Update cache
             if cache_name is not None:
