--- conflicted
+++ resolved
@@ -10,11 +10,8 @@
 from abc import ABC, abstractmethod
 from typing import Any, Dict, Generator, List, Optional, Set, Tuple, Union
 from contextlib import contextmanager
-<<<<<<< HEAD
 import logging
-=======
 from types import MethodType
->>>>>>> 1321b9b5
 
 import torch
 import torch.nn.functional as F
