# Copyright (c) 2022-2024, NVIDIA CORPORATION & AFFILIATES. All rights reserved.
#
# See LICENSE for license information.

"""Base modules and utilities for TransformerEngine PyTorch API"""
import io
import os
import pickle
import warnings
from abc import ABC, abstractmethod
from typing import Generator, Union, Optional, Tuple, List
from contextlib import contextmanager

import torch
import torch.nn.functional as F

import transformer_engine_extensions as tex
from ._common import _ParameterInitMeta
from ..export import is_in_onnx_export_mode
from ..fp8 import (
    get_default_fp8_recipe,
    get_fp8_te_dtype,
    FP8GlobalStateManager,
)
from ..distributed import (
    gather_along_first_dim,
    is_fp8_activation_recompute_enabled,
    in_fp8_activation_recompute_phase,
)
from ..cpp_extensions import (
    fp8_cast_transpose_fused,
    fp8_cast_transpose_bgrad_fused,
    cast_to_fp8,
)
from ..constants import dist_group_type
from ..float8_tensor import Float8Tensor

_2X_ACC_FPROP = False
_2X_ACC_DGRAD = True
_2X_ACC_WGRAD = True
_cublas_workspace = None
_ub_communicators = None
_NUM_MAX_UB_STREAMS = 3
layers_atomic_ring_exchange = []


def get_cublas_workspace_size_bytes() -> None:
    """Return 32 MiB if using hopper, 4 MiB for all other architectures."""
    if torch.cuda.get_device_properties(torch.cuda.current_device()).major >= 9:
        return 33_554_432
    return 4_194_304


def get_workspace() -> torch.Tensor:
    """Returns workspace for cublas."""
    global _cublas_workspace
    if _cublas_workspace is None:
        _cublas_workspace = torch.empty(
            get_cublas_workspace_size_bytes(), dtype=torch.uint8, device="cuda"
        )
    return _cublas_workspace


def initialize_ub(
    shape: list,
    tp_size: int,
    use_fp8: bool = False,
    dtype: torch.dtype = torch.bfloat16,
    ub_cfgs: Optional[dict] = None
) -> None:
    """Initialize communicators for TP comm overlap using userbuffers."""
    global _ub_communicators
    assert _ub_communicators is None, "UB communicators are already initialized."
    _ub_communicators = {}
    rank_id = torch.distributed.get_rank()

    # Increase the workspace by the number of maximum concurrent streams
    global _cublas_workspace
    _cublas_workspace = get_workspace().repeat(_NUM_MAX_UB_STREAMS)

    # Default buffer precision: AllGather buffers use fp8 when using fp8 recipe
    layers_all_gather_overlap = [
        "qkv_fprop", "qkv_dgrad", "proj_dgrad", "fc1_fprop", "fc1_dgrad", "fc2_dgrad"
    ]
    layers_reduce_scatter_overlap = ["proj_fprop", "fc2_fprop", "qkv_wgrad", "fc1_wgrad"]
    dgrad_reduce_scatter_overlap = ["qkv_dgrad", "fc1_dgrad"]
    # Default overlap methods for layers
    methods = {
        "ring_exchange":["qkv_fprop", "fc1_fprop", "proj_dgrad", "fc2_dgrad"],
        "pipeline":["proj_fprop", "fc2_fprop"],
        "bulk":["qkv_dgrad", "qkv_wgrad", "fc1_dgrad", "fc1_wgrad"],
    }

    # AG-RS overlap pairs of layers forming a tensor-parallel block
    ag_rs_pairs = {"qkv_fprop":"proj_fprop", "fc1_fprop":"fc2_fprop"}
    rs_ag_pairs = {v : k for k, v in ag_rs_pairs.items()}
    global layers_atomic_ring_exchange
    layers_atomic_ring_exchange = []

    def get_method(name):
        for method, names in methods.items():
            if name in names:
                return method
        raise KeyError(f"Given layer name {name} does not exist.")

    def add_ub(
        name: str,
        method: str,
        is_reduce_scatter: int,
        num_sm: int = 16,
        cga_size: int = 2,
        set_sm_margin: int = 0,
        num_splits: int = 0,
        aggregate: int = 0,
        atomic_gemm: int = 0,
        fp8_buf: bool = False,
    ) -> None:
        if atomic_gemm:
            warnings.warn(
                "Atomic GEMM uses a beta API from cublas and is not tested for all use cases."
            )
            assert use_fp8, "Atomic GEMM overlap supported only for FP8 GEMM."
            if method == 'bulk':
                warnings.warn(
                    f"At {name}, atoimic GEMM not is supported for a bulk overlap."
                    "Defaulting to `atomic_gemm=False`."
                )
                atomic_gemm = 0
        if not is_reduce_scatter and method == 'pipeline':
            raise ValueError(
                f"At {name}, `pipeline` overlap method is not supported for AllGather."
            )
        # Check if both AG and RS overlaps use `atomic GEMM`` + `p2p ring-exchange`.
        # Using atomic GEMM + p2p ring-exchange in only one of the pair breaks functionality.
        global layers_atomic_ring_exchange
        if atomic_gemm and method == "ring_exchange" and name in ag_rs_pairs:
            layers_atomic_ring_exchange += [name, ag_rs_pairs[name]]
        if name in rs_ag_pairs:
            assert_message = (
                f"At {name}, atomic AG-GEMM overlap with `ring_exchange` shuffles GEMM chunk "
                "outputs, and  RS-GEMM overlap un-suffle them. When one of the GEMM-AG and "
                "GEMM-RS overlaps forming a TP block (e.g., qkv_fprop and proj_fprop) uses "
                "`atomic gemm` and `ring_exhcnage`, its pair must use the same overlap config "
                "for functionality."
            )
            if name in layers_atomic_ring_exchange:
                assert atomic_gemm and method == "ring_exchange", assert_message
            else:
                if atomic_gemm and method == "ring_exchange":
                    assert rs_ag_pairs[name] in layers_atomic_ring_exchange, assert_message

        sample_buffer = torch.empty(
            shape,
            dtype=torch.uint8 if (use_fp8 and fp8_buf) else dtype,
            device='cuda')
        if method == 'ring_exchange':
            ub_obj = tex.UbufP2PCommOverlap(
                    sample_buffer,          # Sample userbuffer
                    rank_id,                # Rank id
                    tp_size,                # TP size
                    num_sm,                 # Number of communication SMs
                    cga_size,               # CGA cluster size
                    set_sm_margin,          # Set SM margin
                    aggregate,              # Aggregate 2X GEMM chunks
                    _NUM_MAX_UB_STREAMS,    # Max concurrent GEMM streams
                    is_reduce_scatter,      # overlap with reduce scatter
                    atomic_gemm,            # use a single GEMM with atomic-counters
                    torch.Tensor(),         # empty tensor to pass to counters
                )
        else:
            ub_obj = tex.UbufCommOverlap(
                    sample_buffer,          # Sample userbuffer
                    rank_id,                # Rank id
                    tp_size,                # TP size
                    num_sm,                 # Number of communication SMs
                    cga_size,               # CGA cluster size
                    num_splits,             # Number of communication splits
                    set_sm_margin,          # Set SM margin
                    _NUM_MAX_UB_STREAMS,    # Max concurrent GEMM streams
                    atomic_gemm,            # use a single GEMM with atomic-counters
                    torch.Tensor(),         # empty tensor to pass to counters
                )
        _ub_communicators[name] = ub_obj

    if ub_cfgs is not None:
        for name in dgrad_reduce_scatter_overlap:
            if name in ub_cfgs and 'method' in ub_cfgs[name] and ub_cfgs[name]['method'] != 'bulk':
                wgrad_name = name.replace('dgrad','wgrad')
                assert wgrad_name not in ub_cfgs
                layers_reduce_scatter_overlap.remove(wgrad_name)
                layers_reduce_scatter_overlap.append(name)

    for name in (methods["ring_exchange"]+methods["pipeline"]+methods["bulk"]):
        if ub_cfgs is not None and name in ub_cfgs:
            ub_cfg = ub_cfgs[name]
            method = ub_cfg.get("method", get_method(name))
            num_sm = ub_cfg.get("num_sm", 16)
            cga_size = ub_cfg.get("cga_size", 2)
            num_splits = ub_cfg.get("num_splits", 4 if method == "pipeline" else 0)
            set_sm_margin = ub_cfg.get("set_sm_margin", 0)
            aggregate = ub_cfg.get("aggregate", 0)
            atomic_gemm = ub_cfg.get("atomic_gemm", 0)
            is_reduce_scatter = 1 if name in layers_reduce_scatter_overlap else 0
            # Support FP8 userbuffer when (1) AllGather and (2) FP8-GEMM output ReduceScatter
            fp8_buf = ((name in layers_all_gather_overlap) or
                      (ub_cfg.get("fp8_buf", False) and name in methods["pipeline"]))
            add_ub(
                name,
                method,
                is_reduce_scatter,
                num_sm,
                cga_size,
                set_sm_margin,
                num_splits,
                aggregate,
                atomic_gemm,
                fp8_buf,
            )
        else:
            method = get_method(name)
            add_ub(
                name,
                method=method,
                is_reduce_scatter=1 if name in layers_reduce_scatter_overlap else 0,
                num_splits=4 if method == "pipeline" else 0,
                fp8_buf=name in layers_all_gather_overlap,
            )


def get_ub(name: str):
    """Get userbuffer communicator corresponding to give key."""
    global _ub_communicators
    assert _ub_communicators is not None, "UB manager is not initialized."
    assert name in _ub_communicators, f"UB for {name} is not registered."
    return _ub_communicators[name]


class TransformerEngineBaseModule(torch.nn.Module, ABC):
    """Base TE module."""

    def __init__(self) -> None:
        super().__init__()
        assert torch.cuda.is_available(), "TransformerEngine needs CUDA."
        self.fp8_initialized = False
        self.fp8 = False
        self.fp8_calibration = False
        self.fp8_meta = {}
        self.fp8_meta["fp8_checkpoint"] = False
        self.fp8_meta["fp8_group"] = None
        self.fp8_meta["recipe"] = get_default_fp8_recipe()
        self.fp8_meta_tensors_initialized = False
        self.tp_group = None
        self.tp_size = 1
        self.sequence_parallel = False
        self.fp8_weight_shapes = []
        self.param_init_meta = {}
        self.primary_weights_in_fp8 = FP8GlobalStateManager.with_fp8_parameters()

    def adjust_amax_history_length(self, length: int, fwd: Optional[bool] = None) -> None:
        """Increase or decrease size of amax history based on given `length`.

        .. warning::
            This changes the underlying amax memory location.
        """
        if fwd is None:
            fp8_meta_tensor_keys = ("scaling_fwd", "scaling_bwd")
        else:
            fp8_meta_tensor_keys = ("scaling_fwd" if fwd else "scaling_bwd",)

        for meta_key in fp8_meta_tensor_keys:
            if meta_key not in self.fp8_meta:
                # Handles non-parameter FP8 modules, e.g. DPA.
                continue
            curr_len = self.fp8_meta[meta_key].amax_history.shape[0]
            if length == curr_len:
                continue
            if length < curr_len:
                self.fp8_meta[meta_key].amax_history = (
                    self.fp8_meta[meta_key].amax_history[: length].clone())
            elif length > curr_len:
                extra_rows = length - curr_len
                self.fp8_meta[meta_key].amax_history = F.pad(
                    self.fp8_meta[meta_key].amax_history, pad=(0, 0, 0, extra_rows)
                )

            # Update the global buffers with new amax and history pointers.
            if FP8GlobalStateManager.get_buffer_info() in self.fp8_meta:
                fwd_pos, fwd_key, bwd_pos, bwd_key = (
                    self.fp8_meta[FP8GlobalStateManager.get_buffer_info()])
                for pos, buffer_key in zip((fwd_pos, bwd_pos), (fwd_key, bwd_key)):
                    if buffer_key in FP8GlobalStateManager.global_amax_buffer:
                        assert (
                            buffer_key in FP8GlobalStateManager.global_amax_history_buffer
                        ), "TE internal error during amax history change."
                        FP8GlobalStateManager.global_amax_buffer[buffer_key][pos] = (
                            self.fp8_meta[meta_key].amax_history[0])
                        FP8GlobalStateManager.global_amax_history_buffer[buffer_key][pos] = (
                            self.fp8_meta[meta_key].amax_history)

    def set_meta_tensor(self, fwd: bool) -> None:
        """Init scales and amaxes for fwd | bwd."""
        fp8_meta_tensor_key = "scaling_fwd" if fwd else "scaling_bwd"

        if self.fp8_meta_tensors_initialized:
            # Handle changed amax history size.
            self.adjust_amax_history_length(self.fp8_meta["recipe"].amax_history_len, fwd=fwd)
            return

        # Max. number of fp8 tensors per GEMM = 3 (input, weight, output) for fwd and
        # 2 (grad_output and grad_input) for bwd
        num_fp8_tensors = (
            self.fp8_meta["num_gemms"] * 3 if fwd else self.fp8_meta["num_gemms"] * 2
        )

        self.fp8_meta[fp8_meta_tensor_key] = tex.FP8TensorMeta()
        self.fp8_meta[fp8_meta_tensor_key].scale = torch.ones(
            num_fp8_tensors, dtype=torch.float32, device="cuda"
        )
        self.fp8_meta[fp8_meta_tensor_key].scale_inv = torch.ones(
            num_fp8_tensors, dtype=torch.float32, device="cuda"
        )
        self.fp8_meta[fp8_meta_tensor_key].amax_history = torch.zeros(
            self.fp8_meta["recipe"].amax_history_len,
            num_fp8_tensors,
            dtype=torch.float32,
            device="cuda",
        )

    def init_fp8_meta_tensors(self) -> None:
        """Init scales and amaxes."""
        self.set_meta_tensor(True)
        self.set_meta_tensor(False)
        self.fp8_meta_tensors_initialized = True

    def get_fp8_meta_tensors(self) -> None:
        """Get scales and amaxes."""
        fwd_key, bwd_key = "scaling_fwd", "scaling_bwd"
        if fwd_key not in self.fp8_meta or bwd_key not in self.fp8_meta:
            return None

        fp8_meta_tensors = {fwd_key: [], bwd_key: []}
        with torch.no_grad():
            for key in (fwd_key, bwd_key):
                fp8_meta_tensors[key].append(self.fp8_meta[key].scale.clone())
                fp8_meta_tensors[key].append(self.fp8_meta[key].scale_inv.clone())
                fp8_meta_tensors[key].append(self.fp8_meta[key].amax_history.clone())
        return fp8_meta_tensors

    def reset_fp8_meta_tensors(self, fp8_meta_tensors=None) -> None:
        """Reset scales and amaxes."""
        def reset(key):
            if key in self.fp8_meta:
                if fp8_meta_tensors is None:
                    self.fp8_meta[key].scale.copy_(torch.ones_like(self.fp8_meta[key].scale))
                    self.fp8_meta[key].scale_inv.copy_(
                        torch.ones_like(self.fp8_meta[key].scale_inv))
                    self.fp8_meta[key].amax_history.copy_(
                        torch.zeros_like(self.fp8_meta[key].amax_history))
                else:
                    assert key in fp8_meta_tensors, "Cannot reset fp8 tensors."
                    self.fp8_meta[key].scale.copy_(fp8_meta_tensors[key][0])
                    self.fp8_meta[key].scale_inv.copy_(fp8_meta_tensors[key][1])
                    self.fp8_meta[key].amax_history.copy_(fp8_meta_tensors[key][2])
        with torch.no_grad():
            reset("scaling_fwd")
            reset("scaling_bwd")

    def get_extra_state(self) -> torch.Tensor:
        """Save before checkpointing."""
        state = None

        fp8_checkpoint = self.fp8_meta["fp8_checkpoint"] or self.fp8 or self.fp8_calibration

        if fp8_checkpoint:
            state = {}
            state["scale_fwd"] = self.fp8_meta["scaling_fwd"].scale
            state["scale_inv_fwd"] = self.fp8_meta["scaling_fwd"].scale_inv
            state["amax_history_fwd"] = self.fp8_meta["scaling_fwd"].amax_history
            state["scale_bwd"] = self.fp8_meta["scaling_bwd"].scale
            state["scale_inv_bwd"] = self.fp8_meta["scaling_bwd"].scale_inv
            state["amax_history_bwd"] = self.fp8_meta["scaling_bwd"].amax_history

            # Store other pickelable values.
            extra = {}
            for k, v in self.fp8_meta.items():
                if isinstance(v, (bool, int, float, str, tuple, list)):
                    extra[k] = v
            state["extra_fp8_variables"] = extra

        if is_in_onnx_export_mode():
            state_serialized = torch.frombuffer(pickle.dumps(state), dtype=torch.uint8)
        else:
            state_serialized = io.BytesIO()
            torch.save(state, state_serialized)

        return state_serialized

    def set_extra_state(self, state: torch.Tensor) -> None:
        """Load previous state."""
        if state is None:
            return

        if isinstance(state, torch.Tensor):
            state = pickle.loads(state.detach().cpu().numpy().tobytes())
        elif isinstance(state, io.BytesIO):
            state.seek(0)
            state = torch.load(state, map_location='cuda')
        else:
            raise RuntimeError("Unsupported checkpoint format.")

        if state is None:
            return

        # Load extra items.
        self.fp8_meta.update(state["extra_fp8_variables"])
        self.fp8_meta["recipe"].amax_history_len = state["amax_history_fwd"].shape[0]
        if "global_fp8_buffer_pos_fwd_recompute" in self.fp8_meta:
            del self.fp8_meta["global_fp8_buffer_pos_fwd_recompute"]

        # Initialize before loading.
        self.init_fp8_meta_tensors()
        self.fp8_meta["scaling_fwd"].scale.copy_(state["scale_fwd"])
        self.fp8_meta["scaling_fwd"].amax_history.copy_(state["amax_history_fwd"])
        self.fp8_meta["scaling_bwd"].scale.copy_(state["scale_bwd"])
        self.fp8_meta["scaling_bwd"].amax_history.copy_(state["amax_history_bwd"])
        self.fp8_meta["scaling_fwd"].scale_inv.copy_(state["scale_inv_fwd"])
        self.fp8_meta["scaling_bwd"].scale_inv.copy_(state["scale_inv_bwd"])

    def set_activation_dtype(self, inp: torch.Tensor) -> None:
        """Get activation data type for AMP."""
        # Native AMP (`torch.autocast`) gets highest priority
        if torch.is_autocast_enabled():
            self.activation_dtype = torch.get_autocast_gpu_dtype()
            return

        # All checks after this have already been performed once, thus skip
        if hasattr(self, "activation_dtype") and self.activation_dtype == inp.dtype:
            return

        dtype = inp.dtype
        for name, param in self.named_parameters():
            if param is not None:
                assert dtype == param.dtype, (
                    "Data types for parameters must match when outside of autocasted region. "
                    f" Found input dtype: {dtype} and {name!r} dtype: {param.dtype}"
                )
        for name, buf in self.named_buffers():
            if buf is not None:
                assert dtype == buf.dtype, (
                    "Data types for buffers must match when outside of autocasted region. "
                    f" Found input dtype: {dtype} and {name!r} dtype: {buf.dtype}"
                )
        self.activation_dtype = dtype

    def set_fp8_weights(self) -> None:
        """Construct workspace buffers for FP8 weights, if needed

        These workspace buffers are used for FP8 training when the
        module parameters are not natively in FP8 and there are
        multiple microbatches per training step. The buffers, with
        names like `weight1_fp8` and `weight1_t_fp8`, cache the FP8
        values and transposed FP8 values in between microbatches. They
        are not registered as module parameters or buffers since we
        don't want them to be affected by `.to` and since they aren't
        needed for checkpointing.

        """
        if not self.fp8 or self.primary_weights_in_fp8:
            return

        for i, shape in enumerate(self.fp8_weight_shapes, start=1):
            weight_cast_attr = f"weight{i}_fp8"
            weight_transpose_attr = f"weight{i}_t_fp8"

            if (
                hasattr(self, weight_cast_attr)
                and getattr(self, weight_cast_attr).shape == shape
            ):
                return

            setattr(
                self,
                weight_cast_attr,
                Float8Tensor(
                    data=torch.empty(
                        shape,
                        device=torch.cuda.current_device(),
                        dtype=torch.uint8,
                    ),
                    fp8_dtype=tex.DType.kFloat8E4M3,
                    fp8_scale_inv=1,
                )
            )
            setattr(
                self,
                weight_transpose_attr,
                Float8Tensor(
                    data=torch.empty(
                        shape[1],
                        shape[0],
                        device=torch.cuda.current_device(),
                        dtype=torch.uint8,
                    ),
                    fp8_dtype=tex.DType.kFloat8E4M3,
                    fp8_scale_inv=1,
                )
            )

    def set_tensor_parallel_group(self, tp_group: Union[dist_group_type, None]) -> None:
        """
        Set the tensor parallel group for the given
        module before executing the forward pass.

        Parameters
        ----------
        tp_group : ProcessGroup, default = `None`
                  tensor parallel process group.
        """
        self.tp_group = tp_group
        self.tp_group_initialized = True

    def _get_fp8_params(self) -> Union[List[torch.Tensor], None]:
        """returns the FP8 weights."""
        fp8_params = []
        for param in self.parameters():
            if isinstance(param, Float8Tensor) and param.requires_grad:
                fp8_params.append(param)
        if len(fp8_params) == 0:
            return None
        return fp8_params

    # This routine is shared across FP8 and FP8_calibration paths so should not actually
    # assume FP8 execution.
    def init_fp8_metadata(self, num_gemms: int = 1) -> None:
        """Initialize fp8 related metadata and tensors during fprop."""
        self.fp8_parameters = FP8GlobalStateManager.with_fp8_parameters()
        self.fp8 = FP8GlobalStateManager.is_fp8_enabled()
        self.fp8_calibration = FP8GlobalStateManager.is_fp8_calibration()
        self.fp8_meta["fp8_checkpoint"] = self.fp8 or self.fp8_calibration

        if self.fp8_parameters and not self.fp8_initialized:
            self.fp8_meta["num_gemms"] = num_gemms
            self.init_fp8_meta_tensors()

        if self.fp8 or self.fp8_calibration:
            # FP8 init has already been run and recipe is the same, don't do anything.
            if (self.fp8_initialized
                and FP8GlobalStateManager.get_fp8_recipe() == self.fp8_meta["recipe"]):
                return

            # Set FP8, recipe, and other FP8 metadata
            self.fp8_meta["recipe"] = FP8GlobalStateManager.get_fp8_recipe()
            self.fp8_meta["num_gemms"] = num_gemms
            self.fp8_meta["fp8_group"] = FP8GlobalStateManager.get_fp8_group()

            # Set FP8_MAX per tensor according to recipe
            self.fp8_meta["fp8_max_fwd"] = self.fp8_meta["recipe"].fp8_format.value.max_fwd
            self.fp8_meta["fp8_max_bwd"] = self.fp8_meta["recipe"].fp8_format.value.max_bwd

            # Allocate scales and amaxes
            self.init_fp8_meta_tensors()
            self.fp8_initialized = True
        else:
            # If fp8 isn't enabled, turn off and return.
            self.fp8_initialized = False
            return

    @contextmanager
    def prepare_forward(
        self,
        inp: torch.Tensor,
        is_first_microbatch: Union[bool, None],
        num_gemms: int = 1,
        allow_non_contiguous: bool = False,
    ) -> Generator[torch.Tensor, None, None]:
        """Checks and prep for FWD.
        The context manager is needed because there isn't a way for a module to know
        if it's the last FP8 module in the forward autocast. It is useful
        to setup the forward aggregated amax reduction for every module
        just in case. The autocast exit will pick up the most recent one.
        """
        # Activation recomputation is used and this is the second forward phase.
        if self.fp8 and in_fp8_activation_recompute_phase():
            FP8GlobalStateManager.get_old_fp8_meta_tensors_for_recompute(self.fp8_meta)
        else:
            assert inp.is_cuda, "TransformerEngine needs CUDA."

            if self.tp_size > 1:
                assert self.tp_group_initialized, "TP group not initialized."

            self.set_activation_dtype(inp)
            self.init_fp8_metadata(num_gemms=num_gemms)

            # Create persistent tensors for fp8 weights and their transposes
            # only when fp8 weight caching is used and weights are not in fp8
            if is_first_microbatch is not None and not self.primary_weights_in_fp8:
                self.set_fp8_weights()

            if self.fp8 and self.sequence_parallel:
                assert self.fp8_meta["recipe"].reduce_amax, \
                "Amax reduction across tensor parallel group is " \
                "necessary when using sequence parallelism with FP8."

            if self.fp8 and not FP8GlobalStateManager.fp8_graph_capturing():
                FP8GlobalStateManager.add_fp8_tensors_to_global_buffer(
                    self.fp8_meta, fp8_weights=self._get_fp8_params())

            # Activation recomputation is used and this is the first forward phase.
            if (
                self.fp8
                and self.training
                and is_fp8_activation_recompute_enabled()
            ):
                FP8GlobalStateManager.copy_forward_fp8_meta_tensors_for_recompute(self.fp8_meta)

        with torch.cuda.nvtx.range(self.__class__.__name__ + " forward"):
            if not allow_non_contiguous:
                yield inp.contiguous()
            else:
                yield inp

        if self.fp8 and in_fp8_activation_recompute_phase():
            FP8GlobalStateManager.restore_fp8_meta_tensors(self.fp8_meta)
            return

    def set_nccl_overlap_warning_if_tp(self) -> None:
        """When using TP, the NCCL communication needs to be scheduled
        before the GEMM for there to be a guaranteed overlap. From the
        host side in TE, the comm calls are always launched first, but
        to ensure that the GEMM isn't scheduled first, the environment
        variable `CUDA_DEVICE_MAX_CONNECTIONS` needs to be set to 1 to
        force a single channel.
        """
        if self.tp_size == 1:
            return
        num_cuda_work_queues = int(os.getenv("CUDA_DEVICE_MAX_CONNECTIONS", "0"))
        if num_cuda_work_queues != 1:
            warnings.warn(
                "To guarantee overlapping TP and SP collectives with the backward"
                "GEMMs, set environment variable CUDA_DEVICE_MAX_CONNECTIONS = 1"
            )

    @staticmethod
    def grad_output_preprocess(
        ctx, grad_output: torch.Tensor, row_parallel_mode: bool
    ) -> Tuple[Union[torch.Tensor, None], ...]:
        """Utility function for backward.
        Returns tuple in order (all optional/None based on training precion/recipe):
            R1: gathered `grad_output` in higher precision.
            R2: gathered `grad_output` in FP8.
            R3: R2 transposed.
            R4: bias gradient on R1.

        """
        if isinstance(grad_output, Float8Tensor):
            grad_output._data = grad_output._data.contiguous()
        else:
            grad_output = grad_output.contiguous()
        grad_output_mat = grad_output.view(-1, grad_output.shape[-1])
        gather_grad_output = row_parallel_mode and ctx.sequence_parallel

        # No-FP8 case: bgrad is fused with wgrad for this case.
        if not ctx.fp8:
            if gather_grad_output:
                if not ctx.ub_overlap_ag:
                    grad_output_mat, _ = gather_along_first_dim(
                        grad_output_mat, ctx.tp_group
                    )
                else:
                    ctx.ub_obj_gradout.copy_input_to_ubuf(grad_output, True)
                    grad_output_mat = ctx.ub_obj_gradout.get_ubuf_output(1)
            return grad_output_mat, None, None, None

        fp8_dtype_backward = get_fp8_te_dtype(
            ctx.fp8_meta["recipe"], fprop_tensor=False
        )

        # FP8 case with non-FP8 wgrad
        if (
            gather_grad_output
            and ctx.fp8_meta["recipe"].override_linear_precision.wgrad
        ):
            assert (
                not ctx.ub_overlap_ag
            ), "override_linear_precision.wgrad not supported with UB AG overlap"
            grad_output_mat, _ = gather_along_first_dim(grad_output_mat, ctx.tp_group)
        # FP8 case with gather: unfused bgrad, cast, transpose for efficient gather
        elif gather_grad_output:
            if ctx.use_bias:
                grad_bias = grad_output_mat.sum(dim=0)
            else:
                grad_bias = None
            if ctx.ub_overlap_ag:
                grad_output_c = ctx.ub_obj_gradout.get_ubuf_output(0)
            else:
                grad_output_c = torch.empty_like(grad_output_mat, dtype=torch.uint8)
            if not isinstance(grad_output_mat, Float8Tensor):
                cast_to_fp8(
                    grad_output_mat,
                    ctx.fp8_meta["scaling_bwd"],
                    tex.FP8BwdTensors.GRAD_OUTPUT1,
                    fp8_dtype_backward,
                    out=grad_output_c,
                )
            else:
                grad_output_c = grad_output_mat
            if not ctx.ub_overlap_ag:
                grad_output_c, _ = gather_along_first_dim(grad_output_c, ctx.tp_group)
                if not isinstance(grad_output_c, Float8Tensor):
                    grad_output_t = tex.fp8_transpose(grad_output_c, fp8_dtype_backward)
                else:
                    grad_output_t = grad_output_c.transpose_2d()
            else:
                grad_output_c = ctx.ub_obj_gradout.get_ubuf_output(1)
                grad_output_t = None

            return grad_output_mat, grad_output_c, grad_output_t, grad_bias

        # FP8 case without gather: cast, transpose, bgrad fused
        if ctx.use_bias:
            grad_output_mat_no_fp8 = grad_output_mat
            if isinstance(grad_output_mat, Float8Tensor):
                grad_output_mat_no_fp8 = grad_output_mat.from_float8(grad_output_mat.dtype)
            grad_bias, grad_output_c, grad_output_t = fp8_cast_transpose_bgrad_fused(
                grad_output_mat_no_fp8,
                ctx.fp8_meta["scaling_bwd"],
                tex.FP8BwdTensors.GRAD_OUTPUT1,
                fp8_dtype_backward,
            )
        else:
            if not ctx.fp8_meta["recipe"].override_linear_precision.wgrad:
                if isinstance(grad_output_mat, Float8Tensor):
                    grad_output_c = grad_output_mat
                    grad_output_t = grad_output_c.transpose_2d()
                else:
                    grad_output_c, grad_output_t = fp8_cast_transpose_fused(
                        grad_output_mat,
                        ctx.fp8_meta["scaling_bwd"],
                        tex.FP8BwdTensors.GRAD_OUTPUT1,
                        fp8_dtype_backward,
                    )
            else:
                grad_output_t = None
                if not isinstance(grad_output_mat, Float8Tensor):
                    grad_output_c = cast_to_fp8(
                        grad_output_mat,
                        ctx.fp8_meta["scaling_bwd"],
                        tex.FP8BwdTensors.GRAD_OUTPUT1,
                        fp8_dtype_backward,
                    )
                else:
                    grad_output_c = grad_output_mat
            grad_bias = None

        return grad_output_mat, grad_output_c, grad_output_t, grad_bias

    def get_fp8_weights_empty_tensors(
        self,
        is_first_microbatch: Union[bool, None],
    ) -> List[Float8Tensor]:
        """
        Returns empty tensors to be later used to store fp8 version of weights
        and their transposes (for the bwd pass) for this batch (or microbatch).
        When `is_first_microbatch` is `None`, this is especially useful since
        we then don't need to store the fp8 weights that are needed for one time
        only in the forward pass. Note that we still need to store the tensor
        for the fp8 weight transpose which is at least needed in the backward
        pass but that's taken care of by storing the transpose tensor in
        `ctx.save_for_backward`.
        """
        assert is_first_microbatch is None, "Should only be here when "\
                                            "`is_first_microbatch` is None!"
        fp8_weight_tensors = []
        for shape in self.fp8_weight_shapes:
            fp8_weight_tensors.append(
                Float8Tensor(
                    data=torch.empty(
                        shape,
                        device=torch.cuda.current_device(),
                        dtype=torch.uint8,
                    ),
                    fp8_dtype=tex.DType.kFloat8E4M3,
                    fp8_scale_inv=1,
                )
            )
            fp8_weight_tensors.append(
                Float8Tensor(
                    data=torch.empty(
                        shape[1],
                        shape[0],
                        device=torch.cuda.current_device(),
                        dtype=torch.uint8,
                    ),
                    fp8_dtype=tex.DType.kFloat8E4M3,
                    fp8_scale_inv=1,
                )
            )
        return fp8_weight_tensors

    def register_parameter(self, name, param, **kwargs):
        """
        Thin wrapper around PyTorch parameter registration to stash additional parameter
        metedata used in deferred initialization.
        """
        super().register_parameter(name, param)
        self.param_init_meta[name] = _ParameterInitMeta(**kwargs)

    def reset_parameters(self, defer_init: Optional[bool] = False) -> None:
        """
        Reset all module parameters to initial values. Unless deferred initialization
        is specified, all parameters on a 'meta' device are also materialized on a real cuda
        device before the values are reset to initial.
        """
        if defer_init:
            return

        for name, param in self.named_parameters(recurse=False):
            # Ensure parameter is on a real device
            if param.device == torch.device('meta'):
                param = torch.empty_like(param, device='cuda')

            # Initialize the parameter values on device
            init_fn = self.param_init_meta[name].init_fn
            get_rng_state_tracker = self.param_init_meta[name].get_rng_state_tracker
            if get_rng_state_tracker is None:
                init_fn(param)
            else:
                if hasattr(self, "rng_tracker_name") and self.rng_tracker_name:
                    with get_rng_state_tracker().fork(self.rng_tracker_name):
                        init_fn(param)
                else:
                    with get_rng_state_tracker().fork():
                        init_fn(param)

            # If primary weights are in fp8, wrap the parameter as Float8Tensor
            fp8_meta_index = self.param_init_meta[name].fp8_meta_index
            if self.primary_weights_in_fp8 and fp8_meta_index is not None:
                param = Float8Tensor.to_float8(
                    param,
                    fp8_meta=self.fp8_meta,
                    fp8_meta_index=fp8_meta_index,
                    amax=torch.empty(1, device="cuda"),  # Dummy amax to avoid overwriting history.
                )

            # Redo parameter wrap in case we broke it above
            # NOTE: Currently this can only be broken when primary weights are in Fp8 but
            #       re-applying the nn.Parameter() wrap is a no-op when the input is already
            #       a parameter so we always re-apply it just for extra safety.
            setattr(self, name, torch.nn.Parameter(param))

    @abstractmethod
    def forward(self):
        """Needs override."""

    @abstractmethod
    def get_fp8_weights_scratchpad(
        self,
        is_first_microbatch: Union[bool, None],
    ) -> List[torch.Tensor]:
        """Needs override."""

<<<<<<< HEAD

    def _load_from_state_dict(self, state_dict, prefix, local_metadata, strict,
                            missing_keys, unexpected_keys, error_msgs):
        """
            The function loads an extra state containing fp8_meta weights. 
            This metadata is crucial when copying fp8 parameters.
            For instance, when casting fp16 parameters to fp8, the _copy function 
            utilizes the scale_inv parameter from fp8_meta
            to set the appropriate scaling factor for the new tensor.
            Therefore, this extra state must be loaded before the tensor copying process, 
            not after, as is the default behavior in _load_from_state_dict.
        """
        extra_state_key = prefix + torch.nn.modules.module._EXTRA_STATE_KEY_SUFFIX
        if extra_state_key in state_dict:
            self.set_extra_state(state_dict[extra_state_key])
        super()._load_from_state_dict(state_dict, prefix, local_metadata, strict,
                            missing_keys, unexpected_keys, error_msgs)
        
=======
    def _load_from_state_dict(self, state_dict, prefix, local_metadata, strict,
                            missing_keys, unexpected_keys, error_msgs):
        """
        This function loads tensors and extra state including fp8 metadata.
        This metadata is essential for copying fp8 tensors, as the copy_ function
        uses the scale_inv parameter from fp8_meta to set the correct scaling factor
        for the new tensor.
        Hence, this extra state must be loaded before the tensor copying process,
        not after, as is typically done in _load_from_state_dict.
        Tensors are copied into fp8 tensors only when self.primary_weights_in_fp8=True,
        otherwise, this behavior is not required.
        """
        if self.primary_weights_in_fp8:
            extra_state_key = prefix + torch.nn.modules.module._EXTRA_STATE_KEY_SUFFIX
            if extra_state_key in state_dict:
                self.set_extra_state(state_dict[extra_state_key])
        super()._load_from_state_dict(state_dict, prefix, local_metadata, strict,
                            missing_keys, unexpected_keys, error_msgs)
>>>>>>> 2ded3d51
<|MERGE_RESOLUTION|>--- conflicted
+++ resolved
@@ -859,26 +859,6 @@
     ) -> List[torch.Tensor]:
         """Needs override."""
 
-<<<<<<< HEAD
-
-    def _load_from_state_dict(self, state_dict, prefix, local_metadata, strict,
-                            missing_keys, unexpected_keys, error_msgs):
-        """
-            The function loads an extra state containing fp8_meta weights. 
-            This metadata is crucial when copying fp8 parameters.
-            For instance, when casting fp16 parameters to fp8, the _copy function 
-            utilizes the scale_inv parameter from fp8_meta
-            to set the appropriate scaling factor for the new tensor.
-            Therefore, this extra state must be loaded before the tensor copying process, 
-            not after, as is the default behavior in _load_from_state_dict.
-        """
-        extra_state_key = prefix + torch.nn.modules.module._EXTRA_STATE_KEY_SUFFIX
-        if extra_state_key in state_dict:
-            self.set_extra_state(state_dict[extra_state_key])
-        super()._load_from_state_dict(state_dict, prefix, local_metadata, strict,
-                            missing_keys, unexpected_keys, error_msgs)
-        
-=======
     def _load_from_state_dict(self, state_dict, prefix, local_metadata, strict,
                             missing_keys, unexpected_keys, error_msgs):
         """
@@ -896,5 +876,4 @@
             if extra_state_key in state_dict:
                 self.set_extra_state(state_dict[extra_state_key])
         super()._load_from_state_dict(state_dict, prefix, local_metadata, strict,
-                            missing_keys, unexpected_keys, error_msgs)
->>>>>>> 2ded3d51
+                            missing_keys, unexpected_keys, error_msgs)