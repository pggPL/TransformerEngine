# Copyright (c) 2022-2025, NVIDIA CORPORATION & AFFILIATES. All rights reserved.
#
# See LICENSE for license information.

"""Base modules and utilities for TransformerEngine PyTorch API"""
import io
import os
import pickle
import warnings
import socket
import fcntl
import struct
from abc import ABC, abstractmethod
from typing import Any, Dict, Generator, List, Optional, Set, Tuple, Union
from contextlib import contextmanager
import logging

import torch
import torch.nn.functional as F

import transformer_engine_torch as tex
<<<<<<< HEAD
=======
from transformer_engine.common.recipe import Recipe
>>>>>>> 544dd14b

from ._common import _ParameterInitMeta
from ..fp8 import (
    MXFP8BlockScalingRecipeState,
    DelayedScalingRecipeState,
    FP8GlobalStateManager,
    RecipeState,
)
from ..distributed import (
    gather_along_first_dim,
    is_fp8_activation_recompute_enabled,
    in_fp8_activation_recompute_phase,
    _fsdp_gather_tensors,
)
from ..constants import dist_group_type
from ..tensor import QuantizedTensor, Quantizer
from ..tensor._internal.float8_tensor_base import Float8TensorBase
from ..tensor._internal.mxfp8_tensor_base import MXFP8TensorBase
<<<<<<< HEAD
from ..utils import is_float8_tensor
from ...common.recipe import Recipe
from ...debug.pytorch.debug_state import TEDebugState

=======
>>>>>>> 544dd14b

__all__ = ["initialize_ub", "destroy_ub"]

_2X_ACC_FPROP = False
_2X_ACC_DGRAD = True
_2X_ACC_WGRAD = True
_multi_stream_cublas_workspace = []
_cublas_workspace = None
_ub_communicators = None
_NUM_MAX_UB_STREAMS = 3
_MIN_STREAM_PRIORITY, _MAX_STREAM_PRIORITY = None, None
layers_atomic_ring_exchange = []


def get_cublas_workspace_size_bytes() -> None:
    """Return 32 MiB if using hopper, 4 MiB for all other architectures."""
    if torch.cuda.get_device_properties(torch.cuda.current_device()).major >= 9:
        return 33_554_432
    return 4_194_304


def get_workspace() -> torch.Tensor:
    """Returns workspace for cublas."""
    global _cublas_workspace
    if _cublas_workspace is None:
        _cublas_workspace = torch.empty(
            get_cublas_workspace_size_bytes(), dtype=torch.uint8, device="cuda"
        )
    return _cublas_workspace


def get_multi_stream_cublas_workspace() -> List[torch.Tensor]:
    """Returns workspace for multi-stream cublas."""
    global _multi_stream_cublas_workspace
    if not _multi_stream_cublas_workspace:
        for _ in range(tex._num_cublas_streams):
            _multi_stream_cublas_workspace.append(
                torch.empty(get_cublas_workspace_size_bytes(), dtype=torch.uint8, device="cuda")
            )
    return _multi_stream_cublas_workspace


def initialize_ub(
    shape: list,
    tp_size: int,
    use_fp8: bool = False,
    dtype: torch.dtype = torch.bfloat16,
    ub_cfgs: Optional[dict] = None,
    bootstrap_backend: Union[str, torch.distributed.Backend] = None,
) -> None:
    r"""
    Initialize the Userbuffers communicator for overlapping tensor-parallel communications with
    GEMM compute in te.Linear, te.LayerNormLinear and te.LayerNormMLP modules.

    Parameters
    ----------
    shape : list
            shape of the communication buffer, typically set to be the same as the global shape of
            the input tensor to a te.TransformerLayer forward pass, with the sequence and batch
            dimensions collapsed together -- i.e.: `(sequence_length * batch_size, hidden_size)`
    tp_size : int
              number of GPUs in the tensor-parallel process group
    use_fp8 : bool = False
              allocate the communication buffer for FP8 GEMM inputs/outputs
    dtype : torch.dtype = torch.bfloat16
            non-FP8 data type of the communication buffer when `use_fp8 = False`
    ub_cfgs: dict = None
             Configuration dictionary with the structure
             ```
             {
                <gemm_name> : {
                    "method": <"ring_exchange" or "pipeline">,
                    "is_reduce_scatter": bool,
                    "num_sm": int,
                    "cga_size": int,
                    "set_sm_margin": bool,
                    "num_splits": int,
                    "aggregate": bool,
                    "atomic_gemm": bool,
                    "use_ce": bool,
                    "fp8_buf": bool,
                }
             }
             ```
             for `te.TransformerLayer` GEMM layers in `["qkv_fprop", "qkv_dgrad", "qkv_wgrad",
             "proj_fprop", "proj_dgrad", "proj_wgrad", "fc1_fprop", "fc1_dgrad", "fc2_dgrad",
             "fc2_fprop", "fc2_dgrad"]`.
    bootstrap_backend : str = None
                        `torch.distributed` communication backend for the all-gather, broadcast and
                        barrier collectives during Userbuffers initialization. Not all backends are
                        valid for every cluster configuration and distributed launch method even if
                        they are available in PyTorch. When left unset, the initialization prefers
                        to use the MPI backend, falling back first on Gloo and then NCCL if MPI is
                        not available. Setting `NVTE_UB_WITH_MPI=1` when building TE overrides this
                        option and always initializes Userbuffers with direct MPI calls in C++,
                        which also requires `MPI_HOME=/path/to/mpi/root` to be set at compile time.
    """
    if not tex.device_supports_multicast():
        assert bool(int(os.getenv("UB_SKIPMC", "0"))), (
            "CUDA device, driver and/or toolkit version does not support comm+GEMM overlap with "
            + "CUDA Multicast. Launch app with UB_SKIPMC=1 to try CUDA IPC instead."
        )

    global _ub_communicators
    assert _ub_communicators is None, "UB communicators are already initialized."
    _ub_communicators = {}

    if tex.ubuf_built_with_mpi():
        # We're bootstrapping with direct calls to MPI in Userbuffers code so we need to force
        # an MPI_Init() here by creating a new MPI process group...
        assert torch.distributed.is_mpi_available()
        _ = torch.distributed.new_group(backend="mpi")
        helper = tex.CommOverlapHelper()
    else:
        # Bootstrapping with torch.distributed API, so check backend and construct
        # intra/inter-node process groups...
        assert (
            torch.distributed.is_initialized()
        ), "torch.distributed must be initialized before Userbuffers"
        if bootstrap_backend is None:
            bootstrap_backend = "nccl"
            if torch.distributed.is_mpi_available():
                bootstrap_backend = "mpi"
            elif torch.distributed.is_gloo_available():
                bootstrap_backend = "gloo"
        else:
            assert bootstrap_backend in [
                "gloo",
                "mpi",
                "nccl",
            ], "Invalid torch.distributed backend for bootstrapping Userbuffers!"
            assert torch.distributed.is_backend_available(bootstrap_backend), (
                f"PyTorch must be compiled with '{bootstrap_backend}' support in order to "
                f"bootstrap Userbuffers with '{bootstrap_backend}' collectives."
            )

        world_group = torch.distributed.new_group(backend=bootstrap_backend)
        world_rank = torch.distributed.get_rank(world_group)
        world_size = torch.distributed.get_world_size(world_group)

        # We have single-node NVLink so we can color based on physical node hostnames.
        # NOTE: Prefer a network interface defined via the NVTE_UB_SOCKET_IFNAME variable, and
        #       otherwise fall back on NCCL_SOCKET_IFNAME or GLOO_SOCKET_IFNAME depending on
        #       the chosen bootstrap backend.
        mydomain = socket.gethostname()
        ifname = os.getenv(
            "NVTE_UB_SOCKET_IFNAME", os.getenv(f"{bootstrap_backend.upper()}_SOCKET_IFNAME")
        )
        if ifname is not None:
            # Make sure the ifname found in the environment is a valid network interface
            if ifname in [name for _, name in socket.if_nameindex()]:
                s = socket.socket(socket.AF_INET, socket.SOCK_DGRAM)
                try:
                    mydomain = socket.inet_ntoa(
                        fcntl.ioctl(
                            s.fileno(), 0x8915, struct.pack("256s", ifname[:15].encode("UTF-8"))
                        )[20:24]
                    )
                except OSError as err:
                    raise OSError(f"Invalid network interface: {ifname}") from err
                finally:
                    s.close()
            else:
                ifname_warning = (
                    f"'{ifname}' is not a valid network interface! `te.initialize_ub()` will"
                    + " attempt to detect ranks on the same node by matching "
                    + "'socket.gethostname()', which is known to fail on virtual clusters like "
                    + "Kubernetes. If Userbuffers initialization fails, please set the "
                    + "'NVTE_UB_SOCKET_IFNAME' variable in your environment to the correct network "
                    + "interface."
                )
                warnings.warn(ifname_warning, UserWarning)

        # Allgather the domain colors across ranks and reduce to a list of unique domains
        domain_per_rank_list = [None for _ in range(world_size)]
        torch.distributed.all_gather_object(domain_per_rank_list, mydomain, world_group)
        unique_domains = []
        for domain in domain_per_rank_list:
            if domain not in unique_domains:
                unique_domains.append(domain)
        num_domains = len(unique_domains)

        if num_domains > 1:
            # DP/TP model replicated on multiple NVLink domains
            ranks_per_domain_list = [[] for _ in range(num_domains)]
            mydomain_idx = -1
            for i, domain in enumerate(domain_per_rank_list):
                domain_idx = unique_domains.index(domain)
                ranks_per_domain_list[domain_idx].append(i)
                if domain == mydomain:
                    mydomain_idx = domain_idx
            assert mydomain_idx >= 0, "Internal TE error!"

            intra_domain_group, _ = torch.distributed.new_subgroups_by_enumeration(
                ranks_per_domain_list, backend=bootstrap_backend
            )
            local_rank = torch.distributed.get_rank(intra_domain_group)
            intra_domain_ranks = torch.distributed.get_process_group_ranks(intra_domain_group)

            inter_domain_group, _ = torch.distributed.new_subgroups_by_enumeration(
                [list(ranks) for ranks in zip(*ranks_per_domain_list)],
                backend=bootstrap_backend,
            )

            helper = tex.CommOverlapHelper(world_group, intra_domain_group, inter_domain_group)

        else:
            # TP model on single NVLink domain, no replication, no data-parallelism
            mydomain_idx = 0
            local_rank = world_rank
            intra_domain_ranks = list(range(world_size))

            helper = tex.CommOverlapHelper(world_group)

        if world_rank == 0:
            print(f"!!! [UB] Number of NVLink domains: {num_domains}\n", end="", flush=True)
        if local_rank == 0:
            print(
                f"!!! [UB] Global ranks on domain {mydomain_idx}: {intra_domain_ranks}\n",
                end="",
                flush=True,
            )

    # Increase the workspace by the number of maximum concurrent streams
    global _cublas_workspace
    _cublas_workspace = get_workspace().repeat(_NUM_MAX_UB_STREAMS)

    # Default buffer precision: AllGather buffers use fp8 when using fp8 recipe
    layers_all_gather_overlap = [
        "qkv_fprop",
        "qkv_dgrad",
        "proj_dgrad",
        "fc1_fprop",
        "fc1_dgrad",
        "fc2_dgrad",
    ]
    layers_reduce_scatter_overlap = ["proj_fprop", "fc2_fprop", "qkv_wgrad", "fc1_wgrad"]
    dgrad_reduce_scatter_overlap = ["qkv_dgrad", "fc1_dgrad"]
    # Default overlap methods for layers
    methods = {
        "ring_exchange": ["qkv_fprop", "fc1_fprop", "proj_dgrad", "fc2_dgrad"],
        "pipeline": ["proj_fprop", "fc2_fprop"],
        "bulk": ["qkv_dgrad", "qkv_wgrad", "fc1_dgrad", "fc1_wgrad"],
    }

    # AG-RS overlap pairs of layers forming a tensor-parallel block
    ag_rs_pairs = {"qkv_fprop": "proj_fprop", "fc1_fprop": "fc2_fprop"}
    rs_ag_pairs = {v: k for k, v in ag_rs_pairs.items()}
    global layers_atomic_ring_exchange
    layers_atomic_ring_exchange = []

    def get_method(name):
        for method, names in methods.items():
            if name in names:
                return method
        raise KeyError(f"Given layer name {name} does not exist.")

    def get_default_config(name):
        global _MIN_STREAM_PRIORITY, _MAX_STREAM_PRIORITY
        method = get_method(name)
        is_reduce_scatter = name in layers_reduce_scatter_overlap
        if _MIN_STREAM_PRIORITY is None or _MAX_STREAM_PRIORITY is None:
            _MIN_STREAM_PRIORITY, _MAX_STREAM_PRIORITY = tex.get_stream_priority_range()
        default_cfg = {
            "method": method,
            "is_reduce_scatter": is_reduce_scatter,
            "num_sm": 1 if method == "ring_exchange" else 16,
            "cga_size": 1 if method == "ring_exchange" else 2,
            "set_sm_margin": not method == "ring_exchange",
            "num_splits": tp_size if method == "ring_exchange" else 4,
            "aggregate": False,
            "atomic_gemm": False,
            "use_ce": True,
            "fp8_buf": name in layers_all_gather_overlap,
            "comm_priority": _MAX_STREAM_PRIORITY,
            "gemm_priority": _MIN_STREAM_PRIORITY,
            "pipeline_rs_overlap_first_gemm": False,
        }
        return default_cfg

    def add_ub(
        name: str,
        method: str,
        is_reduce_scatter: bool,
        num_sm: int = 16,
        cga_size: int = 2,
        set_sm_margin: bool = False,
        num_splits: int = 0,
        aggregate: bool = False,
        atomic_gemm: bool = False,
        use_ce: bool = True,
        fp8_buf: bool = False,
        comm_priority: int = 0,
        gemm_priority: int = 0,
        pipeline_rs_overlap_first_gemm: bool = False,
    ) -> None:
        if atomic_gemm:
            warnings.warn(
                "Atomic GEMM uses a beta API from cublas and is not tested for all use cases."
            )
            assert use_fp8, "Atomic GEMM overlap supported only for FP8 GEMM."
            if method == "bulk":
                warnings.warn(
                    f"At {name}, atoimic GEMM not is supported for a bulk overlap."
                    "Defaulting to `atomic_gemm=False`."
                )
                atomic_gemm = 0
        if not is_reduce_scatter and method == "pipeline":
            raise ValueError(
                f"At {name}, `pipeline` overlap method is not supported for AllGather."
            )
        # Check if both AG and RS overlaps use `atomic GEMM`` + `p2p ring-exchange`.
        # Using atomic GEMM + p2p ring-exchange in only one of the pair breaks functionality.
        global layers_atomic_ring_exchange
        if atomic_gemm and method == "ring_exchange" and name in ag_rs_pairs:
            layers_atomic_ring_exchange += [name, ag_rs_pairs[name]]
        if name in rs_ag_pairs:
            assert_message = (
                f"At {name}, atomic AG-GEMM overlap with `ring_exchange` shuffles GEMM chunk "
                "outputs, and  RS-GEMM overlap un-suffle them. When one of the GEMM-AG and "
                "GEMM-RS overlaps forming a TP block (e.g., qkv_fprop and proj_fprop) uses "
                "`atomic gemm` and `ring_exhcnage`, its pair must use the same overlap config "
                "for functionality."
            )
            if name in layers_atomic_ring_exchange:
                assert atomic_gemm and method == "ring_exchange", assert_message
            else:
                if atomic_gemm and method == "ring_exchange":
                    assert rs_ag_pairs[name] in layers_atomic_ring_exchange, assert_message

        buffer_dtype = torch.uint8 if (use_fp8 and fp8_buf) else dtype
        if method == "ring_exchange":
            ub_obj = tex.CommOverlapP2P(
                shape,  # Communication buffer shape
                buffer_dtype,  # Communication buffer data type
                helper,  # Helper for torch.distributed callbacks during bootstrapping
                tp_size,  # Tensor-parallel group size (may be different than local_size)
                tex.CommOverlapType.RS if is_reduce_scatter else tex.CommOverlapType.AG,
                num_max_streams=_NUM_MAX_UB_STREAMS,
                comm_cga_size=cga_size,
                num_comm_sm=num_sm,
                set_sm_margin=set_sm_margin,
                atomic_gemm=atomic_gemm,
                use_ce=use_ce,
                aggregate=aggregate,
                gemm_priority=gemm_priority,
                comm_priority=comm_priority,
            )
        else:
            ub_obj = tex.CommOverlap(
                shape,  # Communication buffer shape
                buffer_dtype,  # Communication buffer data type
                helper,  # Helper for torch.distributed callbacks during bootstrapping
                tp_size,  # Tensor-parallel group size (may be different than local_size)
                num_splits=num_splits,
                num_max_streams=_NUM_MAX_UB_STREAMS,
                comm_cga_size=cga_size,
                num_comm_sm=num_sm,
                set_sm_margin=set_sm_margin,
                atomic_gemm=atomic_gemm,
                gemm_priority=gemm_priority,
                comm_priority=comm_priority,
                rs_overlap_first_gemm=pipeline_rs_overlap_first_gemm,
            )
        _ub_communicators[name] = ub_obj

    if ub_cfgs is not None:
        for name in dgrad_reduce_scatter_overlap:
            if name in ub_cfgs and "method" in ub_cfgs[name] and ub_cfgs[name]["method"] != "bulk":
                wgrad_name = name.replace("dgrad", "wgrad")
                assert wgrad_name not in ub_cfgs
                layers_reduce_scatter_overlap.remove(wgrad_name)
                layers_all_gather_overlap.remove(name)
                layers_reduce_scatter_overlap.append(name)
                methods["bulk"].remove(name)
                new_method = ub_cfgs[name]["method"]
                methods[new_method].append(name)

    for name in methods["ring_exchange"] + methods["pipeline"] + methods["bulk"]:
        ub_cfg = get_default_config(name)
        if ub_cfgs is not None and name in ub_cfgs:
            fp8_buf = (name in layers_all_gather_overlap) or (
                ub_cfgs[name].get("fp8_buf", False) and name in methods["pipeline"]
            )
            ub_cfg.update(ub_cfgs[name])
            ub_cfg["fp8_buf"] = fp8_buf
        add_ub(name, **ub_cfg)


def get_ub(name: str):
    """Get userbuffer communicator corresponding to give key."""
    assert _ub_communicators is not None, "UB manager is not initialized."
    assert name in _ub_communicators, f"UB for {name} is not registered."
    return _ub_communicators[name]


def destroy_ub():
    """Destroy all allocated userbuffer communicators."""
    global _ub_communicators
    _ub_communicators = None
    global layers_atomic_ring_exchange
    layers_atomic_ring_exchange = []


class TransformerEngineBaseModule(torch.nn.Module, ABC):
    """Base TE module."""

    def __init__(self) -> None:
        super().__init__()
        assert torch.cuda.is_available(), "TransformerEngine needs CUDA."
        self.fp8_initialized = False
        self.fp8 = False
        self.fp8_calibration = False
        self.fp8_meta = {}
        self.fp8_meta["fp8_checkpoint"] = False
        self.fp8_meta["fp8_group"] = None
        self.fp8_meta_tensors_initialized = False
<<<<<<< HEAD
        self.debug = False
=======
>>>>>>> 544dd14b
        self.quantizers = {"scaling_fwd": {}, "scaling_bwd": {}}
        self.tp_group = None
        self.tp_size = 1
        self.sequence_parallel = False
        self.param_init_meta = {}
        self.primary_weights_in_fp8 = FP8GlobalStateManager.with_fp8_parameters()
        self.fsdp_wrapped = False
        self.fsdp_group = None
        self._fp8_workspaces: Dict[str, QuantizedTensor] = {}
        self.activation_dtype: Optional[torch.dtype] = None

        if not TEDebugState.debug_enabled:
            TEDebugState.initialize()

    # Names of attributes that can be set quickly (see __setattr__
    # method)
    _fast_setattr_names: Set[str] = {
        "activation_dtype",
        "fp8",
        "fp8_initialized",
        "fp8_calibration",
        "fp8_parameters",
    }

    def __setattr__(self, name: str, value: Any) -> None:
        if name in TransformerEngineBaseModule._fast_setattr_names:
            # torch.nn.Module has a custom __setattr__ that handles
            # modules, parameters, and buffers. This is unnecessary
            # overhead when setting plain attrs.
            self.__dict__[name] = value
        else:
            # Default case
            super().__setattr__(name, value)

    def adjust_amax_history_length(self, length: int, fwd: Optional[bool] = None) -> None:
        """Increase or decrease size of amax history based on given `length`.

        .. warning::
            This changes the underlying amax memory location.
        """
        if fwd is None:
            fp8_meta_tensor_keys = ("scaling_fwd", "scaling_bwd")
        else:
            fp8_meta_tensor_keys = ("scaling_fwd" if fwd else "scaling_bwd",)

        for meta_key in fp8_meta_tensor_keys:
            if meta_key not in self.fp8_meta:
                # Handles non-parameter FP8 modules, e.g. DPA.
                continue
            curr_len = self.fp8_meta[meta_key].amax_history.shape[0]
            if length == curr_len:
                continue
            if length < curr_len:
                self.fp8_meta[meta_key].amax_history = (
                    self.fp8_meta[meta_key].amax_history[:length].clone()
                )
            elif length > curr_len:
                extra_rows = length - curr_len
                self.fp8_meta[meta_key].amax_history = F.pad(
                    self.fp8_meta[meta_key].amax_history, pad=(0, 0, 0, extra_rows)
                )

            # Update quantizers with new amax pointers.
            self.quantizers[meta_key] = self.fp8_meta[meta_key].make_quantizers()

            # Update the global buffers with new amax and history pointers.
            if FP8GlobalStateManager.get_buffer_info() in self.fp8_meta:
                fwd_pos, fwd_key, bwd_pos, bwd_key = self.fp8_meta[
                    FP8GlobalStateManager.get_buffer_info()
                ]
                for pos, buffer_key in zip((fwd_pos, bwd_pos), (fwd_key, bwd_key)):
                    if buffer_key in FP8GlobalStateManager.global_amax_buffer:
                        assert (
                            buffer_key in FP8GlobalStateManager.global_amax_history_buffer
                        ), "TE internal error during amax history change."
                        FP8GlobalStateManager.global_amax_buffer[buffer_key][pos] = self.fp8_meta[
                            meta_key
                        ].amax_history[0]
                        FP8GlobalStateManager.global_amax_history_buffer[buffer_key][pos] = (
                            self.fp8_meta[meta_key].amax_history
                        )

    def set_meta_tensor(self, fwd: bool, recipe: Recipe) -> None:
        """Init scales and amaxes for fwd | bwd."""
        fp8_meta_tensor_key = "scaling_fwd" if fwd else "scaling_bwd"

        # Return early if recipe state matches recipe
        if self.fp8_meta_tensors_initialized:
            recipe_state = self.fp8_meta[fp8_meta_tensor_key]
            if recipe.delayed() and isinstance(recipe_state, DelayedScalingRecipeState):
                self.adjust_amax_history_length(recipe.amax_history_len, fwd=fwd)
                return
            if recipe.mxfp8() and isinstance(recipe_state, MXFP8BlockScalingRecipeState):
                return

        # Max. number of fp8 tensors per GEMM = 3 (input, weight, output) for fwd and
        # 2 (grad_output and grad_input) for bwd
        num_fp8_tensors = self.fp8_meta["num_gemms"] * 3 if fwd else self.fp8_meta["num_gemms"] * 2

        # Initialize recipe state and quantizers
        recipe_state = RecipeState.create(
            recipe,
            mode=("forward" if fwd else "backward"),
            num_quantizers=num_fp8_tensors,
        )

        self.fp8_meta[fp8_meta_tensor_key] = recipe_state
        self.quantizers[fp8_meta_tensor_key] = recipe_state.make_quantizers()

    def init_fp8_meta_tensors(self, recipe: Recipe) -> None:
        """Init scales and amaxes."""
        self.set_meta_tensor(True, recipe)
        self.set_meta_tensor(False, recipe)

        self.fp8_meta_tensors_initialized = True

    def get_fp8_meta_tensors(self) -> None:
        """Get scales and amaxes."""
        fwd_key, bwd_key = "scaling_fwd", "scaling_bwd"
        if fwd_key not in self.fp8_meta or bwd_key not in self.fp8_meta:
            return None

        fp8_meta_tensors = {fwd_key: [], bwd_key: []}
        with torch.no_grad():
            for key in (fwd_key, bwd_key):
                fp8_meta_tensors[key].append(self.fp8_meta[key].scale.clone())
                fp8_meta_tensors[key].append(self.fp8_meta[key].amax_history.clone())
        return fp8_meta_tensors

    def reset_fp8_meta_tensors(self, fp8_meta_tensors=None) -> None:
        """Reset scales and amaxes."""

        def reset(key):
            if key in self.fp8_meta:
                if fp8_meta_tensors is None:
                    self.fp8_meta[key].scale.copy_(torch.ones_like(self.fp8_meta[key].scale))
                    self.fp8_meta[key].amax_history.copy_(
                        torch.zeros_like(self.fp8_meta[key].amax_history)
                    )
                else:
                    assert key in fp8_meta_tensors, "Cannot reset fp8 tensors."
                    self.fp8_meta[key].scale.copy_(fp8_meta_tensors[key][0])
                    self.fp8_meta[key].amax_history.copy_(fp8_meta_tensors[key][1])

        with torch.no_grad():
            reset("scaling_fwd")
            reset("scaling_bwd")

    def get_extra_state(self) -> torch.Tensor:
        """Save before checkpointing."""

        # This implementation is working around a few issues:
        #
        # (1) PyTorch's "extra state" infrastructure might be able to
        #     support any picklable type, but they make no guarantees.
        #     We have experienced problems (e.g. in ONNX export) with
        #     non-tensor extra state.
        # (2) PyTorch's checkpointing infrastructure does not remap
        #     devices for "extra state" like it does for "state dict".
        #     Thus, we want to avoid putting extra state on the GPU
        #     since it may be loaded on the wrong device.
        # (3) The extra state consists of many small tensors. If we
        #     want to copy them all to CPU, then we need to avoid the
        #     overhead of many GPU-CPU memory transfers.
        #
        # See: https://github.com/NVIDIA/TransformerEngine/pull/351
        # See: https://github.com/NVIDIA/TransformerEngine/pull/363

        def to_cpu(src: torch.Tensor) -> torch.Tensor:
            """Helper function to make CPU copy of tensor

            Memory transfer is asynchronous w.r.t. host, so GPU should
            be synchronized before using result.

            """
            dst = torch.empty_like(src, device="cpu")
            dst.copy_(src, non_blocking=True)
            return dst

        # Store FP8 state if needed
        state = None
        fp8_checkpoint = self.fp8_meta["fp8_checkpoint"] or self.fp8 or self.fp8_calibration
        if fp8_checkpoint:

            # Copy tensors to CPU and store
            state = {}
            state["recipe"] = self.fp8_meta["recipe"]
            if state["recipe"].delayed():
                state["scale_fwd"] = to_cpu(self.fp8_meta["scaling_fwd"].scale)
                state["amax_history_fwd"] = to_cpu(self.fp8_meta["scaling_fwd"].amax_history)
                state["scale_bwd"] = to_cpu(self.fp8_meta["scaling_bwd"].scale)
                state["amax_history_bwd"] = to_cpu(self.fp8_meta["scaling_bwd"].amax_history)

            # Store other pickelable values
            extra = {}
            for k, v in self.fp8_meta.items():
                if k != "buffer_index_and_autocast_key" and isinstance(
                    v, (bool, int, float, str, tuple, list)
                ):
                    extra[k] = v
            state["extra_fp8_variables"] = extra

        # Serialize state into byte tensor
        torch.cuda.synchronize()
        state_serialized = bytearray(pickle.dumps(state))
        state_serialized = torch.frombuffer(state_serialized, dtype=torch.uint8)
        return state_serialized

    def set_extra_state(self, state: torch.Tensor) -> None:
        """Load previous state."""
        if state is None:
            return

        # Load state
        if isinstance(state, torch.Tensor):
            # Default format: byte tensor with pickled data
            state = pickle.loads(state.detach().cpu().numpy().tobytes())
        elif isinstance(state, io.BytesIO):
            # Deprecated format with io.BytesIO
            state.seek(0)
            state = torch.load(state, map_location="cuda")
        else:
            raise RuntimeError("Unsupported checkpoint format.")

        if state is None:
            return

        # Load extra items
        self.fp8_meta.update(state["extra_fp8_variables"])
        self.fp8_meta["recipe"] = state["recipe"]
        if "global_fp8_buffer_pos_fwd_recompute" in self.fp8_meta:
            del self.fp8_meta["global_fp8_buffer_pos_fwd_recompute"]

        # Initialize before loading
        self.init_fp8_meta_tensors(self.fp8_meta["recipe"])

        def copy_tensor(src: torch.Tensor, dst: torch.Tensor) -> None:
            """Helper function to copy tensor from CPU

            Memory transfer is asynchronous w.r.t. host, so GPU should
            be synchronized before using result.

            """
            dst.copy_(src, non_blocking=True)

        # Load tensors
        if self.fp8_meta["recipe"].delayed():
            copy_tensor(state["scale_fwd"], self.fp8_meta["scaling_fwd"].scale)
            copy_tensor(state["amax_history_fwd"], self.fp8_meta["scaling_fwd"].amax_history)
            copy_tensor(state["scale_bwd"], self.fp8_meta["scaling_bwd"].scale)
            copy_tensor(state["amax_history_bwd"], self.fp8_meta["scaling_bwd"].amax_history)
        torch.cuda.synchronize()

    def set_activation_dtype(self, inp: torch.Tensor) -> None:
        """Get activation data type for AMP."""
        # Native AMP (`torch.autocast`) gets highest priority
        if torch.is_autocast_enabled():
            self.activation_dtype = torch.get_autocast_gpu_dtype()
            return

        # All checks after this have already been performed once, thus skip
        if self.activation_dtype == inp.dtype:
            return

        dtype = inp.dtype
        for name, param in self.named_parameters():
            if param is not None:
                assert dtype == param.dtype, (
                    "Data types for parameters must match when outside of autocasted region. "
                    f" Found input dtype: {dtype} and {name!r} dtype: {param.dtype}"
                )
        self.activation_dtype = dtype

    def set_tensor_parallel_group(self, tp_group: Union[dist_group_type, None]) -> None:
        """
        Set the tensor parallel group for the given
        module before executing the forward pass.

        Parameters
        ----------
        tp_group : ProcessGroup, default = `None`
                  tensor parallel process group.
        """
        self.tp_group = tp_group
        self.tp_group_initialized = True

    def _get_fp8_params(self) -> Union[List[torch.Tensor], None]:
        """returns the FP8 weights."""
        fp8_params = []
        for param in self.parameters(recurse=False):
            if isinstance(param, QuantizedTensor) and param.requires_grad:
                fp8_params.append(param)
        if len(fp8_params) == 0:
            return None
        return fp8_params

    # This routine is shared across FP8 and FP8_calibration paths so should not actually
    # assume FP8 execution.
    def init_fp8_metadata(self, num_gemms: int = 1) -> None:
        """Initialize fp8 related metadata and tensors during fprop."""
        self.fp8_parameters = FP8GlobalStateManager.with_fp8_parameters()
        self.fp8 = FP8GlobalStateManager.is_fp8_enabled()
        self.fp8_calibration = FP8GlobalStateManager.is_fp8_calibration()
        fp8_enabled = self.fp8 or self.fp8_calibration
        self.fp8_meta["fp8_checkpoint"] = self.fp8 or self.fp8_calibration

<<<<<<< HEAD
        if self.debug and self.fp8_parameters:
            raise RuntimeError("Primary FP8 parameters is not supported in the debug module. ")

=======
>>>>>>> 544dd14b
        if self.fp8_parameters or fp8_enabled:
            if (
                self.fp8_initialized
                and FP8GlobalStateManager.get_fp8_recipe() == self.fp8_meta["recipe"]
            ):
                # FP8 init has already been run and recipe is the same, don't do anything.
                return
            self.fp8_meta["recipe"] = FP8GlobalStateManager.get_fp8_recipe()
        else:
            # If fp8 isn't enabled, turn off and return.
            self.fp8_initialized = False
            return

        if self.fp8_parameters and not self.fp8_initialized:
            self.fp8_meta["num_gemms"] = num_gemms
            self.init_fp8_meta_tensors(self.fp8_meta["recipe"])

        if fp8_enabled:
            # Set FP8 and other FP8 metadata
            self.fp8_meta["num_gemms"] = num_gemms
            self.fp8_meta["fp8_group"] = FP8GlobalStateManager.get_fp8_group()

            # Set FP8_MAX per tensor according to recipe
            self.fp8_meta["fp8_max_fwd"] = self.fp8_meta["recipe"].fp8_format.value.max_fwd
            self.fp8_meta["fp8_max_bwd"] = self.fp8_meta["recipe"].fp8_format.value.max_bwd

            # Allocate scales and amaxes
            self.init_fp8_meta_tensors(self.fp8_meta["recipe"])
            self.fp8_initialized = True

            self.fp8_meta["recipe"] = FP8GlobalStateManager.get_fp8_recipe()

    @contextmanager
    def prepare_forward(
        self,
        inp: torch.Tensor,
        num_gemms: int = 1,
        allow_non_contiguous: bool = False,
    ) -> Generator[torch.Tensor, None, None]:
        """Checks and prep for FWD.
        The context manager is needed because there isn't a way for a module to know
        if it's the last FP8 module in the forward autocast. It is useful
        to setup the forward aggregated amax reduction for every module
        just in case. The autocast exit will pick up the most recent one.
        """
        # Activation recomputation is used and this is the second forward phase.
        if self.fp8 and in_fp8_activation_recompute_phase():
            FP8GlobalStateManager.get_old_fp8_meta_tensors_for_recompute(self.fp8_meta)
        else:
            assert inp.is_cuda, "TransformerEngine needs CUDA."

            if self.tp_size > 1:
                assert self.tp_group_initialized, "TP group not initialized."

            self.set_activation_dtype(inp)
            self.init_fp8_metadata(num_gemms=num_gemms)

            if self.fp8 and self.sequence_parallel and self.fp8_meta["recipe"].delayed():
                assert self.fp8_meta["recipe"].reduce_amax, (
                    "Amax reduction across tensor parallel group is "
                    "necessary when using sequence parallelism with FP8."
                )

            if self.fp8 and not FP8GlobalStateManager.fp8_graph_capturing():
                FP8GlobalStateManager.add_fp8_tensors_to_global_buffer(self.fp8_meta)

            # Activation recomputation is used and this is the first forward phase.
            if self.fp8 and self.training and is_fp8_activation_recompute_enabled():
                FP8GlobalStateManager.copy_forward_fp8_meta_tensors_for_recompute(self.fp8_meta)

        with torch.cuda.nvtx.range(self.__class__.__name__ + " forward"):
            if not allow_non_contiguous and not inp.is_contiguous():
                inp = inp.contiguous()
            yield inp

        if self.fp8 and in_fp8_activation_recompute_phase():
            FP8GlobalStateManager.restore_fp8_meta_tensors(self.fp8_meta)

        if self.debug:
            import nvdlfw_inspect.api as debug_api

            # if debug_api is ended,
            # then simply end debug
            if debug_api.DEBUG_MANAGER is None:
                self.debug = False
                TEDebugState.reset()

    def set_nccl_overlap_warning_if_tp(self) -> None:
        """When using TP, the NCCL communication needs to be scheduled
        before the GEMM for there to be a guaranteed overlap. From the
        host side in TE, the comm calls are always launched first, but
        to ensure that the GEMM isn't scheduled first, the environment
        variable `CUDA_DEVICE_MAX_CONNECTIONS` needs to be set to 1 to
        force a single channel.
        """
        if self.tp_size == 1:
            return
        num_cuda_work_queues = int(os.getenv("CUDA_DEVICE_MAX_CONNECTIONS", "0"))
        if num_cuda_work_queues != 1:
            warnings.warn(
                "To guarantee overlapping TP and SP collectives with the backward"
                "GEMMs, set environment variable CUDA_DEVICE_MAX_CONNECTIONS = 1"
            )

    @staticmethod
    def grad_output_preprocess(
        ctx,
        grad_output: torch.Tensor,
        row_parallel_mode: bool,
        quantizer: Optional[Quantizer],
    ) -> Tuple[Union[torch.Tensor, None], ...]:
        """Utility function for backward.
        Returns tuple in order (all optional/None based on training precion/recipe):
            R1: gathered `grad_output`.
            R2: bias gradient on R1.

        """
        grad_output = grad_output.reshape((-1, grad_output.shape[-1]))
        grad_output = grad_output.contiguous()
        gather_grad_output = row_parallel_mode and ctx.sequence_parallel

        # Non-FP8 case: bgrad is fused with wgrad for this case.
<<<<<<< HEAD
        if not ctx.fp8 and not ctx.debug:
=======
        if not ctx.fp8:
>>>>>>> 544dd14b
            if gather_grad_output:
                if not ctx.ub_overlap_ag:
                    grad_output, _ = gather_along_first_dim(grad_output, ctx.tp_group)
                else:
                    ctx.ub_obj_gradout.copy_into_buffer(grad_output, quantizer, local_chunk=True)
                    grad_output = ctx.ub_obj_gradout.get_buffer(quantizer)
            return grad_output, None

        # FP8 with all-gather: unfused bgrad, fused cast + transpose
<<<<<<< HEAD
        # Also supports debug quantization, which is handled inside gather_along_first_dim.
=======
>>>>>>> 544dd14b
        if gather_grad_output:
            grad_bias = None
            if ctx.use_bias:
                grad_bias = grad_output.view(-1, grad_output.shape[-1]).sum(dim=0)
            if ctx.ub_overlap_ag:
                # Quantize the gradient if needed
                if not isinstance(
                    grad_output, (QuantizedTensor, Float8TensorBase, MXFP8TensorBase)
                ):
                    grad_output = quantizer(grad_output)

                # Copy into communication buffer, and replace original gradient with it
                ctx.ub_obj_gradout.copy_into_buffer(grad_output, quantizer, local_chunk=True)
                grad_output = ctx.ub_obj_gradout.get_buffer(quantizer)
            else:
                grad_output, _ = gather_along_first_dim(
                    grad_output,
                    ctx.tp_group,
                    quantizer=quantizer,
                )
            return grad_output, grad_bias

<<<<<<< HEAD
        # Debug without all-gather: unfused cast and bgrad
        # bgrad only if wgrad is in FP8, otherwise it is fused with wgrad and we return None
        if ctx.debug:
            grad_output_ = quantizer(grad_output)
            if (
                isinstance(
                    grad_output_.get_tensor(True),
                    (QuantizedTensor, Float8TensorBase, MXFP8TensorBase),
                )
                and ctx.use_bias
            ):
                grad_bias = grad_output.view(-1, grad_output.shape[-1]).sum(dim=0)
            else:
                grad_bias = None
            grad_output = grad_output_
            return grad_output, grad_bias

=======
>>>>>>> 544dd14b
        # FP8 without all-gather: fused bgrad + cast + transpose
        grad_bias = None
        if ctx.use_bias:
            if isinstance(grad_output, (QuantizedTensor, Float8TensorBase, MXFP8TensorBase)):
                grad_bias = grad_output.dequantize().view(-1, grad_output.shape[-1]).sum(dim=0)
            else:
                grad_bias, grad_output = tex.bgrad_quantize(grad_output, quantizer)
        if not isinstance(grad_output, (QuantizedTensor, Float8TensorBase, MXFP8TensorBase)):
            grad_output = quantizer(grad_output)
        return grad_output, grad_bias

    def register_parameter(self, name, param, **kwargs):
        """
        Thin wrapper around PyTorch parameter registration to stash additional parameter
        metedata used in deferred initialization.
        """
        super().register_parameter(name, param)
        self.param_init_meta[name] = _ParameterInitMeta(**kwargs)

    def reset_parameters(self, defer_init: Optional[bool] = False) -> None:
        """
        Reset all module parameters to initial values. Unless deferred initialization
        is specified, all parameters on a 'meta' device are also materialized on a real cuda
        device before the values are reset to initial.
        """
        if defer_init:
            return

        for name, param in self.named_parameters(recurse=False):
            # Ensure parameter is on a real device
            if param.device == torch.device("meta"):
                param = torch.empty_like(param, device="cuda")

            # Initialize the parameter values on device
            init_fn = self.param_init_meta[name].init_fn
            get_rng_state_tracker = self.param_init_meta[name].get_rng_state_tracker
            if get_rng_state_tracker is None:
                init_fn(param)
            else:
                if hasattr(self, "rng_tracker_name") and self.rng_tracker_name:
                    with get_rng_state_tracker().fork(self.rng_tracker_name):
                        init_fn(param)
                else:
                    with get_rng_state_tracker().fork():
                        init_fn(param)

            # If primary weights are in fp8, wrap the parameter as FP8Tensor
            fp8_meta_index = self.param_init_meta[name].fp8_meta_index
            if self.primary_weights_in_fp8 and fp8_meta_index is not None:
                quantizer = self.quantizers["scaling_fwd"][fp8_meta_index]
                assert (
                    quantizer is not None
                )  # to use primary fp8 weight one needs to use FP8 autocast with specific recipe.
                quantizer.internal = False
                param = quantizer(param)

            # Redo parameter wrap in case we broke it above
            # NOTE: Currently this can only be broken when primary weights are in Fp8 but
            #       re-applying the nn.Parameter() wrap is a no-op when the input is already
            #       a parameter so we always re-apply it just for extra safety.
            setattr(self, name, torch.nn.Parameter(param))

    @abstractmethod
    def forward(self):
        """Needs override."""

    def get_weight_workspace(
        self,
        *,
        tensor: Optional[torch.Tensor] = None,
        quantizer: Optional[Quantizer] = None,
        cache_name: Optional[str] = None,
        update_workspace: bool = True,
        skip_update_flag: Optional[torch.Tensor] = None,
        fsdp_group: Optional[dist_group_type] = None,
<<<<<<< HEAD
        workspace_dtype: Optional[torch.dtype] = None,
=======
>>>>>>> 544dd14b
    ) -> QuantizedTensor:
        """Get FP8 workspace buffer and maybe update its values

        The workspace buffer may be cached for future function calls.

        Parameters
        ----------
        tensor : torch.Tensor, optional
            Values to copy into workspace. Required if the workspace
            is being constructed or updated.
        quantizer: Quantizer, optional
            Quantizer used to cast the weights. Required if the
            workspace is being constructed or updated.
        cache_name: str, optional
            Key for caching.
        update_workspace: bool, default = `True`
            Update workspace with values from `tensor`.
        skip_update_flag: torch.Tensor, optional
            GPU flag to skip updating the workspace. Take precedence
            over `update_workspace` if provided.
        fsdp_group: bool, default = None
            FSDP process group that the weights are distributed over.
        workspace_dtype: torch.dtype, default = None
            If weight workspace contains high-precision tensor - for example
            for debug quantization, this will be stored in such precision.
        """

        # Try getting workspace from cache
        out = None
        if cache_name is not None:
            out = self._fp8_workspaces.get(cache_name, None)

        # Gather cached Fp8 workspace if it's distributed
        # NOTE: FSDP sharding is supported only for Fp8 buffers and will not work
        #       for models initialized with Fp8 primary weights.
        if (
            out is not None
            and tensor is not None
            and fsdp_group is not None
            and out.data.shape != tensor.data.shape
        ):
            _fsdp_gather_tensors(fsdp_group, [tensor.data.shape], out)

        # Construct workspace if needed
        if out is None:
            if tensor is None or quantizer is None:
                raise ValueError(
                    "tensor and quantizer kwargs must be provided to construct FP8 workspace"
                )
<<<<<<< HEAD
            out = quantizer.quantize(tensor, dtype=workspace_dtype)
=======
            out = quantizer(tensor)
>>>>>>> 544dd14b

            # Update cache
            if cache_name is not None:
                self._fp8_workspaces[cache_name] = out
            return out

        # Update workspace if needed
        if skip_update_flag is not None:
            update_workspace = True
        if update_workspace:
            if tensor is None:
                raise ValueError("tensor kwarg must be provided to update FP8 workspace")
            if hasattr(out, "quantize_"):
                out.quantize_(tensor, noop_flag=skip_update_flag)
            else:
                tex.quantize(tensor, quantizer, out, skip_update_flag)
<<<<<<< HEAD

        if not is_float8_tensor(type(out)):  # only holds for debug quantizer
            assert (
                out.dtype == workspace_dtype
            ), "Activation dtype cannot be changed with nvidia-dlframework-inspect."
=======
>>>>>>> 544dd14b

        return out

    def _load_from_state_dict(
        self, state_dict, prefix, local_metadata, strict, missing_keys, unexpected_keys, error_msgs
    ):
        """
        This function loads tensors and extra state including fp8 metadata.
        This metadata is essential for copying fp8 tensors, as the copy_ function
        uses the scale_inv parameter from fp8_meta to set the correct scaling factor
        for the new tensor.
        Hence, this extra state must be loaded before the tensor copying process,
        not after, as is typically done in _load_from_state_dict.
        Tensors are copied into fp8 tensors only when self.primary_weights_in_fp8=True,
        otherwise, this behavior is not required.
        """
        if self.primary_weights_in_fp8:
            extra_state_key = prefix + torch.nn.modules.module._EXTRA_STATE_KEY_SUFFIX
            if extra_state_key in state_dict:
                self.set_extra_state(state_dict[extra_state_key])
        super()._load_from_state_dict(
            state_dict, prefix, local_metadata, strict, missing_keys, unexpected_keys, error_msgs
        )

    def _validate_debug_name(self, overwrite_debug_name):
        """
        Validate name passed to the module.
        This is invoked in the forward() method as module names are assigned after Model is initialized in Megatron-LM.
        If no name is assigned, it creates a default name with layer count as the variable.

        Args
        overwrite_name: str, default = None
            This will overwrite the name of the module with the specified name. This is needed for debug layers re-using this Linear
            module such as LayerNormLinear. The idea is to re-name the Linear module which is a part of another layer with that layers name.
            Only needed if layer names are assigned after model initialization like in Megatron-LM.
        """
        assert self.debug
        import nvdlfw_inspect.api as debug_api

        if overwrite_debug_name:
            self.debug_name = overwrite_debug_name

        if self.debug_name is None:
            debug_api.log_message(
                "[DEBUG-WARNING] Names are not provided to debug modules. ",
                "Creating and using generic names. Pass names to debug modules for better"
                " insight. ",
                level=logging.WARNING,
            )
            self.debug_name = f"Layer_{TEDebugState.get_layer_count()}"

    def _turn_off_unsupported_features_in_debug(self):
        if (
            getattr(self, "ub_bulk_wgrad", False)
            or getattr(self, "ub_bulk_dgrad", False)
            or getattr(self, "ub_overlap_ag", False)
            or getattr(self, "ub_overlap_rs_dgrad", False)
            or getattr(self, "ub_overlap_rs", False)
        ):
            import nvdlfw_inspect.api as debug_api

            debug_api.log_message(
                "> UserBuffers are not supported in debug module. "
                "Using UB optimization will not affect the debug module. ",
                level=logging.WARNING,
            )
            if hasattr(self, "ub_bulk_wgrad"):
                self.ub_bulk_wgrad = None
            if hasattr(self, "ub_bulk_dgrad"):
                self.ub_bulk_dgrad = None
            if hasattr(self, "ub_overlap_ag"):
                self.ub_overlap_ag = None
            if hasattr(self, "ub_overlap_rs_dgrad"):
                self.ub_overlap_rs_dgrad = None
            if hasattr(self, "ub_overlap_rs"):
                self.ub_overlap_rs = None<|MERGE_RESOLUTION|>--- conflicted
+++ resolved
@@ -19,10 +19,7 @@
 import torch.nn.functional as F
 
 import transformer_engine_torch as tex
-<<<<<<< HEAD
-=======
 from transformer_engine.common.recipe import Recipe
->>>>>>> 544dd14b
 
 from ._common import _ParameterInitMeta
 from ..fp8 import (
@@ -41,13 +38,10 @@
 from ..tensor import QuantizedTensor, Quantizer
 from ..tensor._internal.float8_tensor_base import Float8TensorBase
 from ..tensor._internal.mxfp8_tensor_base import MXFP8TensorBase
-<<<<<<< HEAD
 from ..utils import is_float8_tensor
 from ...common.recipe import Recipe
 from ...debug.pytorch.debug_state import TEDebugState
 
-=======
->>>>>>> 544dd14b
 
 __all__ = ["initialize_ub", "destroy_ub"]
 
@@ -465,10 +459,7 @@
         self.fp8_meta["fp8_checkpoint"] = False
         self.fp8_meta["fp8_group"] = None
         self.fp8_meta_tensors_initialized = False
-<<<<<<< HEAD
         self.debug = False
-=======
->>>>>>> 544dd14b
         self.quantizers = {"scaling_fwd": {}, "scaling_bwd": {}}
         self.tp_group = None
         self.tp_size = 1
@@ -775,12 +766,9 @@
         fp8_enabled = self.fp8 or self.fp8_calibration
         self.fp8_meta["fp8_checkpoint"] = self.fp8 or self.fp8_calibration
 
-<<<<<<< HEAD
         if self.debug and self.fp8_parameters:
             raise RuntimeError("Primary FP8 parameters is not supported in the debug module. ")
 
-=======
->>>>>>> 544dd14b
         if self.fp8_parameters or fp8_enabled:
             if (
                 self.fp8_initialized
@@ -903,11 +891,7 @@
         gather_grad_output = row_parallel_mode and ctx.sequence_parallel
 
         # Non-FP8 case: bgrad is fused with wgrad for this case.
-<<<<<<< HEAD
         if not ctx.fp8 and not ctx.debug:
-=======
-        if not ctx.fp8:
->>>>>>> 544dd14b
             if gather_grad_output:
                 if not ctx.ub_overlap_ag:
                     grad_output, _ = gather_along_first_dim(grad_output, ctx.tp_group)
@@ -917,10 +901,7 @@
             return grad_output, None
 
         # FP8 with all-gather: unfused bgrad, fused cast + transpose
-<<<<<<< HEAD
         # Also supports debug quantization, which is handled inside gather_along_first_dim.
-=======
->>>>>>> 544dd14b
         if gather_grad_output:
             grad_bias = None
             if ctx.use_bias:
@@ -943,7 +924,6 @@
                 )
             return grad_output, grad_bias
 
-<<<<<<< HEAD
         # Debug without all-gather: unfused cast and bgrad
         # bgrad only if wgrad is in FP8, otherwise it is fused with wgrad and we return None
         if ctx.debug:
@@ -961,8 +941,6 @@
             grad_output = grad_output_
             return grad_output, grad_bias
 
-=======
->>>>>>> 544dd14b
         # FP8 without all-gather: fused bgrad + cast + transpose
         grad_bias = None
         if ctx.use_bias:
@@ -1038,10 +1016,7 @@
         update_workspace: bool = True,
         skip_update_flag: Optional[torch.Tensor] = None,
         fsdp_group: Optional[dist_group_type] = None,
-<<<<<<< HEAD
         workspace_dtype: Optional[torch.dtype] = None,
-=======
->>>>>>> 544dd14b
     ) -> QuantizedTensor:
         """Get FP8 workspace buffer and maybe update its values
 
@@ -1091,11 +1066,7 @@
                 raise ValueError(
                     "tensor and quantizer kwargs must be provided to construct FP8 workspace"
                 )
-<<<<<<< HEAD
             out = quantizer.quantize(tensor, dtype=workspace_dtype)
-=======
-            out = quantizer(tensor)
->>>>>>> 544dd14b
 
             # Update cache
             if cache_name is not None:
@@ -1112,14 +1083,11 @@
                 out.quantize_(tensor, noop_flag=skip_update_flag)
             else:
                 tex.quantize(tensor, quantizer, out, skip_update_flag)
-<<<<<<< HEAD
 
         if not is_float8_tensor(type(out)):  # only holds for debug quantizer
             assert (
                 out.dtype == workspace_dtype
             ), "Activation dtype cannot be changed with nvidia-dlframework-inspect."
-=======
->>>>>>> 544dd14b
 
         return out
 
