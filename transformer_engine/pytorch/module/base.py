# Copyright (c) 2022-2024, NVIDIA CORPORATION & AFFILIATES. All rights reserved.
#
# See LICENSE for license information.

"""Base modules and utilities for TransformerEngine PyTorch API"""
import io
import os
import pickle
import warnings
import socket
import fcntl
import struct
from abc import ABC, abstractmethod
from typing import Any, Dict, Generator, List, Optional, Set, Tuple, Union
from contextlib import contextmanager

import torch
import torch.nn.functional as F

import transformer_engine_torch as tex

from ._common import _ParameterInitMeta
from ..fp8 import (
    FP8GlobalStateManager,
    RecipeState,
)
from ..distributed import (
    gather_along_first_dim,
    is_fp8_activation_recompute_enabled,
    in_fp8_activation_recompute_phase,
    _fsdp_gather_tensors,
)
from ..constants import dist_group_type
from ..tensor import QuantizedTensor, Quantizer
from ..tensor._internal.float8_tensor_base import Float8TensorBase
from transformer_engine.common.recipe import Recipe

__all__ = ["initialize_ub", "destroy_ub"]

_2X_ACC_FPROP = False
_2X_ACC_DGRAD = True
_2X_ACC_WGRAD = True
_multi_stream_cublas_workspace = []
_cublas_workspace = None
_ub_communicators = None
_NUM_MAX_UB_STREAMS = 3
_MIN_STREAM_PRIORITY, _MAX_STREAM_PRIORITY = tex.get_stream_priority_range()
layers_atomic_ring_exchange = []


def get_cublas_workspace_size_bytes() -> None:
    """Return 32 MiB if using hopper, 4 MiB for all other architectures."""
    if torch.cuda.get_device_properties(torch.cuda.current_device()).major >= 9:
        return 33_554_432
    return 4_194_304


def get_workspace() -> torch.Tensor:
    """Returns workspace for cublas."""
    global _cublas_workspace
    if _cublas_workspace is None:
        _cublas_workspace = torch.empty(
            get_cublas_workspace_size_bytes(), dtype=torch.uint8, device="cuda"
        )
    return _cublas_workspace


def get_multi_stream_cublas_workspace() -> List[torch.Tensor]:
    """Returns workspace for multi-stream cublas."""
    global _multi_stream_cublas_workspace
    if not _multi_stream_cublas_workspace:
        for _ in range(tex._num_cublas_streams):
            _multi_stream_cublas_workspace.append(
                torch.empty(get_cublas_workspace_size_bytes(), dtype=torch.uint8, device="cuda")
            )
    return _multi_stream_cublas_workspace


def initialize_ub(
    shape: list,
    tp_size: int,
    use_fp8: bool = False,
    dtype: torch.dtype = torch.bfloat16,
    ub_cfgs: Optional[dict] = None,
    bootstrap_backend: Union[str, torch.distributed.Backend] = None,
) -> None:
    r"""
    Initialize the Userbuffers communicator for overlapping tensor-parallel communications with
    GEMM compute in te.Linear, te.LayerNormLinear and te.LayerNormMLP modules.

    Parameters
    ----------
    shape : list
            shape of the communication buffer, typically set to be the same as the global shape of
            the input tensor to a te.TransformerLayer forward pass, with the sequence and batch
            dimensions collapsed together -- i.e.: `(sequence_length * batch_size, hidden_size)`
    tp_size : int
              number of GPUs in the tensor-parallel process group
    use_fp8 : bool = False
              allocate the communication buffer for FP8 GEMM inputs/outputs
    dtype : torch.dtype = torch.bfloat16
            non-FP8 data type of the communication buffer when `use_fp8 = False`
    ub_cfgs: dict = None
             Configuration dictionary with the structure
             ```
             {
                <gemm_name> : {
                    "method": <"ring_exchange" or "pipeline">,
                    "is_reduce_scatter": bool,
                    "num_sm": int,
                    "cga_size": int,
                    "set_sm_margin": bool,
                    "num_splits": int,
                    "aggregate": bool,
                    "atomic_gemm": bool,
                    "use_ce": bool,
                    "fp8_buf": bool,
                }
             }
             ```
             for `te.TransformerLayer` GEMM layers in `["qkv_fprop", "qkv_dgrad", "qkv_wgrad",
             "proj_fprop", "proj_dgrad", "proj_wgrad", "fc1_fprop", "fc1_dgrad", "fc2_dgrad",
             "fc2_fprop", "fc2_dgrad"]`.
    bootstrap_backend : str = None
                        `torch.distributed` communication backend for the all-gather, broadcast and
                        barrier collectives during Userbuffers initialization. Not all backends are
                        valid for every cluster configuration and distributed launch method even if
                        they are available in PyTorch. When left unset, the initialization prefers
                        to use the MPI backend, falling back first on Gloo and then NCCL if MPI is
                        not available. Setting `NVTE_UB_WITH_MPI=1` when building TE overrides this
                        option and always initializes Userbuffers with direct MPI calls in C++,
                        which also requires `MPI_HOME=/path/to/mpi/root` to be set at compile time.
    """
    if not tex.device_supports_multicast():
        assert bool(int(os.getenv("UB_SKIPMC", "0"))), (
            "CUDA device, driver and/or toolkit version does not support comm+GEMM overlap with "
            + "CUDA Multicast. Launch app with UB_SKIPMC=1 to try CUDA IPC instead."
        )

    global _ub_communicators
    assert _ub_communicators is None, "UB communicators are already initialized."
    _ub_communicators = {}

    if tex.ubuf_built_with_mpi():
        # We're bootstrapping with direct calls to MPI in Userbuffers code so we need to force
        # an MPI_Init() here by creating a new MPI process group...
        assert torch.distributed.is_mpi_available()
        _ = torch.distributed.new_group(backend="mpi")
        helper = tex.CommOverlapHelper()
    else:
        # Bootstrapping with torch.distributed API, so check backend and construct
        # intra/inter-node process groups...
        assert (
            torch.distributed.is_initialized()
        ), "torch.distributed must be initialized before Userbuffers"
        if bootstrap_backend is None:
            bootstrap_backend = "nccl"
            if torch.distributed.is_mpi_available():
                bootstrap_backend = "mpi"
            elif torch.distributed.is_gloo_available():
                bootstrap_backend = "gloo"
        else:
            assert bootstrap_backend in [
                "gloo",
                "mpi",
                "nccl",
            ], "Invalid torch.distributed backend for bootstrapping Userbuffers!"
            assert torch.distributed.is_backend_available(bootstrap_backend), (
                f"PyTorch must be compiled with '{bootstrap_backend}' support in order to "
                f"bootstrap Userbuffers with '{bootstrap_backend}' collectives."
            )

        world_group = torch.distributed.new_group(backend=bootstrap_backend)
        world_rank = torch.distributed.get_rank(world_group)
        world_size = torch.distributed.get_world_size(world_group)

        # We have single-node NVLink so we can color based on physical node hostnames.
        # NOTE: Prefer a network interface defined via the NVTE_UB_SOCKET_IFNAME variable, and
        #       otherwise fall back on NCCL_SOCKET_IFNAME or GLOO_SOCKET_IFNAME depending on
        #       the chosen bootstrap backend.
        mydomain = socket.gethostname()
        ifname = os.getenv(
            "NVTE_UB_SOCKET_IFNAME", os.getenv(f"{bootstrap_backend.upper()}_SOCKET_IFNAME")
        )
        if ifname is not None:
            # Make sure the ifname found in the environment is a valid network interface
            if ifname in [name for _, name in socket.if_nameindex()]:
                s = socket.socket(socket.AF_INET, socket.SOCK_DGRAM)
                try:
                    mydomain = socket.inet_ntoa(
                        fcntl.ioctl(
                            s.fileno(), 0x8915, struct.pack("256s", ifname[:15].encode("UTF-8"))
                        )[20:24]
                    )
                except OSError as err:
                    raise OSError(f"Invalid network interface: {ifname}") from err
                finally:
                    s.close()
            else:
                ifname_warning = (
                    f"'{ifname}' is not a valid network interface! `te.initialize_ub()` will"
                    + " attempt to detect ranks on the same node by matching "
                    + "'socket.gethostname()', which is known to fail on virtual clusters like "
                    + "Kubernetes. If Userbuffers initialization fails, please set the "
                    + "'NVTE_UB_SOCKET_IFNAME' variable in your environment to the correct network "
                    + "interface."
                )
                warnings.warn(ifname_warning, UserWarning)

        # Allgather the domain colors across ranks and reduce to a list of unique domains
        domain_per_rank_list = [None for _ in range(world_size)]
        torch.distributed.all_gather_object(domain_per_rank_list, mydomain, world_group)
        unique_domains = []
        for domain in domain_per_rank_list:
            if domain not in unique_domains:
                unique_domains.append(domain)
        num_domains = len(unique_domains)

        if num_domains > 1:
            # DP/TP model replicated on multiple NVLink domains
            ranks_per_domain_list = [[] for _ in range(num_domains)]
            mydomain_idx = -1
            for i, domain in enumerate(domain_per_rank_list):
                domain_idx = unique_domains.index(domain)
                ranks_per_domain_list[domain_idx].append(i)
                if domain == mydomain:
                    mydomain_idx = domain_idx
            assert mydomain_idx >= 0, "Internal TE error!"

            intra_domain_group, _ = torch.distributed.new_subgroups_by_enumeration(
                ranks_per_domain_list, backend=bootstrap_backend
            )
            local_rank = torch.distributed.get_rank(intra_domain_group)
            intra_domain_ranks = torch.distributed.get_process_group_ranks(intra_domain_group)

            inter_domain_group, _ = torch.distributed.new_subgroups_by_enumeration(
                [list(ranks) for ranks in zip(*ranks_per_domain_list)],
                backend=bootstrap_backend,
            )

            helper = tex.CommOverlapHelper(world_group, intra_domain_group, inter_domain_group)

        else:
            # TP model on single NVLink domain, no replication, no data-parallelism
            mydomain_idx = 0
            local_rank = world_rank
            intra_domain_ranks = list(range(world_size))

            helper = tex.CommOverlapHelper(world_group)

        if world_rank == 0:
            print(f"!!! [UB] Number of NVLink domains: {num_domains}\n", end="", flush=True)
        if local_rank == 0:
            print(
                f"!!! [UB] Global ranks on domain {mydomain_idx}: {intra_domain_ranks}\n",
                end="",
                flush=True,
            )

    # Increase the workspace by the number of maximum concurrent streams
    global _cublas_workspace
    _cublas_workspace = get_workspace().repeat(_NUM_MAX_UB_STREAMS)

    # Default buffer precision: AllGather buffers use fp8 when using fp8 recipe
    layers_all_gather_overlap = [
        "qkv_fprop",
        "qkv_dgrad",
        "proj_dgrad",
        "fc1_fprop",
        "fc1_dgrad",
        "fc2_dgrad",
    ]
    layers_reduce_scatter_overlap = ["proj_fprop", "fc2_fprop", "qkv_wgrad", "fc1_wgrad"]
    dgrad_reduce_scatter_overlap = ["qkv_dgrad", "fc1_dgrad"]
    # Default overlap methods for layers
    methods = {
        "ring_exchange": ["qkv_fprop", "fc1_fprop", "proj_dgrad", "fc2_dgrad"],
        "pipeline": ["proj_fprop", "fc2_fprop"],
        "bulk": ["qkv_dgrad", "qkv_wgrad", "fc1_dgrad", "fc1_wgrad"],
    }

    # AG-RS overlap pairs of layers forming a tensor-parallel block
    ag_rs_pairs = {"qkv_fprop": "proj_fprop", "fc1_fprop": "fc2_fprop"}
    rs_ag_pairs = {v: k for k, v in ag_rs_pairs.items()}
    global layers_atomic_ring_exchange
    layers_atomic_ring_exchange = []

    def get_method(name):
        for method, names in methods.items():
            if name in names:
                return method
        raise KeyError(f"Given layer name {name} does not exist.")

    def get_default_config(name):
        method = get_method(name)
        is_reduce_scatter = name in layers_reduce_scatter_overlap
        default_cfg = {
            "method": method,
            "is_reduce_scatter": is_reduce_scatter,
            "num_sm": 1 if method == "ring_exchange" else 16,
            "cga_size": 1 if method == "ring_exchange" else 2,
            "set_sm_margin": False,
            "num_splits": 4 if method == "pipeline" else tp_size,
            "aggregate": False,
            "atomic_gemm": False,
            "use_ce": True,
            "fp8_buf": name in layers_all_gather_overlap,
            "comm_priority": _MAX_STREAM_PRIORITY,
            "gemm_priority": _MIN_STREAM_PRIORITY,
        }
        return default_cfg

    def add_ub(
        name: str,
        method: str,
        is_reduce_scatter: int,
        num_sm: int = 16,
        cga_size: int = 2,
        set_sm_margin: int = 0,
        num_splits: int = 0,
        aggregate: int = 0,
        atomic_gemm: int = 0,
        use_ce: bool = True,
        fp8_buf: bool = False,
        comm_priority: int = 0,
        gemm_priority: int = 0,
    ) -> None:
        if atomic_gemm:
            warnings.warn(
                "Atomic GEMM uses a beta API from cublas and is not tested for all use cases."
            )
            assert use_fp8, "Atomic GEMM overlap supported only for FP8 GEMM."
            if method == "bulk":
                warnings.warn(
                    f"At {name}, atoimic GEMM not is supported for a bulk overlap."
                    "Defaulting to `atomic_gemm=False`."
                )
                atomic_gemm = 0
        if not is_reduce_scatter and method == "pipeline":
            raise ValueError(
                f"At {name}, `pipeline` overlap method is not supported for AllGather."
            )
        # Check if both AG and RS overlaps use `atomic GEMM`` + `p2p ring-exchange`.
        # Using atomic GEMM + p2p ring-exchange in only one of the pair breaks functionality.
        global layers_atomic_ring_exchange
        if atomic_gemm and method == "ring_exchange" and name in ag_rs_pairs:
            layers_atomic_ring_exchange += [name, ag_rs_pairs[name]]
        if name in rs_ag_pairs:
            assert_message = (
                f"At {name}, atomic AG-GEMM overlap with `ring_exchange` shuffles GEMM chunk "
                "outputs, and  RS-GEMM overlap un-suffle them. When one of the GEMM-AG and "
                "GEMM-RS overlaps forming a TP block (e.g., qkv_fprop and proj_fprop) uses "
                "`atomic gemm` and `ring_exhcnage`, its pair must use the same overlap config "
                "for functionality."
            )
            if name in layers_atomic_ring_exchange:
                assert atomic_gemm and method == "ring_exchange", assert_message
            else:
                if atomic_gemm and method == "ring_exchange":
                    assert rs_ag_pairs[name] in layers_atomic_ring_exchange, assert_message

        buffer_dtype = torch.uint8 if (use_fp8 and fp8_buf) else dtype
        if method == "ring_exchange":
            ub_obj = tex.CommOverlapP2P(
                shape,  # Communication buffer shape
                buffer_dtype,  # Communication buffer data type
                helper,  # Helper for torch.distributed callbacks during bootstrapping
                tp_size,  # Tensor-parallel group size (may be different than local_size)
                tex.CommOverlapType.RS if is_reduce_scatter else tex.CommOverlapType.AG,
                num_max_streams=_NUM_MAX_UB_STREAMS,
                comm_cga_size=cga_size,
                num_comm_sm=num_sm,
                set_sm_margin=set_sm_margin,
                atomic_gemm=atomic_gemm,
                use_ce=use_ce,
                aggregate=aggregate,
                gemm_priority=gemm_priority,
                comm_priority=comm_priority,
            )
        else:
            ub_obj = tex.CommOverlap(
                shape,  # Communication buffer shape
                buffer_dtype,  # Communication buffer data type
                helper,  # Helper for torch.distributed callbacks during bootstrapping
                tp_size,  # Tensor-parallel group size (may be different than local_size)
                num_splits=num_splits,
                num_max_streams=_NUM_MAX_UB_STREAMS,
                comm_cga_size=cga_size,
                num_comm_sm=num_sm,
                set_sm_margin=set_sm_margin,
                atomic_gemm=atomic_gemm,
                gemm_priority=gemm_priority,
                comm_priority=comm_priority,
            )
        _ub_communicators[name] = ub_obj

    if ub_cfgs is not None:
        for name in dgrad_reduce_scatter_overlap:
            if name in ub_cfgs and "method" in ub_cfgs[name] and ub_cfgs[name]["method"] != "bulk":
                wgrad_name = name.replace("dgrad", "wgrad")
                assert wgrad_name not in ub_cfgs
                layers_reduce_scatter_overlap.remove(wgrad_name)
                layers_all_gather_overlap.remove(name)
                layers_reduce_scatter_overlap.append(name)
                methods["bulk"].remove(name)
                new_method = ub_cfgs[name]["method"]
                methods[new_method].append(name)

    for name in methods["ring_exchange"] + methods["pipeline"] + methods["bulk"]:
        ub_cfg = get_default_config(name)
        if ub_cfgs is not None and name in ub_cfgs:
            fp8_buf = (name in layers_all_gather_overlap) or (
                ub_cfgs[name].get("fp8_buf", False) and name in methods["pipeline"]
            )
            ub_cfg.update(ub_cfgs[name])
            ub_cfg["fp8_buf"] = fp8_buf
        add_ub(name, **ub_cfg)


def get_ub(name: str):
    """Get userbuffer communicator corresponding to give key."""
    assert _ub_communicators is not None, "UB manager is not initialized."
    assert name in _ub_communicators, f"UB for {name} is not registered."
    return _ub_communicators[name]


def destroy_ub():
    """Destroy all allocated userbuffer communicators."""
    global _ub_communicators
    _ub_communicators = None
    global layers_atomic_ring_exchange
    layers_atomic_ring_exchange = []


class TransformerEngineBaseModule(torch.nn.Module, ABC):
    """Base TE module."""

    def __init__(self) -> None:
        super().__init__()
        assert torch.cuda.is_available(), "TransformerEngine needs CUDA."
        self.fp8_initialized = False
        self.fp8 = False
        self.fp8_calibration = False
        self.fp8_meta = {}
        self.fp8_meta["fp8_checkpoint"] = False
        self.fp8_meta["fp8_group"] = None
        self.fp8_meta_tensors_initialized = False
        self.quantizers = {"scaling_fwd": {}, "scaling_bwd": {}}
        self.tp_group = None
        self.tp_size = 1
        self.sequence_parallel = False
        self.param_init_meta = {}
        self.primary_weights_in_fp8 = FP8GlobalStateManager.with_fp8_parameters()
        self.fsdp_wrapped = False
        self.fsdp_group = None
        self._fp8_workspaces: Dict[str, QuantizedTensor] = {}
        self.activation_dtype: Optional[torch.dtype] = None

    # Names of attributes that can be set quickly (see __setattr__
    # method)
    _fast_setattr_names: Set[str] = {
        "activation_dtype",
        "fp8",
        "fp8_initialized",
        "fp8_calibration",
        "fp8_parameters",
    }

    def __setattr__(self, name: str, value: Any) -> None:
        if name in TransformerEngineBaseModule._fast_setattr_names:
            # torch.nn.Module has a custom __setattr__ that handles
            # modules, parameters, and buffers. This is unnecessary
            # overhead when setting plain attrs.
            self.__dict__[name] = value
        else:
            # Default case
            super().__setattr__(name, value)

    def adjust_amax_history_length(self, length: int, fwd: Optional[bool] = None) -> None:
        """Increase or decrease size of amax history based on given `length`.

        .. warning::
            This changes the underlying amax memory location.
        """
        if fwd is None:
            fp8_meta_tensor_keys = ("scaling_fwd", "scaling_bwd")
        else:
            fp8_meta_tensor_keys = ("scaling_fwd" if fwd else "scaling_bwd",)

        for meta_key in fp8_meta_tensor_keys:
            if meta_key not in self.fp8_meta:
                # Handles non-parameter FP8 modules, e.g. DPA.
                continue
            curr_len = self.fp8_meta[meta_key].amax_history.shape[0]
            if length == curr_len:
                continue
            if length < curr_len:
                self.fp8_meta[meta_key].amax_history = (
                    self.fp8_meta[meta_key].amax_history[:length].clone()
                )
            elif length > curr_len:
                extra_rows = length - curr_len
                self.fp8_meta[meta_key].amax_history = F.pad(
                    self.fp8_meta[meta_key].amax_history, pad=(0, 0, 0, extra_rows)
                )

            # Update quantizers with new amax pointers.
            self.quantizers[meta_key] = self.fp8_meta[meta_key].make_quantizers()

            # Update the global buffers with new amax and history pointers.
            if FP8GlobalStateManager.get_buffer_info() in self.fp8_meta:
                fwd_pos, fwd_key, bwd_pos, bwd_key = self.fp8_meta[
                    FP8GlobalStateManager.get_buffer_info()
                ]
                for pos, buffer_key in zip((fwd_pos, bwd_pos), (fwd_key, bwd_key)):
                    if buffer_key in FP8GlobalStateManager.global_amax_buffer:
                        assert (
                            buffer_key in FP8GlobalStateManager.global_amax_history_buffer
                        ), "TE internal error during amax history change."
                        FP8GlobalStateManager.global_amax_buffer[buffer_key][pos] = self.fp8_meta[
                            meta_key
                        ].amax_history[0]
                        FP8GlobalStateManager.global_amax_history_buffer[buffer_key][pos] = (
                            self.fp8_meta[meta_key].amax_history
                        )

    def set_meta_tensor(self,
                        fwd: bool,
                        recipe: Recipe) -> None:
        """Init scales and amaxes for fwd | bwd."""
        fp8_meta_tensor_key = "scaling_fwd" if fwd else "scaling_bwd"

        if recipe.delayed():
            if self.fp8_meta_tensors_initialized:
                # Handle changed amax history size.
                self.adjust_amax_history_length(recipe.amax_history_len, fwd=fwd)
                return

        # Max. number of fp8 tensors per GEMM = 3 (input, weight, output) for fwd and
        # 2 (grad_output and grad_input) for bwd
        num_fp8_tensors = (
            self.fp8_meta["num_gemms"] * 3 if fwd else self.fp8_meta["num_gemms"] * 2
        )

        # Initialize recipe state and quantizers
        recipe_state = RecipeState.create(
            recipe,
            mode=("forward" if fwd else "backward"),
            num_quantizers=num_fp8_tensors,
        )

        self.fp8_meta[fp8_meta_tensor_key] = recipe_state
        self.quantizers[fp8_meta_tensor_key] = recipe_state.make_quantizers()

    def init_fp8_meta_tensors(self,
                              recipe: Recipe) -> None:
        """Init scales and amaxes."""
        self.set_meta_tensor(True, recipe)
        self.set_meta_tensor(False, recipe)

        self.fp8_meta_tensors_initialized = True

    def get_fp8_meta_tensors(self) -> None:
        """Get scales and amaxes."""
        fwd_key, bwd_key = "scaling_fwd", "scaling_bwd"
        if fwd_key not in self.fp8_meta or bwd_key not in self.fp8_meta:
            return None

        fp8_meta_tensors = {fwd_key: [], bwd_key: []}
        with torch.no_grad():
            for key in (fwd_key, bwd_key):
                fp8_meta_tensors[key].append(self.fp8_meta[key].scale.clone())
                fp8_meta_tensors[key].append(self.fp8_meta[key].amax_history.clone())
        return fp8_meta_tensors

    def reset_fp8_meta_tensors(self, fp8_meta_tensors=None) -> None:
        """Reset scales and amaxes."""

        def reset(key):
            if key in self.fp8_meta:
                if fp8_meta_tensors is None:
                    self.fp8_meta[key].scale.copy_(torch.ones_like(self.fp8_meta[key].scale))
                    self.fp8_meta[key].amax_history.copy_(
                        torch.zeros_like(self.fp8_meta[key].amax_history)
                    )
                else:
                    assert key in fp8_meta_tensors, "Cannot reset fp8 tensors."
                    self.fp8_meta[key].scale.copy_(fp8_meta_tensors[key][0])
                    self.fp8_meta[key].amax_history.copy_(fp8_meta_tensors[key][1])

        with torch.no_grad():
            reset("scaling_fwd")
            reset("scaling_bwd")

    def get_extra_state(self) -> torch.Tensor:
        """Save before checkpointing."""

        # This implementation is working around a few issues:
        #
        # (1) PyTorch's "extra state" infrastructure might be able to
        #     support any picklable type, but they make no guarantees.
        #     We have experienced problems (e.g. in ONNX export) with
        #     non-tensor extra state.
        # (2) PyTorch's checkpointing infrastructure does not remap
        #     devices for "extra state" like it does for "state dict".
        #     Thus, we want to avoid putting extra state on the GPU
        #     since it may be loaded on the wrong device.
        # (3) The extra state consists of many small tensors. If we
        #     want to copy them all to CPU, then we need to avoid the
        #     overhead of many GPU-CPU memory transfers.
        #
        # See: https://github.com/NVIDIA/TransformerEngine/pull/351
        # See: https://github.com/NVIDIA/TransformerEngine/pull/363

        def to_cpu(src: torch.Tensor) -> torch.Tensor:
            """Helper function to make CPU copy of tensor

            Memory transfer is asynchronous w.r.t. host, so GPU should
            be synchronized before using result.

            """
            dst = torch.empty_like(src, device="cpu")
            dst.copy_(src, non_blocking=True)
            return dst

        # Store FP8 state if needed
        state = None
        fp8_checkpoint = self.fp8_meta["fp8_checkpoint"] or self.fp8 or self.fp8_calibration
        if fp8_checkpoint:

            # Copy tensors to CPU and store
            state = {}
            state["scale_fwd"] = to_cpu(self.fp8_meta["scaling_fwd"].scale)
            state["amax_history_fwd"] = to_cpu(self.fp8_meta["scaling_fwd"].amax_history)
            state["scale_inv_fwd"] = to_cpu(self.fp8_meta["scaling_fwd"].scale_inv)
            state["scale_bwd"] = to_cpu(self.fp8_meta["scaling_bwd"].scale)
            state["amax_history_bwd"] = to_cpu(self.fp8_meta["scaling_bwd"].amax_history)
            state["scale_inv_bwd"] = to_cpu(self.fp8_meta["scaling_bwd"].scale_inv)

            # Store other pickelable values
            extra = {}
            for k, v in self.fp8_meta.items():
                if k != "buffer_index_and_autocast_key" and isinstance(
                    v, (bool, int, float, str, tuple, list)
                ):
                    extra[k] = v
            state["extra_fp8_variables"] = extra

        # Serialize state into byte tensor
        torch.cuda.synchronize()
        state_serialized = bytearray(pickle.dumps(state))
        state_serialized = torch.frombuffer(state_serialized, dtype=torch.uint8)
        return state_serialized

    def set_extra_state(self, state: torch.Tensor) -> None:
        """Load previous state."""
        if state is None:
            return

        # Load state
        if isinstance(state, torch.Tensor):
            # Default format: byte tensor with pickled data
            state = pickle.loads(state.detach().cpu().numpy().tobytes())
        elif isinstance(state, io.BytesIO):
            # Deprecated format with io.BytesIO
            state.seek(0)
            state = torch.load(state, map_location="cuda")
        else:
            raise RuntimeError("Unsupported checkpoint format.")

        if state is None:
            return

        # Load extra items
        self.fp8_meta.update(state["extra_fp8_variables"])
        self.fp8_meta["recipe"].amax_history_len = state["amax_history_fwd"].shape[0]
        if "global_fp8_buffer_pos_fwd_recompute" in self.fp8_meta:
            del self.fp8_meta["global_fp8_buffer_pos_fwd_recompute"]

<<<<<<< HEAD
        # Initialize before loading.
        self.init_fp8_meta_tensors(self.fp8_meta["recipe"])
        self.fp8_meta["scaling_fwd"].scale.copy_(state["scale_fwd"])
        self.fp8_meta["scaling_fwd"].amax_history.copy_(state["amax_history_fwd"])
        self.fp8_meta["scaling_bwd"].scale.copy_(state["scale_bwd"])
        self.fp8_meta["scaling_bwd"].amax_history.copy_(state["amax_history_bwd"])
        self.fp8_meta["scaling_fwd"].scale_inv.copy_(state["scale_inv_fwd"])
        self.fp8_meta["scaling_bwd"].scale_inv.copy_(state["scale_inv_bwd"])
=======
        # Initialize before loading
        self.init_fp8_meta_tensors()

        def copy_tensor(src: torch.Tensor, dst: torch.Tensor) -> None:
            """Helper function to copy tensor from CPU

            Memory transfer is asynchronous w.r.t. host, so GPU should
            be synchronized before using result.

            """
            dst.copy_(src, non_blocking=True)

        # Load tensors
        copy_tensor(state["scale_fwd"], self.fp8_meta["scaling_fwd"].scale)
        copy_tensor(state["amax_history_fwd"], self.fp8_meta["scaling_fwd"].amax_history)
        copy_tensor(state["scale_inv_fwd"], self.fp8_meta["scaling_fwd"].scale_inv)
        copy_tensor(state["scale_bwd"], self.fp8_meta["scaling_bwd"].scale)
        copy_tensor(state["amax_history_bwd"], self.fp8_meta["scaling_bwd"].amax_history)
        copy_tensor(state["scale_inv_bwd"], self.fp8_meta["scaling_bwd"].scale_inv)
        torch.cuda.synchronize()
>>>>>>> 94a9fadb

    def set_activation_dtype(self, inp: torch.Tensor) -> None:
        """Get activation data type for AMP."""
        # Native AMP (`torch.autocast`) gets highest priority
        if torch.is_autocast_enabled():
            self.activation_dtype = torch.get_autocast_gpu_dtype()
            return

        # All checks after this have already been performed once, thus skip
        if self.activation_dtype == inp.dtype:
            return

        dtype = inp.dtype
        for name, param in self.named_parameters():
            if param is not None:
                assert dtype == param.dtype, (
                    "Data types for parameters must match when outside of autocasted region. "
                    f" Found input dtype: {dtype} and {name!r} dtype: {param.dtype}"
                )
        self.activation_dtype = dtype

    def set_tensor_parallel_group(self, tp_group: Union[dist_group_type, None]) -> None:
        """
        Set the tensor parallel group for the given
        module before executing the forward pass.

        Parameters
        ----------
        tp_group : ProcessGroup, default = `None`
                  tensor parallel process group.
        """
        self.tp_group = tp_group
        self.tp_group_initialized = True

    def _get_fp8_params(self) -> Union[List[torch.Tensor], None]:
        """returns the FP8 weights."""
        fp8_params = []
        for param in self.parameters(recurse=False):
            if isinstance(param, QuantizedTensor) and param.requires_grad:
                fp8_params.append(param)
        if len(fp8_params) == 0:
            return None
        return fp8_params

    # This routine is shared across FP8 and FP8_calibration paths so should not actually
    # assume FP8 execution.
    def init_fp8_metadata(self, num_gemms: int = 1) -> None:
        """Initialize fp8 related metadata and tensors during fprop."""
        self.fp8_parameters = FP8GlobalStateManager.with_fp8_parameters()
        self.fp8 = FP8GlobalStateManager.is_fp8_enabled()
        self.fp8_calibration = FP8GlobalStateManager.is_fp8_calibration()
        fp8_enabled = self.fp8 or self.fp8_calibration
        self.fp8_meta["fp8_checkpoint"] = self.fp8 or self.fp8_calibration

        if (self.fp8_parameters or fp8_enabled):
            if (
                self.fp8_initialized
                and FP8GlobalStateManager.get_fp8_recipe() == self.fp8_meta["recipe"]
            ):
                # FP8 init has already been run and recipe is the same, don't do anything.
                return
            self.fp8_meta["recipe"] = FP8GlobalStateManager.get_fp8_recipe()
        else:
            # If fp8 isn't enabled, turn off and return.
            self.fp8_initialized = False
            return


        if self.fp8_parameters and not self.fp8_initialized:
            self.fp8_meta["num_gemms"] = num_gemms
            self.init_fp8_meta_tensors(self.fp8_meta["recipe"])

        if fp8_enabled:
            # Set FP8 and other FP8 metadata
            self.fp8_meta["num_gemms"] = num_gemms
            self.fp8_meta["fp8_group"] = FP8GlobalStateManager.get_fp8_group()

            # Set FP8_MAX per tensor according to recipe
            self.fp8_meta["fp8_max_fwd"] = self.fp8_meta["recipe"].fp8_format.value.max_fwd
            self.fp8_meta["fp8_max_bwd"] = self.fp8_meta["recipe"].fp8_format.value.max_bwd

            # Allocate scales and amaxes
            self.init_fp8_meta_tensors(self.fp8_meta["recipe"])
            self.fp8_initialized = True

            self.fp8_meta["recipe"] = FP8GlobalStateManager.get_fp8_recipe()

    @contextmanager
    def prepare_forward(
        self,
        inp: torch.Tensor,
        num_gemms: int = 1,
        allow_non_contiguous: bool = False,
    ) -> Generator[torch.Tensor, None, None]:
        """Checks and prep for FWD.
        The context manager is needed because there isn't a way for a module to know
        if it's the last FP8 module in the forward autocast. It is useful
        to setup the forward aggregated amax reduction for every module
        just in case. The autocast exit will pick up the most recent one.
        """
        # Activation recomputation is used and this is the second forward phase.
        if self.fp8 and in_fp8_activation_recompute_phase():
            FP8GlobalStateManager.get_old_fp8_meta_tensors_for_recompute(self.fp8_meta)
        else:
            assert inp.is_cuda, "TransformerEngine needs CUDA."

            if self.tp_size > 1:
                assert self.tp_group_initialized, "TP group not initialized."

            self.set_activation_dtype(inp)
            self.init_fp8_metadata(num_gemms=num_gemms)

            if self.fp8 and self.sequence_parallel:
                assert self.fp8_meta["recipe"].reduce_amax, (
                    "Amax reduction across tensor parallel group is "
                    "necessary when using sequence parallelism with FP8."
                )

            if self.fp8 and not FP8GlobalStateManager.fp8_graph_capturing():
                FP8GlobalStateManager.add_fp8_tensors_to_global_buffer(self.fp8_meta)

            # Activation recomputation is used and this is the first forward phase.
            if self.fp8 and self.training and is_fp8_activation_recompute_enabled():
                FP8GlobalStateManager.copy_forward_fp8_meta_tensors_for_recompute(self.fp8_meta)

        with torch.cuda.nvtx.range(self.__class__.__name__ + " forward"):
            if not allow_non_contiguous and not inp.is_contiguous():
                inp = inp.contiguous()
            yield inp

        if self.fp8 and in_fp8_activation_recompute_phase():
            FP8GlobalStateManager.restore_fp8_meta_tensors(self.fp8_meta)

    def set_nccl_overlap_warning_if_tp(self) -> None:
        """When using TP, the NCCL communication needs to be scheduled
        before the GEMM for there to be a guaranteed overlap. From the
        host side in TE, the comm calls are always launched first, but
        to ensure that the GEMM isn't scheduled first, the environment
        variable `CUDA_DEVICE_MAX_CONNECTIONS` needs to be set to 1 to
        force a single channel.
        """
        if self.tp_size == 1:
            return
        num_cuda_work_queues = int(os.getenv("CUDA_DEVICE_MAX_CONNECTIONS", "0"))
        if num_cuda_work_queues != 1:
            warnings.warn(
                "To guarantee overlapping TP and SP collectives with the backward"
                "GEMMs, set environment variable CUDA_DEVICE_MAX_CONNECTIONS = 1"
            )

    @staticmethod
    def grad_output_preprocess(
        ctx,
        grad_output: torch.Tensor,
        row_parallel_mode: bool,
        quantizer: Optional[Quantizer],
    ) -> Tuple[Union[torch.Tensor, None], ...]:
        """Utility function for backward.
        Returns tuple in order (all optional/None based on training precion/recipe):
            R1: gathered `grad_output`.
            R2: bias gradient on R1.

        """
        grad_output = grad_output.reshape((-1, grad_output.shape[-1]))
        grad_output = grad_output.contiguous()
        gather_grad_output = row_parallel_mode and ctx.sequence_parallel

        # Non-FP8 case: bgrad is fused with wgrad for this case.
        if not ctx.fp8:
            if gather_grad_output:
                if not ctx.ub_overlap_ag:
                    grad_output, _ = gather_along_first_dim(grad_output, ctx.tp_group)
                else:
                    ctx.ub_obj_gradout.copy_input_to_ubuf(grad_output, True)
                    grad_output = ctx.ub_obj_gradout.get_ubuf_output(1)
            return grad_output, None

        # FP8 with all-gather: unfused bgrad, fused cast + transpose
        if gather_grad_output:
            if ctx.use_bias:
                # TODO: We know it creates spike in memory usage, we should WAR that
                grad_bias = grad_output.view(-1, grad_output.shape[-1]).sum(dim=0)
            else:
                grad_bias = None
            if ctx.ub_overlap_ag:
                # TODO: Implement
                raise NotImplementedError(
                    "Overlapped tensor parallelism with Userbuffers is not yet supported"
                )
            grad_output, _ = gather_along_first_dim(
                grad_output,
                ctx.tp_group,
                quantizer=quantizer,
            )
            return grad_output, grad_bias

        # FP8 without all-gather: fused bgrad + cast + transpose
        grad_bias = None
        if ctx.use_bias:
            if isinstance(grad_output, (QuantizedTensor, Float8TensorBase)):
                grad_bias = grad_output.dequantize().view(-1, grad_output.shape[-1]).sum(dim=0)
            else:
                grad_bias, grad_output = tex.bgrad_quantize(grad_output, quantizer)
        if not isinstance(grad_output, (QuantizedTensor, Float8TensorBase)):
            grad_output = quantizer(grad_output)
        return grad_output, grad_bias

    def register_parameter(self, name, param, **kwargs):
        """
        Thin wrapper around PyTorch parameter registration to stash additional parameter
        metedata used in deferred initialization.
        """
        super().register_parameter(name, param)
        self.param_init_meta[name] = _ParameterInitMeta(**kwargs)

    def reset_parameters(self, defer_init: Optional[bool] = False) -> None:
        """
        Reset all module parameters to initial values. Unless deferred initialization
        is specified, all parameters on a 'meta' device are also materialized on a real cuda
        device before the values are reset to initial.
        """
        if defer_init:
            return

        for name, param in self.named_parameters(recurse=False):
            # Ensure parameter is on a real device
            if param.device == torch.device("meta"):
                param = torch.empty_like(param, device="cuda")

            # Initialize the parameter values on device
            init_fn = self.param_init_meta[name].init_fn
            get_rng_state_tracker = self.param_init_meta[name].get_rng_state_tracker
            if get_rng_state_tracker is None:
                init_fn(param)
            else:
                if hasattr(self, "rng_tracker_name") and self.rng_tracker_name:
                    with get_rng_state_tracker().fork(self.rng_tracker_name):
                        init_fn(param)
                else:
                    with get_rng_state_tracker().fork():
                        init_fn(param)

            # If primary weights are in fp8, wrap the parameter as Float8Tensor
            fp8_meta_index = self.param_init_meta[name].fp8_meta_index
            if self.primary_weights_in_fp8 and fp8_meta_index is not None:
                quantizer = self.quantizers["scaling_fwd"][fp8_meta_index]
                assert quantizer is not None # to use primary fp8 weight one needs to use FP8 autocast with specific recipe.
                param = quantizer(param)

            # Redo parameter wrap in case we broke it above
            # NOTE: Currently this can only be broken when primary weights are in Fp8 but
            #       re-applying the nn.Parameter() wrap is a no-op when the input is already
            #       a parameter so we always re-apply it just for extra safety.
            setattr(self, name, torch.nn.Parameter(param))

    @abstractmethod
    def forward(self):
        """Needs override."""

    def get_weight_workspace(
        self,
        *,
        tensor: Optional[torch.Tensor] = None,
        quantizer: Optional[Quantizer] = None,
        cache_name: Optional[str] = None,
        update_workspace: bool = True,
        skip_update_flag: Optional[torch.Tensor] = None,
        fsdp_group: Optional[dist_group_type] = None,
        is_grad_enabled: bool = False,
    ) -> QuantizedTensor:
        """Get FP8 workspace buffer and maybe update its values

        The workspace buffer may be cached for future function calls.

        Parameters
        ----------
        tensor : torch.Tensor, optional
            Values to copy into workspace. Required if the workspace
            is being constructed or updated.
        quantizer: Quantizer, optional
            Quantizer used to cast the weights. Required if the
            workspace is being constructed or updated.
        cache_name: str, optional
            Key for caching.
        update_workspace: bool, default = `True`
            Update workspace with values from `tensor`.
        skip_update_flag: torch.Tensor, optional
            GPU flag to skip updating the workspace. Take precedence
            over `update_workspace` if provided.
        fsdp_group: bool, default = None
            FSDP process group that the weights are distributed over.
        """

        # Try getting workspace from cache
        out = None
        if cache_name is not None:
            out = self._fp8_workspaces.get(cache_name, None)

        # Gather cached Fp8 workspace if it's distributed
        # NOTE: FSDP sharding is supported only for Fp8 buffers and will not work
        #       for models initialized with Fp8 primary weights.
        if (
            out is not None
            and tensor is not None
            and fsdp_group is not None
            and out.data.shape != tensor.data.shape
        ):
            _fsdp_gather_tensors(fsdp_group, [tensor.data.shape], out)

        # Construct workspace if needed
        if out is None:
            if tensor is None or quantizer is None:
                raise ValueError(
                    "tensor and quantizer kwargs "
                    "must be provided to construct FP8 workspace"
                )
            out = quantizer(tensor)

            # Update cache
            if cache_name is not None:
                self._fp8_workspaces[cache_name] = out
            return out

        # Update workspace if needed
        if skip_update_flag is not None:
            update_workspace = True
        if update_workspace:
            if tensor is None:
                raise ValueError("tensor kwarg must be provided to update FP8 workspace")
            if hasattr(out, "quantize_"):
                out.quantize_(tensor, noop_flag=skip_update_flag)
            else:
                tex.quantize(tensor, quantizer, out, skip_update_flag)

        return out

    def _load_from_state_dict(
        self, state_dict, prefix, local_metadata, strict, missing_keys, unexpected_keys, error_msgs
    ):
        """
        This function loads tensors and extra state including fp8 metadata.
        This metadata is essential for copying fp8 tensors, as the copy_ function
        uses the scale_inv parameter from fp8_meta to set the correct scaling factor
        for the new tensor.
        Hence, this extra state must be loaded before the tensor copying process,
        not after, as is typically done in _load_from_state_dict.
        Tensors are copied into fp8 tensors only when self.primary_weights_in_fp8=True,
        otherwise, this behavior is not required.
        """
        if self.primary_weights_in_fp8:
            extra_state_key = prefix + torch.nn.modules.module._EXTRA_STATE_KEY_SUFFIX
            if extra_state_key in state_dict:
                self.set_extra_state(state_dict[extra_state_key])
        super()._load_from_state_dict(
            state_dict, prefix, local_metadata, strict, missing_keys, unexpected_keys, error_msgs
        )<|MERGE_RESOLUTION|>--- conflicted
+++ resolved
@@ -677,18 +677,8 @@
         if "global_fp8_buffer_pos_fwd_recompute" in self.fp8_meta:
             del self.fp8_meta["global_fp8_buffer_pos_fwd_recompute"]
 
-<<<<<<< HEAD
-        # Initialize before loading.
+        # Initialize before loading
         self.init_fp8_meta_tensors(self.fp8_meta["recipe"])
-        self.fp8_meta["scaling_fwd"].scale.copy_(state["scale_fwd"])
-        self.fp8_meta["scaling_fwd"].amax_history.copy_(state["amax_history_fwd"])
-        self.fp8_meta["scaling_bwd"].scale.copy_(state["scale_bwd"])
-        self.fp8_meta["scaling_bwd"].amax_history.copy_(state["amax_history_bwd"])
-        self.fp8_meta["scaling_fwd"].scale_inv.copy_(state["scale_inv_fwd"])
-        self.fp8_meta["scaling_bwd"].scale_inv.copy_(state["scale_inv_bwd"])
-=======
-        # Initialize before loading
-        self.init_fp8_meta_tensors()
 
         def copy_tensor(src: torch.Tensor, dst: torch.Tensor) -> None:
             """Helper function to copy tensor from CPU
@@ -707,7 +697,6 @@
         copy_tensor(state["amax_history_bwd"], self.fp8_meta["scaling_bwd"].amax_history)
         copy_tensor(state["scale_inv_bwd"], self.fp8_meta["scaling_bwd"].scale_inv)
         torch.cuda.synchronize()
->>>>>>> 94a9fadb
 
     def set_activation_dtype(self, inp: torch.Tensor) -> None:
         """Get activation data type for AMP."""
