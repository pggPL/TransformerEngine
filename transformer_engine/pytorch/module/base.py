# Copyright (c) 2022-2025, NVIDIA CORPORATION & AFFILIATES. All rights reserved.
#
# See LICENSE for license information.

"""Base modules and utilities for TransformerEngine PyTorch API"""
import io
import os
import pickle
import warnings
import socket
import fcntl
import struct
from abc import ABC, abstractmethod
from typing import Any, Dict, Generator, List, Optional, Set, Tuple, Union
from contextlib import contextmanager
import logging

import torch
import torch.nn.functional as F

import transformer_engine_torch as tex
from transformer_engine.common.recipe import Recipe

from ._common import _ParameterInitMeta
from ..fp8 import (
    BlockScalingRecipeState,
    DelayedScalingRecipeState,
    FP8GlobalStateManager,
    RecipeState,
)
from ..distributed import (
    gather_along_first_dim,
    is_fp8_activation_recompute_enabled,
    in_fp8_activation_recompute_phase,
    _fsdp_gather_tensors,
)
from ..constants import dist_group_type
from ..tensor import QuantizedTensor, Quantizer
from ..tensor._internal.float8_tensor_base import Float8TensorBase
from ..tensor._internal.mxfp8_tensor_base import MXFP8TensorBase
<<<<<<< HEAD
from transformer_engine.common.recipe import Recipe
from transformer_engine.debug.debug_state import TEDebugState

=======
>>>>>>> 5904a802

__all__ = ["initialize_ub", "destroy_ub"]

_2X_ACC_FPROP = False
_2X_ACC_DGRAD = True
_2X_ACC_WGRAD = True
_multi_stream_cublas_workspace = []
_cublas_workspace = None
_ub_communicators = None
_NUM_MAX_UB_STREAMS = 3
_MIN_STREAM_PRIORITY, _MAX_STREAM_PRIORITY = None, None
layers_atomic_ring_exchange = []


def get_cublas_workspace_size_bytes() -> None:
    """Return 32 MiB if using hopper, 4 MiB for all other architectures."""
    if torch.cuda.get_device_properties(torch.cuda.current_device()).major >= 9:
        return 33_554_432
    return 4_194_304


def get_workspace() -> torch.Tensor:
    """Returns workspace for cublas."""
    global _cublas_workspace
    if _cublas_workspace is None:
        _cublas_workspace = torch.empty(
            get_cublas_workspace_size_bytes(), dtype=torch.uint8, device="cuda"
        )
    return _cublas_workspace


def get_multi_stream_cublas_workspace() -> List[torch.Tensor]:
    """Returns workspace for multi-stream cublas."""
    global _multi_stream_cublas_workspace
    if not _multi_stream_cublas_workspace:
        for _ in range(tex._num_cublas_streams):
            _multi_stream_cublas_workspace.append(
                torch.empty(get_cublas_workspace_size_bytes(), dtype=torch.uint8, device="cuda")
            )
    return _multi_stream_cublas_workspace


def initialize_ub(
    shape: list,
    tp_size: int,
    use_fp8: bool = False,
    dtype: torch.dtype = torch.bfloat16,
    ub_cfgs: Optional[dict] = None,
    bootstrap_backend: Union[str, torch.distributed.Backend] = None,
) -> None:
    r"""
    Initialize the Userbuffers communicator for overlapping tensor-parallel communications with
    GEMM compute in te.Linear, te.LayerNormLinear and te.LayerNormMLP modules.

    Parameters
    ----------
    shape : list
            shape of the communication buffer, typically set to be the same as the global shape of
            the input tensor to a te.TransformerLayer forward pass, with the sequence and batch
            dimensions collapsed together -- i.e.: `(sequence_length * batch_size, hidden_size)`
    tp_size : int
              number of GPUs in the tensor-parallel process group
    use_fp8 : bool = False
              allocate the communication buffer for FP8 GEMM inputs/outputs
    dtype : torch.dtype = torch.bfloat16
            non-FP8 data type of the communication buffer when `use_fp8 = False`
    ub_cfgs: dict = None
             Configuration dictionary with the structure
             ```
             {
                <gemm_name> : {
                    "method": <"ring_exchange" or "pipeline">,
                    "is_reduce_scatter": bool,
                    "num_sm": int,
                    "cga_size": int,
                    "set_sm_margin": bool,
                    "num_splits": int,
                    "aggregate": bool,
                    "atomic_gemm": bool,
                    "use_ce": bool,
                    "fp8_buf": bool,
                }
             }
             ```
             for `te.TransformerLayer` GEMM layers in `["qkv_fprop", "qkv_dgrad", "qkv_wgrad",
             "proj_fprop", "proj_dgrad", "proj_wgrad", "fc1_fprop", "fc1_dgrad", "fc2_dgrad",
             "fc2_fprop", "fc2_dgrad"]`.
    bootstrap_backend : str = None
                        `torch.distributed` communication backend for the all-gather, broadcast and
                        barrier collectives during Userbuffers initialization. Not all backends are
                        valid for every cluster configuration and distributed launch method even if
                        they are available in PyTorch. When left unset, the initialization prefers
                        to use the MPI backend, falling back first on Gloo and then NCCL if MPI is
                        not available. Setting `NVTE_UB_WITH_MPI=1` when building TE overrides this
                        option and always initializes Userbuffers with direct MPI calls in C++,
                        which also requires `MPI_HOME=/path/to/mpi/root` to be set at compile time.
    """
    if not tex.device_supports_multicast():
        assert bool(int(os.getenv("UB_SKIPMC", "0"))), (
            "CUDA device, driver and/or toolkit version does not support comm+GEMM overlap with "
            + "CUDA Multicast. Launch app with UB_SKIPMC=1 to try CUDA IPC instead."
        )

    global _ub_communicators
    assert _ub_communicators is None, "UB communicators are already initialized."
    _ub_communicators = {}

    if tex.ubuf_built_with_mpi():
        # We're bootstrapping with direct calls to MPI in Userbuffers code so we need to force
        # an MPI_Init() here by creating a new MPI process group...
        assert torch.distributed.is_mpi_available()
        _ = torch.distributed.new_group(backend="mpi")
        helper = tex.CommOverlapHelper()
    else:
        # Bootstrapping with torch.distributed API, so check backend and construct
        # intra/inter-node process groups...
        assert (
            torch.distributed.is_initialized()
        ), "torch.distributed must be initialized before Userbuffers"
        if bootstrap_backend is None:
            bootstrap_backend = "nccl"
            if torch.distributed.is_mpi_available():
                bootstrap_backend = "mpi"
            elif torch.distributed.is_gloo_available():
                bootstrap_backend = "gloo"
        else:
            assert bootstrap_backend in [
                "gloo",
                "mpi",
                "nccl",
            ], "Invalid torch.distributed backend for bootstrapping Userbuffers!"
            assert torch.distributed.is_backend_available(bootstrap_backend), (
                f"PyTorch must be compiled with '{bootstrap_backend}' support in order to "
                f"bootstrap Userbuffers with '{bootstrap_backend}' collectives."
            )

        world_group = torch.distributed.new_group(backend=bootstrap_backend)
        world_rank = torch.distributed.get_rank(world_group)
        world_size = torch.distributed.get_world_size(world_group)

        # We have single-node NVLink so we can color based on physical node hostnames.
        # NOTE: Prefer a network interface defined via the NVTE_UB_SOCKET_IFNAME variable, and
        #       otherwise fall back on NCCL_SOCKET_IFNAME or GLOO_SOCKET_IFNAME depending on
        #       the chosen bootstrap backend.
        mydomain = socket.gethostname()
        ifname = os.getenv(
            "NVTE_UB_SOCKET_IFNAME", os.getenv(f"{bootstrap_backend.upper()}_SOCKET_IFNAME")
        )
        if ifname is not None:
            # Make sure the ifname found in the environment is a valid network interface
            if ifname in [name for _, name in socket.if_nameindex()]:
                s = socket.socket(socket.AF_INET, socket.SOCK_DGRAM)
                try:
                    mydomain = socket.inet_ntoa(
                        fcntl.ioctl(
                            s.fileno(), 0x8915, struct.pack("256s", ifname[:15].encode("UTF-8"))
                        )[20:24]
                    )
                except OSError as err:
                    raise OSError(f"Invalid network interface: {ifname}") from err
                finally:
                    s.close()
            else:
                ifname_warning = (
                    f"'{ifname}' is not a valid network interface! `te.initialize_ub()` will"
                    + " attempt to detect ranks on the same node by matching "
                    + "'socket.gethostname()', which is known to fail on virtual clusters like "
                    + "Kubernetes. If Userbuffers initialization fails, please set the "
                    + "'NVTE_UB_SOCKET_IFNAME' variable in your environment to the correct network "
                    + "interface."
                )
                warnings.warn(ifname_warning, UserWarning)

        # Allgather the domain colors across ranks and reduce to a list of unique domains
        domain_per_rank_list = [None for _ in range(world_size)]
        torch.distributed.all_gather_object(domain_per_rank_list, mydomain, world_group)
        unique_domains = []
        for domain in domain_per_rank_list:
            if domain not in unique_domains:
                unique_domains.append(domain)
        num_domains = len(unique_domains)

        if num_domains > 1:
            # DP/TP model replicated on multiple NVLink domains
            ranks_per_domain_list = [[] for _ in range(num_domains)]
            mydomain_idx = -1
            for i, domain in enumerate(domain_per_rank_list):
                domain_idx = unique_domains.index(domain)
                ranks_per_domain_list[domain_idx].append(i)
                if domain == mydomain:
                    mydomain_idx = domain_idx
            assert mydomain_idx >= 0, "Internal TE error!"

            intra_domain_group, _ = torch.distributed.new_subgroups_by_enumeration(
                ranks_per_domain_list, backend=bootstrap_backend
            )
            local_rank = torch.distributed.get_rank(intra_domain_group)
            intra_domain_ranks = torch.distributed.get_process_group_ranks(intra_domain_group)

            inter_domain_group, _ = torch.distributed.new_subgroups_by_enumeration(
                [list(ranks) for ranks in zip(*ranks_per_domain_list)],
                backend=bootstrap_backend,
            )

            helper = tex.CommOverlapHelper(world_group, intra_domain_group, inter_domain_group)

        else:
            # TP model on single NVLink domain, no replication, no data-parallelism
            mydomain_idx = 0
            local_rank = world_rank
            intra_domain_ranks = list(range(world_size))

            helper = tex.CommOverlapHelper(world_group)

        if world_rank == 0:
            print(f"!!! [UB] Number of NVLink domains: {num_domains}\n", end="", flush=True)
        if local_rank == 0:
            print(
                f"!!! [UB] Global ranks on domain {mydomain_idx}: {intra_domain_ranks}\n",
                end="",
                flush=True,
            )

    # Increase the workspace by the number of maximum concurrent streams
    global _cublas_workspace
    _cublas_workspace = get_workspace().repeat(_NUM_MAX_UB_STREAMS)

    # Default buffer precision: AllGather buffers use fp8 when using fp8 recipe
    layers_all_gather_overlap = [
        "qkv_fprop",
        "qkv_dgrad",
        "proj_dgrad",
        "fc1_fprop",
        "fc1_dgrad",
        "fc2_dgrad",
    ]
    layers_reduce_scatter_overlap = ["proj_fprop", "fc2_fprop", "qkv_wgrad", "fc1_wgrad"]
    dgrad_reduce_scatter_overlap = ["qkv_dgrad", "fc1_dgrad"]
    # Default overlap methods for layers
    methods = {
        "ring_exchange": ["qkv_fprop", "fc1_fprop", "proj_dgrad", "fc2_dgrad"],
        "pipeline": ["proj_fprop", "fc2_fprop"],
        "bulk": ["qkv_dgrad", "qkv_wgrad", "fc1_dgrad", "fc1_wgrad"],
    }

    # AG-RS overlap pairs of layers forming a tensor-parallel block
    ag_rs_pairs = {"qkv_fprop": "proj_fprop", "fc1_fprop": "fc2_fprop"}
    rs_ag_pairs = {v: k for k, v in ag_rs_pairs.items()}
    global layers_atomic_ring_exchange
    layers_atomic_ring_exchange = []

    def get_method(name):
        for method, names in methods.items():
            if name in names:
                return method
        raise KeyError(f"Given layer name {name} does not exist.")

    def get_default_config(name):
        global _MIN_STREAM_PRIORITY, _MAX_STREAM_PRIORITY
        method = get_method(name)
        is_reduce_scatter = name in layers_reduce_scatter_overlap
        if _MIN_STREAM_PRIORITY is None or _MAX_STREAM_PRIORITY is None:
            _MIN_STREAM_PRIORITY, _MAX_STREAM_PRIORITY = tex.get_stream_priority_range()
        default_cfg = {
            "method": method,
            "is_reduce_scatter": is_reduce_scatter,
            "num_sm": 1 if method == "ring_exchange" else 16,
            "cga_size": 1 if method == "ring_exchange" else 2,
            "set_sm_margin": False,
            "num_splits": 4 if method == "pipeline" else tp_size,
            "aggregate": False,
            "atomic_gemm": False,
            "use_ce": True,
            "fp8_buf": name in layers_all_gather_overlap,
            "comm_priority": _MAX_STREAM_PRIORITY,
            "gemm_priority": _MIN_STREAM_PRIORITY,
        }
        return default_cfg

    def add_ub(
        name: str,
        method: str,
        is_reduce_scatter: int,
        num_sm: int = 16,
        cga_size: int = 2,
        set_sm_margin: int = 0,
        num_splits: int = 0,
        aggregate: int = 0,
        atomic_gemm: int = 0,
        use_ce: bool = True,
        fp8_buf: bool = False,
        comm_priority: int = 0,
        gemm_priority: int = 0,
    ) -> None:
        if atomic_gemm:
            warnings.warn(
                "Atomic GEMM uses a beta API from cublas and is not tested for all use cases."
            )
            assert use_fp8, "Atomic GEMM overlap supported only for FP8 GEMM."
            if method == "bulk":
                warnings.warn(
                    f"At {name}, atoimic GEMM not is supported for a bulk overlap."
                    "Defaulting to `atomic_gemm=False`."
                )
                atomic_gemm = 0
        if not is_reduce_scatter and method == "pipeline":
            raise ValueError(
                f"At {name}, `pipeline` overlap method is not supported for AllGather."
            )
        # Check if both AG and RS overlaps use `atomic GEMM`` + `p2p ring-exchange`.
        # Using atomic GEMM + p2p ring-exchange in only one of the pair breaks functionality.
        global layers_atomic_ring_exchange
        if atomic_gemm and method == "ring_exchange" and name in ag_rs_pairs:
            layers_atomic_ring_exchange += [name, ag_rs_pairs[name]]
        if name in rs_ag_pairs:
            assert_message = (
                f"At {name}, atomic AG-GEMM overlap with `ring_exchange` shuffles GEMM chunk "
                "outputs, and  RS-GEMM overlap un-suffle them. When one of the GEMM-AG and "
                "GEMM-RS overlaps forming a TP block (e.g., qkv_fprop and proj_fprop) uses "
                "`atomic gemm` and `ring_exhcnage`, its pair must use the same overlap config "
                "for functionality."
            )
            if name in layers_atomic_ring_exchange:
                assert atomic_gemm and method == "ring_exchange", assert_message
            else:
                if atomic_gemm and method == "ring_exchange":
                    assert rs_ag_pairs[name] in layers_atomic_ring_exchange, assert_message

        buffer_dtype = torch.uint8 if (use_fp8 and fp8_buf) else dtype
        if method == "ring_exchange":
            ub_obj = tex.CommOverlapP2P(
                shape,  # Communication buffer shape
                buffer_dtype,  # Communication buffer data type
                helper,  # Helper for torch.distributed callbacks during bootstrapping
                tp_size,  # Tensor-parallel group size (may be different than local_size)
                tex.CommOverlapType.RS if is_reduce_scatter else tex.CommOverlapType.AG,
                num_max_streams=_NUM_MAX_UB_STREAMS,
                comm_cga_size=cga_size,
                num_comm_sm=num_sm,
                set_sm_margin=set_sm_margin,
                atomic_gemm=atomic_gemm,
                use_ce=use_ce,
                aggregate=aggregate,
                gemm_priority=gemm_priority,
                comm_priority=comm_priority,
            )
        else:
            ub_obj = tex.CommOverlap(
                shape,  # Communication buffer shape
                buffer_dtype,  # Communication buffer data type
                helper,  # Helper for torch.distributed callbacks during bootstrapping
                tp_size,  # Tensor-parallel group size (may be different than local_size)
                num_splits=num_splits,
                num_max_streams=_NUM_MAX_UB_STREAMS,
                comm_cga_size=cga_size,
                num_comm_sm=num_sm,
                set_sm_margin=set_sm_margin,
                atomic_gemm=atomic_gemm,
                gemm_priority=gemm_priority,
                comm_priority=comm_priority,
            )
        _ub_communicators[name] = ub_obj

    if ub_cfgs is not None:
        for name in dgrad_reduce_scatter_overlap:
            if name in ub_cfgs and "method" in ub_cfgs[name] and ub_cfgs[name]["method"] != "bulk":
                wgrad_name = name.replace("dgrad", "wgrad")
                assert wgrad_name not in ub_cfgs
                layers_reduce_scatter_overlap.remove(wgrad_name)
                layers_all_gather_overlap.remove(name)
                layers_reduce_scatter_overlap.append(name)
                methods["bulk"].remove(name)
                new_method = ub_cfgs[name]["method"]
                methods[new_method].append(name)

    for name in methods["ring_exchange"] + methods["pipeline"] + methods["bulk"]:
        ub_cfg = get_default_config(name)
        if ub_cfgs is not None and name in ub_cfgs:
            fp8_buf = (name in layers_all_gather_overlap) or (
                ub_cfgs[name].get("fp8_buf", False) and name in methods["pipeline"]
            )
            ub_cfg.update(ub_cfgs[name])
            ub_cfg["fp8_buf"] = fp8_buf
        add_ub(name, **ub_cfg)


def get_ub(name: str):
    """Get userbuffer communicator corresponding to give key."""
    assert _ub_communicators is not None, "UB manager is not initialized."
    assert name in _ub_communicators, f"UB for {name} is not registered."
    return _ub_communicators[name]


def destroy_ub():
    """Destroy all allocated userbuffer communicators."""
    global _ub_communicators
    _ub_communicators = None
    global layers_atomic_ring_exchange
    layers_atomic_ring_exchange = []


class TransformerEngineBaseModule(torch.nn.Module, ABC):
    """Base TE module."""

    def __init__(self) -> None:
        super().__init__()
        assert torch.cuda.is_available(), "TransformerEngine needs CUDA."
        self.fp8_initialized = False
        self.fp8 = False
        self.fp8_calibration = False
        self.fp8_meta = {}
        self.fp8_meta["fp8_checkpoint"] = False
        self.fp8_meta["fp8_group"] = None
        self.fp8_meta_tensors_initialized = False
<<<<<<< HEAD
        self.debug = False
=======
>>>>>>> 5904a802
        self.quantizers = {"scaling_fwd": {}, "scaling_bwd": {}}
        self.tp_group = None
        self.tp_size = 1
        self.sequence_parallel = False
        self.param_init_meta = {}
        self.primary_weights_in_fp8 = FP8GlobalStateManager.with_fp8_parameters()
        self.fsdp_wrapped = False
        self.fsdp_group = None
        self._fp8_workspaces: Dict[str, QuantizedTensor] = {}
        self.activation_dtype: Optional[torch.dtype] = None

        TEDebugState.initialize()

    # Names of attributes that can be set quickly (see __setattr__
    # method)
    _fast_setattr_names: Set[str] = {
        "activation_dtype",
        "fp8",
        "fp8_initialized",
        "fp8_calibration",
        "fp8_parameters",
    }

    def __setattr__(self, name: str, value: Any) -> None:
        if name in TransformerEngineBaseModule._fast_setattr_names:
            # torch.nn.Module has a custom __setattr__ that handles
            # modules, parameters, and buffers. This is unnecessary
            # overhead when setting plain attrs.
            self.__dict__[name] = value
        else:
            # Default case
            super().__setattr__(name, value)

    def adjust_amax_history_length(self, length: int, fwd: Optional[bool] = None) -> None:
        """Increase or decrease size of amax history based on given `length`.

        .. warning::
            This changes the underlying amax memory location.
        """
        if fwd is None:
            fp8_meta_tensor_keys = ("scaling_fwd", "scaling_bwd")
        else:
            fp8_meta_tensor_keys = ("scaling_fwd" if fwd else "scaling_bwd",)

        for meta_key in fp8_meta_tensor_keys:
            if meta_key not in self.fp8_meta:
                # Handles non-parameter FP8 modules, e.g. DPA.
                continue
            curr_len = self.fp8_meta[meta_key].amax_history.shape[0]
            if length == curr_len:
                continue
            if length < curr_len:
                self.fp8_meta[meta_key].amax_history = (
                    self.fp8_meta[meta_key].amax_history[:length].clone()
                )
            elif length > curr_len:
                extra_rows = length - curr_len
                self.fp8_meta[meta_key].amax_history = F.pad(
                    self.fp8_meta[meta_key].amax_history, pad=(0, 0, 0, extra_rows)
                )

            # Update quantizers with new amax pointers.
            self.quantizers[meta_key] = self.fp8_meta[meta_key].make_quantizers()

            # Update the global buffers with new amax and history pointers.
            if FP8GlobalStateManager.get_buffer_info() in self.fp8_meta:
                fwd_pos, fwd_key, bwd_pos, bwd_key = self.fp8_meta[
                    FP8GlobalStateManager.get_buffer_info()
                ]
                for pos, buffer_key in zip((fwd_pos, bwd_pos), (fwd_key, bwd_key)):
                    if buffer_key in FP8GlobalStateManager.global_amax_buffer:
                        assert (
                            buffer_key in FP8GlobalStateManager.global_amax_history_buffer
                        ), "TE internal error during amax history change."
                        FP8GlobalStateManager.global_amax_buffer[buffer_key][pos] = self.fp8_meta[
                            meta_key
                        ].amax_history[0]
                        FP8GlobalStateManager.global_amax_history_buffer[buffer_key][pos] = (
                            self.fp8_meta[meta_key].amax_history
                        )

    def set_meta_tensor(self, fwd: bool, recipe: Recipe) -> None:
        """Init scales and amaxes for fwd | bwd."""
        fp8_meta_tensor_key = "scaling_fwd" if fwd else "scaling_bwd"

        # Return early if recipe state matches recipe
        if self.fp8_meta_tensors_initialized:
            recipe_state = self.fp8_meta[fp8_meta_tensor_key]
            if recipe.delayed() and isinstance(recipe_state, DelayedScalingRecipeState):
                self.adjust_amax_history_length(recipe.amax_history_len, fwd=fwd)
                return
            if recipe.block() and isinstance(recipe_state, BlockScalingRecipeState):
                return

        # Max. number of fp8 tensors per GEMM = 3 (input, weight, output) for fwd and
        # 2 (grad_output and grad_input) for bwd
        num_fp8_tensors = self.fp8_meta["num_gemms"] * 3 if fwd else self.fp8_meta["num_gemms"] * 2

        # Initialize recipe state and quantizers
        recipe_state = RecipeState.create(
            recipe,
            mode=("forward" if fwd else "backward"),
            num_quantizers=num_fp8_tensors,
        )

        self.fp8_meta[fp8_meta_tensor_key] = recipe_state
        self.quantizers[fp8_meta_tensor_key] = recipe_state.make_quantizers()

    def init_fp8_meta_tensors(self, recipe: Recipe) -> None:
        """Init scales and amaxes."""
        self.set_meta_tensor(True, recipe)
        self.set_meta_tensor(False, recipe)

        self.fp8_meta_tensors_initialized = True

    def get_fp8_meta_tensors(self) -> None:
        """Get scales and amaxes."""
        fwd_key, bwd_key = "scaling_fwd", "scaling_bwd"
        if fwd_key not in self.fp8_meta or bwd_key not in self.fp8_meta:
            return None

        fp8_meta_tensors = {fwd_key: [], bwd_key: []}
        with torch.no_grad():
            for key in (fwd_key, bwd_key):
                fp8_meta_tensors[key].append(self.fp8_meta[key].scale.clone())
                fp8_meta_tensors[key].append(self.fp8_meta[key].amax_history.clone())
        return fp8_meta_tensors

    def reset_fp8_meta_tensors(self, fp8_meta_tensors=None) -> None:
        """Reset scales and amaxes."""

        def reset(key):
            if key in self.fp8_meta:
                if fp8_meta_tensors is None:
                    self.fp8_meta[key].scale.copy_(torch.ones_like(self.fp8_meta[key].scale))
                    self.fp8_meta[key].amax_history.copy_(
                        torch.zeros_like(self.fp8_meta[key].amax_history)
                    )
                else:
                    assert key in fp8_meta_tensors, "Cannot reset fp8 tensors."
                    self.fp8_meta[key].scale.copy_(fp8_meta_tensors[key][0])
                    self.fp8_meta[key].amax_history.copy_(fp8_meta_tensors[key][1])

        with torch.no_grad():
            reset("scaling_fwd")
            reset("scaling_bwd")

    def get_extra_state(self) -> torch.Tensor:
        """Save before checkpointing."""

        # This implementation is working around a few issues:
        #
        # (1) PyTorch's "extra state" infrastructure might be able to
        #     support any picklable type, but they make no guarantees.
        #     We have experienced problems (e.g. in ONNX export) with
        #     non-tensor extra state.
        # (2) PyTorch's checkpointing infrastructure does not remap
        #     devices for "extra state" like it does for "state dict".
        #     Thus, we want to avoid putting extra state on the GPU
        #     since it may be loaded on the wrong device.
        # (3) The extra state consists of many small tensors. If we
        #     want to copy them all to CPU, then we need to avoid the
        #     overhead of many GPU-CPU memory transfers.
        #
        # See: https://github.com/NVIDIA/TransformerEngine/pull/351
        # See: https://github.com/NVIDIA/TransformerEngine/pull/363

        def to_cpu(src: torch.Tensor) -> torch.Tensor:
            """Helper function to make CPU copy of tensor

            Memory transfer is asynchronous w.r.t. host, so GPU should
            be synchronized before using result.

            """
            dst = torch.empty_like(src, device="cpu")
            dst.copy_(src, non_blocking=True)
            return dst

        # Store FP8 state if needed
        state = None
        fp8_checkpoint = self.fp8_meta["fp8_checkpoint"] or self.fp8 or self.fp8_calibration
        if fp8_checkpoint:

            # Copy tensors to CPU and store
            state = {}
            state["recipe"] = self.fp8_meta["recipe"]
            if state["recipe"].delayed():
                state["scale_fwd"] = to_cpu(self.fp8_meta["scaling_fwd"].scale)
                state["amax_history_fwd"] = to_cpu(self.fp8_meta["scaling_fwd"].amax_history)
                state["scale_bwd"] = to_cpu(self.fp8_meta["scaling_bwd"].scale)
                state["amax_history_bwd"] = to_cpu(self.fp8_meta["scaling_bwd"].amax_history)

            # Store other pickelable values
            extra = {}
            for k, v in self.fp8_meta.items():
                if k != "buffer_index_and_autocast_key" and isinstance(
                    v, (bool, int, float, str, tuple, list)
                ):
                    extra[k] = v
            state["extra_fp8_variables"] = extra

        # Serialize state into byte tensor
        torch.cuda.synchronize()
        state_serialized = bytearray(pickle.dumps(state))
        state_serialized = torch.frombuffer(state_serialized, dtype=torch.uint8)
        return state_serialized

    def set_extra_state(self, state: torch.Tensor) -> None:
        """Load previous state."""
        if state is None:
            return

        # Load state
        if isinstance(state, torch.Tensor):
            # Default format: byte tensor with pickled data
            state = pickle.loads(state.detach().cpu().numpy().tobytes())
        elif isinstance(state, io.BytesIO):
            # Deprecated format with io.BytesIO
            state.seek(0)
            state = torch.load(state, map_location="cuda")
        else:
            raise RuntimeError("Unsupported checkpoint format.")

        if state is None:
            return

        # Load extra items
        self.fp8_meta.update(state["extra_fp8_variables"])
        self.fp8_meta["recipe"] = state["recipe"]
        if "global_fp8_buffer_pos_fwd_recompute" in self.fp8_meta:
            del self.fp8_meta["global_fp8_buffer_pos_fwd_recompute"]

        # Initialize before loading
        self.init_fp8_meta_tensors(self.fp8_meta["recipe"])

        def copy_tensor(src: torch.Tensor, dst: torch.Tensor) -> None:
            """Helper function to copy tensor from CPU

            Memory transfer is asynchronous w.r.t. host, so GPU should
            be synchronized before using result.

            """
            dst.copy_(src, non_blocking=True)

        # Load tensors
        if self.fp8_meta["recipe"].delayed():
            copy_tensor(state["scale_fwd"], self.fp8_meta["scaling_fwd"].scale)
            copy_tensor(state["amax_history_fwd"], self.fp8_meta["scaling_fwd"].amax_history)
            copy_tensor(state["scale_bwd"], self.fp8_meta["scaling_bwd"].scale)
            copy_tensor(state["amax_history_bwd"], self.fp8_meta["scaling_bwd"].amax_history)
        torch.cuda.synchronize()

    def set_activation_dtype(self, inp: torch.Tensor) -> None:
        """Get activation data type for AMP."""
        # Native AMP (`torch.autocast`) gets highest priority
        if torch.is_autocast_enabled():
            self.activation_dtype = torch.get_autocast_gpu_dtype()
            return

        # All checks after this have already been performed once, thus skip
        if self.activation_dtype == inp.dtype:
            return

        dtype = inp.dtype
        for name, param in self.named_parameters():
            if param is not None:
                assert dtype == param.dtype, (
                    "Data types for parameters must match when outside of autocasted region. "
                    f" Found input dtype: {dtype} and {name!r} dtype: {param.dtype}"
                )
        self.activation_dtype = dtype

    def set_tensor_parallel_group(self, tp_group: Union[dist_group_type, None]) -> None:
        """
        Set the tensor parallel group for the given
        module before executing the forward pass.

        Parameters
        ----------
        tp_group : ProcessGroup, default = `None`
                  tensor parallel process group.
        """
        self.tp_group = tp_group
        self.tp_group_initialized = True

    def _get_fp8_params(self) -> Union[List[torch.Tensor], None]:
        """returns the FP8 weights."""
        fp8_params = []
        for param in self.parameters(recurse=False):
            if isinstance(param, QuantizedTensor) and param.requires_grad:
                fp8_params.append(param)
        if len(fp8_params) == 0:
            return None
        return fp8_params

    # This routine is shared across FP8 and FP8_calibration paths so should not actually
    # assume FP8 execution.
    def init_fp8_metadata(self, num_gemms: int = 1) -> None:
        """Initialize fp8 related metadata and tensors during fprop."""
        self.fp8_parameters = FP8GlobalStateManager.with_fp8_parameters()
        self.fp8 = FP8GlobalStateManager.is_fp8_enabled()
        self.fp8_calibration = FP8GlobalStateManager.is_fp8_calibration()
        fp8_enabled = self.fp8 or self.fp8_calibration
        self.fp8_meta["fp8_checkpoint"] = self.fp8 or self.fp8_calibration

<<<<<<< HEAD
        if self.debug and self.fp8_parameters:
            try:
                import nvdlfw_inspect.api as nvinspect_api
            except (ModuleNotFoundError, ImportError):
                raise ModuleNotFoundError("ERROR: Could not locate nvdlfw_inspect package. Make sure it is installed correctly.")
            nvinspect_api.log_message("> Primary FP8 parameters is not supported in the debug module. "
                                "Using this flag will not affect the debug module. ", 
                                level=logging.WARNING)


=======
>>>>>>> 5904a802
        if self.fp8_parameters or fp8_enabled:
            if (
                self.fp8_initialized
                and FP8GlobalStateManager.get_fp8_recipe() == self.fp8_meta["recipe"]
            ):
                # FP8 init has already been run and recipe is the same, don't do anything.
                return
            self.fp8_meta["recipe"] = FP8GlobalStateManager.get_fp8_recipe()
        else:
            # If fp8 isn't enabled, turn off and return.
            self.fp8_initialized = False
            return

        if self.fp8_parameters and not self.fp8_initialized:
            self.fp8_meta["num_gemms"] = num_gemms
            self.init_fp8_meta_tensors(self.fp8_meta["recipe"])

        if fp8_enabled:
            # Set FP8 and other FP8 metadata
            self.fp8_meta["num_gemms"] = num_gemms
            self.fp8_meta["fp8_group"] = FP8GlobalStateManager.get_fp8_group()

            # Set FP8_MAX per tensor according to recipe
            self.fp8_meta["fp8_max_fwd"] = self.fp8_meta["recipe"].fp8_format.value.max_fwd
            self.fp8_meta["fp8_max_bwd"] = self.fp8_meta["recipe"].fp8_format.value.max_bwd

            # Allocate scales and amaxes
            self.init_fp8_meta_tensors(self.fp8_meta["recipe"])
            self.fp8_initialized = True

            self.fp8_meta["recipe"] = FP8GlobalStateManager.get_fp8_recipe()

    @contextmanager
    def prepare_forward(
        self,
        inp: torch.Tensor,
        num_gemms: int = 1,
        allow_non_contiguous: bool = False,
    ) -> Generator[torch.Tensor, None, None]:
        """Checks and prep for FWD.
        The context manager is needed because there isn't a way for a module to know
        if it's the last FP8 module in the forward autocast. It is useful
        to setup the forward aggregated amax reduction for every module
        just in case. The autocast exit will pick up the most recent one.
        """
        # Activation recomputation is used and this is the second forward phase.
        if self.fp8 and in_fp8_activation_recompute_phase():
            FP8GlobalStateManager.get_old_fp8_meta_tensors_for_recompute(self.fp8_meta)
        else:
            assert inp.is_cuda, "TransformerEngine needs CUDA."

            if self.tp_size > 1:
                assert self.tp_group_initialized, "TP group not initialized."

            self.set_activation_dtype(inp)
            self.init_fp8_metadata(num_gemms=num_gemms)

            if self.fp8 and self.sequence_parallel and self.fp8_meta["recipe"].delayed():
                assert self.fp8_meta["recipe"].reduce_amax, (
                    "Amax reduction across tensor parallel group is "
                    "necessary when using sequence parallelism with FP8."
                )

            if self.fp8 and not FP8GlobalStateManager.fp8_graph_capturing():
                FP8GlobalStateManager.add_fp8_tensors_to_global_buffer(self.fp8_meta)

            # Activation recomputation is used and this is the first forward phase.
            if self.fp8 and self.training and is_fp8_activation_recompute_enabled():
                FP8GlobalStateManager.copy_forward_fp8_meta_tensors_for_recompute(self.fp8_meta)

        with torch.cuda.nvtx.range(self.__class__.__name__ + " forward"):
            if not allow_non_contiguous and not inp.is_contiguous():
                inp = inp.contiguous()
            yield inp


        if self.fp8 and in_fp8_activation_recompute_phase():
            FP8GlobalStateManager.restore_fp8_meta_tensors(self.fp8_meta)

    def set_nccl_overlap_warning_if_tp(self) -> None:
        """When using TP, the NCCL communication needs to be scheduled
        before the GEMM for there to be a guaranteed overlap. From the
        host side in TE, the comm calls are always launched first, but
        to ensure that the GEMM isn't scheduled first, the environment
        variable `CUDA_DEVICE_MAX_CONNECTIONS` needs to be set to 1 to
        force a single channel.
        """
        if self.tp_size == 1:
            return
        num_cuda_work_queues = int(os.getenv("CUDA_DEVICE_MAX_CONNECTIONS", "0"))
        if num_cuda_work_queues != 1:
            warnings.warn(
                "To guarantee overlapping TP and SP collectives with the backward"
                "GEMMs, set environment variable CUDA_DEVICE_MAX_CONNECTIONS = 1"
            )

    @staticmethod
    def grad_output_preprocess(
        ctx,
        grad_output: torch.Tensor,
        row_parallel_mode: bool,
        quantizer: Optional[Quantizer],
    ) -> Tuple[Union[torch.Tensor, None], ...]:
        """Utility function for backward.
        Returns tuple in order (all optional/None based on training precion/recipe):
            R1: gathered `grad_output`.
            R2: bias gradient on R1.

        """
        grad_output = grad_output.reshape((-1, grad_output.shape[-1]))
        grad_output = grad_output.contiguous()
        gather_grad_output = row_parallel_mode and ctx.sequence_parallel

        # Non-FP8 case: bgrad is fused with wgrad for this case.
        if not ctx.fp8:
            if ctx.debug:
                grad_output = quantizer(grad_output)
            if gather_grad_output:
                if not ctx.ub_overlap_ag:
                    grad_output, _ = gather_along_first_dim(grad_output, ctx.tp_group)
                else:
                    ctx.ub_obj_gradout.copy_input_to_ubuf(grad_output, True)
                    grad_output = ctx.ub_obj_gradout.get_ubuf_output(1)
            return grad_output, None

        # FP8 with all-gather: unfused bgrad, fused cast + transpose
        if gather_grad_output:
<<<<<<< HEAD
            if ctx.use_bias:
                # TODO: We know it creates spike in memory usage, we should WAR that
                grad_bias = grad_output.view(-1, grad_output.shape[-1]).sum(dim=0)
            else:
                grad_bias = None
=======
            grad_bias = None
            if ctx.use_bias:
                grad_bias = grad_output.view(-1, grad_output.shape[-1]).sum(dim=0)
>>>>>>> 5904a802
            if ctx.ub_overlap_ag:
                # TODO: Implement
                raise NotImplementedError(
                    "Overlapped tensor parallelism with Userbuffers is not yet supported"
                )
            grad_output, _ = gather_along_first_dim(
                grad_output,
                ctx.tp_group,
                quantizer=quantizer,
            )
            return grad_output, grad_bias

        # FP8 without all-gather: fused bgrad + cast + transpose
        grad_bias = None
        if ctx.use_bias:
            if isinstance(grad_output, (QuantizedTensor, Float8TensorBase, MXFP8TensorBase)):
                grad_bias = grad_output.dequantize().view(-1, grad_output.shape[-1]).sum(dim=0)
            else:
<<<<<<< HEAD
                if ctx.debug:
                    grad_bias = grad_output.view(-1, grad_output.shape[-1]).sum(dim=0)
                    grad_output = quantizer(grad_output)
                else:
                    grad_bias, grad_output = tex.bgrad_quantize(grad_output, quantizer)
=======
                grad_bias, grad_output = tex.bgrad_quantize(grad_output, quantizer)
>>>>>>> 5904a802
        if not isinstance(grad_output, (QuantizedTensor, Float8TensorBase, MXFP8TensorBase)):
            grad_output = quantizer(grad_output)
        return grad_output, grad_bias

    def register_parameter(self, name, param, **kwargs):
        """
        Thin wrapper around PyTorch parameter registration to stash additional parameter
        metedata used in deferred initialization.
        """
        super().register_parameter(name, param)
        self.param_init_meta[name] = _ParameterInitMeta(**kwargs)

    def reset_parameters(self, defer_init: Optional[bool] = False) -> None:
        """
        Reset all module parameters to initial values. Unless deferred initialization
        is specified, all parameters on a 'meta' device are also materialized on a real cuda
        device before the values are reset to initial.
        """
        if defer_init:
            return

        for name, param in self.named_parameters(recurse=False):
            # Ensure parameter is on a real device
            if param.device == torch.device("meta"):
                param = torch.empty_like(param, device="cuda")

            # Initialize the parameter values on device
            init_fn = self.param_init_meta[name].init_fn
            get_rng_state_tracker = self.param_init_meta[name].get_rng_state_tracker
            if get_rng_state_tracker is None:
                init_fn(param)
            else:
                if hasattr(self, "rng_tracker_name") and self.rng_tracker_name:
                    with get_rng_state_tracker().fork(self.rng_tracker_name):
                        init_fn(param)
                else:
                    with get_rng_state_tracker().fork():
                        init_fn(param)

            # If primary weights are in fp8, wrap the parameter as FP8Tensor
            fp8_meta_index = self.param_init_meta[name].fp8_meta_index
            if self.primary_weights_in_fp8 and fp8_meta_index is not None:
                quantizer = self.quantizers["scaling_fwd"][fp8_meta_index]
                assert (
                    quantizer is not None
                )  # to use primary fp8 weight one needs to use FP8 autocast with specific recipe.
                param = quantizer(param)

            # Redo parameter wrap in case we broke it above
            # NOTE: Currently this can only be broken when primary weights are in Fp8 but
            #       re-applying the nn.Parameter() wrap is a no-op when the input is already
            #       a parameter so we always re-apply it just for extra safety.
            setattr(self, name, torch.nn.Parameter(param))

    @abstractmethod
    def forward(self):
        """Needs override."""

    def get_weight_workspace(
        self,
        *,
        tensor: Optional[torch.Tensor] = None,
        quantizer: Optional[Quantizer] = None,
        cache_name: Optional[str] = None,
        update_workspace: bool = True,
        skip_update_flag: Optional[torch.Tensor] = None,
        fsdp_group: Optional[dist_group_type] = None,
    ) -> QuantizedTensor:
        """Get FP8 workspace buffer and maybe update its values

        The workspace buffer may be cached for future function calls.

        Parameters
        ----------
        tensor : torch.Tensor, optional
            Values to copy into workspace. Required if the workspace
            is being constructed or updated.
        quantizer: Quantizer, optional
            Quantizer used to cast the weights. Required if the
            workspace is being constructed or updated.
        cache_name: str, optional
            Key for caching.
        update_workspace: bool, default = `True`
            Update workspace with values from `tensor`.
        skip_update_flag: torch.Tensor, optional
            GPU flag to skip updating the workspace. Take precedence
            over `update_workspace` if provided.
        fsdp_group: bool, default = None
            FSDP process group that the weights are distributed over.
        """

        # Try getting workspace from cache
        out = None
        if cache_name is not None:
            out = self._fp8_workspaces.get(cache_name, None)

        # Gather cached Fp8 workspace if it's distributed
        # NOTE: FSDP sharding is supported only for Fp8 buffers and will not work
        #       for models initialized with Fp8 primary weights.
        if (
            out is not None
            and tensor is not None
            and fsdp_group is not None
            and out.data.shape != tensor.data.shape
        ):
            _fsdp_gather_tensors(fsdp_group, [tensor.data.shape], out)

        # Construct workspace if needed
        if out is None:
            if tensor is None or quantizer is None:
                raise ValueError(
                    "tensor and quantizer kwargs must be provided to construct FP8 workspace"
                )
            out = quantizer(tensor)

            # Update cache
            if cache_name is not None:
                self._fp8_workspaces[cache_name] = out
            return out
<<<<<<< HEAD
=======

>>>>>>> 5904a802
        # Update workspace if needed
        if skip_update_flag is not None:
            update_workspace = True
        if update_workspace:
            if tensor is None:
                raise ValueError("tensor kwarg must be provided to update FP8 workspace")
            if hasattr(out, "quantize_"):
                out.quantize_(tensor, noop_flag=skip_update_flag)
            else:
                tex.quantize(tensor, quantizer, out, skip_update_flag)
<<<<<<< HEAD
=======

>>>>>>> 5904a802
        return out

    def _load_from_state_dict(
        self, state_dict, prefix, local_metadata, strict, missing_keys, unexpected_keys, error_msgs
    ):
        """
        This function loads tensors and extra state including fp8 metadata.
        This metadata is essential for copying fp8 tensors, as the copy_ function
        uses the scale_inv parameter from fp8_meta to set the correct scaling factor
        for the new tensor.
        Hence, this extra state must be loaded before the tensor copying process,
        not after, as is typically done in _load_from_state_dict.
        Tensors are copied into fp8 tensors only when self.primary_weights_in_fp8=True,
        otherwise, this behavior is not required.
        """
        if self.primary_weights_in_fp8:
            extra_state_key = prefix + torch.nn.modules.module._EXTRA_STATE_KEY_SUFFIX
            if extra_state_key in state_dict:
                self.set_extra_state(state_dict[extra_state_key])
        super()._load_from_state_dict(
            state_dict, prefix, local_metadata, strict, missing_keys, unexpected_keys, error_msgs
        )
    
    def _validate_debug_name(self, overwrite_debug_name):
        """
        Validate name passed to the module.
        This is invoked in the forward() method as module names are assigned after Model is initialized in Megatron-LM.
        If no name is assigned, it creates a default name with layer count as the variable.

        Args
        overwrite_name: str, default = None
            This will overwrite the name of the module with the specified name. This is needed for debug layers re-using this Linear
            module such as LayerNormLinear. The idea is to re-name the Linear module which is a part of another layer with that layers name.
            Only needed if layer names are assigned after model initialization like in Megatron-LM.
        """
        assert self.debug

        from ...debug.debug_state import TEDebugState 

        try:
            import nvdlfw_inspect.api as nvinspect_api
        except (ModuleNotFoundError, ImportError):
            raise ModuleNotFoundError("ERROR: Could not locate nvdlfw_inspect package. Make sure it is installed correctly.")
        
        if overwrite_debug_name:
            self.debug_name = overwrite_debug_name

        if self.debug_name == None:
            nvinspect_api.log_message("[DEBUG-WARNING] Names are not provided to debug modules. ",
                                  "Creating and using generic names. Pass names to debug modules for better insight. ",
                                    level=logging.WARNING)
            self.debug_name = f"Layer_{TEDebugState.get_layer_count()}"<|MERGE_RESOLUTION|>--- conflicted
+++ resolved
@@ -38,12 +38,9 @@
 from ..tensor import QuantizedTensor, Quantizer
 from ..tensor._internal.float8_tensor_base import Float8TensorBase
 from ..tensor._internal.mxfp8_tensor_base import MXFP8TensorBase
-<<<<<<< HEAD
 from transformer_engine.common.recipe import Recipe
 from transformer_engine.debug.debug_state import TEDebugState
 
-=======
->>>>>>> 5904a802
 
 __all__ = ["initialize_ub", "destroy_ub"]
 
@@ -458,10 +455,7 @@
         self.fp8_meta["fp8_checkpoint"] = False
         self.fp8_meta["fp8_group"] = None
         self.fp8_meta_tensors_initialized = False
-<<<<<<< HEAD
         self.debug = False
-=======
->>>>>>> 5904a802
         self.quantizers = {"scaling_fwd": {}, "scaling_bwd": {}}
         self.tp_group = None
         self.tp_size = 1
@@ -767,7 +761,6 @@
         fp8_enabled = self.fp8 or self.fp8_calibration
         self.fp8_meta["fp8_checkpoint"] = self.fp8 or self.fp8_calibration
 
-<<<<<<< HEAD
         if self.debug and self.fp8_parameters:
             try:
                 import nvdlfw_inspect.api as nvinspect_api
@@ -778,8 +771,6 @@
                                 level=logging.WARNING)
 
 
-=======
->>>>>>> 5904a802
         if self.fp8_parameters or fp8_enabled:
             if (
                 self.fp8_initialized
@@ -907,17 +898,9 @@
 
         # FP8 with all-gather: unfused bgrad, fused cast + transpose
         if gather_grad_output:
-<<<<<<< HEAD
-            if ctx.use_bias:
-                # TODO: We know it creates spike in memory usage, we should WAR that
-                grad_bias = grad_output.view(-1, grad_output.shape[-1]).sum(dim=0)
-            else:
-                grad_bias = None
-=======
             grad_bias = None
             if ctx.use_bias:
                 grad_bias = grad_output.view(-1, grad_output.shape[-1]).sum(dim=0)
->>>>>>> 5904a802
             if ctx.ub_overlap_ag:
                 # TODO: Implement
                 raise NotImplementedError(
@@ -936,15 +919,11 @@
             if isinstance(grad_output, (QuantizedTensor, Float8TensorBase, MXFP8TensorBase)):
                 grad_bias = grad_output.dequantize().view(-1, grad_output.shape[-1]).sum(dim=0)
             else:
-<<<<<<< HEAD
                 if ctx.debug:
                     grad_bias = grad_output.view(-1, grad_output.shape[-1]).sum(dim=0)
                     grad_output = quantizer(grad_output)
                 else:
                     grad_bias, grad_output = tex.bgrad_quantize(grad_output, quantizer)
-=======
-                grad_bias, grad_output = tex.bgrad_quantize(grad_output, quantizer)
->>>>>>> 5904a802
         if not isinstance(grad_output, (QuantizedTensor, Float8TensorBase, MXFP8TensorBase)):
             grad_output = quantizer(grad_output)
         return grad_output, grad_bias
@@ -1064,10 +1043,6 @@
             if cache_name is not None:
                 self._fp8_workspaces[cache_name] = out
             return out
-<<<<<<< HEAD
-=======
-
->>>>>>> 5904a802
         # Update workspace if needed
         if skip_update_flag is not None:
             update_workspace = True
@@ -1078,10 +1053,6 @@
                 out.quantize_(tensor, noop_flag=skip_update_flag)
             else:
                 tex.quantize(tensor, quantizer, out, skip_update_flag)
-<<<<<<< HEAD
-=======
-
->>>>>>> 5904a802
         return out
 
     def _load_from_state_dict(
