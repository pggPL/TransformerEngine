# Copyright (c) 2022-2024, NVIDIA CORPORATION & AFFILIATES. All rights reserved.
#
# See LICENSE for license information.

"""Base modules and utilities for TransformerEngine PyTorch API"""
import io
import os
import pickle
import warnings
import socket
import fcntl
import struct
from abc import ABC, abstractmethod
from typing import Any, Callable, Dict, Generator, List, Optional, Set, Tuple, Union
from contextlib import contextmanager

import torch
import torch.nn.functional as F

import transformer_engine_torch as tex

from ._common import _ParameterInitMeta
from ...common.recipe import DelayedScaling
from ..fp8 import (
    FP8GlobalStateManager,
    DelayedScalingRecipeState,
    RecipeState,
)
from ..distributed import (
    gather_along_first_dim,
    is_fp8_activation_recompute_enabled,
    in_fp8_activation_recompute_phase,
    _fsdp_gather_tensors,
)
from ..cpp_extensions import (
    cast_to_fp8,
)
from ..constants import dist_group_type
from ..tensor import Float8Tensor, QuantizedTensor, Quantizer
from transformer_engine.common.recipe import DelayedScaling, Recipe

__all__ = ["initialize_ub", "destroy_ub"]

_2X_ACC_FPROP = False
_2X_ACC_DGRAD = True
_2X_ACC_WGRAD = True
_multi_stream_cublas_workspace = []
_cublas_workspace = None
_ub_communicators = None
_NUM_MAX_UB_STREAMS = 3
_MIN_STREAM_PRIORITY, _MAX_STREAM_PRIORITY = tex.get_stream_priority_range()
layers_atomic_ring_exchange = []


def get_cublas_workspace_size_bytes() -> None:
    """Return 32 MiB if using hopper, 4 MiB for all other architectures."""
    if torch.cuda.get_device_properties(torch.cuda.current_device()).major >= 9:
        return 33_554_432
    return 4_194_304


def get_workspace() -> torch.Tensor:
    """Returns workspace for cublas."""
    global _cublas_workspace
    if _cublas_workspace is None:
        _cublas_workspace = torch.empty(
            get_cublas_workspace_size_bytes(), dtype=torch.uint8, device="cuda"
        )
    return _cublas_workspace


def get_multi_stream_cublas_workspace() -> List[torch.Tensor]:
    """Returns workspace for multi-stream cublas."""
    global _multi_stream_cublas_workspace
    if not _multi_stream_cublas_workspace:
        for _ in range(tex._num_cublas_streams):
            _multi_stream_cublas_workspace.append(
                torch.empty(get_cublas_workspace_size_bytes(), dtype=torch.uint8, device="cuda")
            )
    return _multi_stream_cublas_workspace


def initialize_ub(
    shape: list,
    tp_size: int,
    use_fp8: bool = False,
    dtype: torch.dtype = torch.bfloat16,
    ub_cfgs: Optional[dict] = None,
    bootstrap_backend: Union[str, torch.distributed.Backend] = None,
) -> None:
    r"""
    Initialize the Userbuffers communicator for overlapping tensor-parallel communications with
    GEMM compute in te.Linear, te.LayerNormLinear and te.LayerNormMLP modules.

    Parameters
    ----------
    shape : list
            shape of the communication buffer, typically set to be the same as the global shape of
            the input tensor to a te.TransformerLayer forward pass, with the sequence and batch
            dimensions collapsed together -- i.e.: `(sequence_length * batch_size, hidden_size)`
    tp_size : int
              number of GPUs in the tensor-parallel process group
    use_fp8 : bool = False
              allocate the communication buffer for FP8 GEMM inputs/outputs
    dtype : torch.dtype = torch.bfloat16
            non-FP8 data type of the communication buffer when `use_fp8 = False`
    ub_cfgs: dict = None
             Configuration dictionary with the structure
             ```
             {
                <gemm_name> : {
                    "method": <"ring_exchange" or "pipeline">,
                    "is_reduce_scatter": bool,
                    "num_sm": int,
                    "cga_size": int,
                    "set_sm_margin": bool,
                    "num_splits": int,
                    "aggregate": bool,
                    "atomic_gemm": bool,
                    "use_ce": bool,
                    "fp8_buf": bool,
                }
             }
             ```
             for `te.TransformerLayer` GEMM layers in `["qkv_fprop", "qkv_dgrad", "qkv_wgrad",
             "proj_fprop", "proj_dgrad", "proj_wgrad", "fc1_fprop", "fc1_dgrad", "fc2_dgrad",
             "fc2_fprop", "fc2_dgrad"]`.
    bootstrap_backend : str = None
                        `torch.distributed` communication backend for the all-gather, broadcast and
                        barrier collectives during Userbuffers initialization. Not all backends are
                        valid for every cluster configuration and distributed launch method even if
                        they are available in PyTorch. When left unset, the initialization prefers
                        to use the MPI backend, falling back first on Gloo and then NCCL if MPI is
                        not available. Setting `NVTE_UB_WITH_MPI=1` when building TE overrides this
                        option and always initializes Userbuffers with direct MPI calls in C++,
                        which also requires `MPI_HOME=/path/to/mpi/root` to be set at compile time.
    """
    if not tex.device_supports_multicast():
        assert bool(int(os.getenv("UB_SKIPMC", "0"))), (
            "CUDA device, driver and/or toolkit version does not support comm+GEMM overlap with "
            + "CUDA Multicast. Launch app with UB_SKIPMC=1 to try CUDA IPC instead."
        )

    global _ub_communicators
    assert _ub_communicators is None, "UB communicators are already initialized."
    _ub_communicators = {}

    if tex.ubuf_built_with_mpi():
        # We're bootstrapping with direct calls to MPI in Userbuffers code so we need to force
        # an MPI_Init() here by creating a new MPI process group...
        assert torch.distributed.is_mpi_available()
        _ = torch.distributed.new_group(backend="mpi")
        helper = tex.CommOverlapHelper()
    else:
        # Bootstrapping with torch.distributed API, so check backend and construct
        # intra/inter-node process groups...
        assert (
            torch.distributed.is_initialized()
        ), "torch.distributed must be initialized before Userbuffers"
        if bootstrap_backend is None:
            bootstrap_backend = "nccl"
            if torch.distributed.is_mpi_available():
                bootstrap_backend = "mpi"
            elif torch.distributed.is_gloo_available():
                bootstrap_backend = "gloo"
        else:
            assert bootstrap_backend in [
                "gloo",
                "mpi",
                "nccl",
            ], "Invalid torch.distributed backend for bootstrapping Userbuffers!"
            assert torch.distributed.is_backend_available(bootstrap_backend), (
                f"PyTorch must be compiled with '{bootstrap_backend}' support in order to "
                f"bootstrap Userbuffers with '{bootstrap_backend}' collectives."
            )

        world_group = torch.distributed.new_group(backend=bootstrap_backend)
        world_rank = torch.distributed.get_rank(world_group)
        world_size = torch.distributed.get_world_size(world_group)

        # We have single-node NVLink so we can color based on physical node hostnames.
        # NOTE: Prefer a network interface defined via the NVTE_UB_SOCKET_IFNAME variable, and
        #       otherwise fall back on NCCL_SOCKET_IFNAME or GLOO_SOCKET_IFNAME depending on
        #       the chosen bootstrap backend.
        mydomain = socket.gethostname()
        ifname = os.getenv(
            "NVTE_UB_SOCKET_IFNAME", os.getenv(f"{bootstrap_backend.upper()}_SOCKET_IFNAME")
        )
        if ifname is not None:
            # Make sure the ifname found in the environment is a valid network interface
            if ifname in [name for _, name in socket.if_nameindex()]:
                s = socket.socket(socket.AF_INET, socket.SOCK_DGRAM)
                try:
                    mydomain = socket.inet_ntoa(
                        fcntl.ioctl(
                            s.fileno(), 0x8915, struct.pack("256s", ifname[:15].encode("UTF-8"))
                        )[20:24]
                    )
                except OSError as err:
                    raise OSError(f"Invalid network interface: {ifname}") from err
                finally:
                    s.close()
            else:
                ifname_warning = (
                    f"'{ifname}' is not a valid network interface! `te.initialize_ub()` will"
                    + " attempt to detect ranks on the same node by matching "
                    + "'socket.gethostname()', which is known to fail on virtual clusters like "
                    + "Kubernetes. If Userbuffers initialization fails, please set the "
                    + "'NVTE_UB_SOCKET_IFNAME' variable in your environment to the correct network "
                    + "interface."
                )
                warnings.warn(ifname_warning, UserWarning)

        # Allgather the domain colors across ranks and reduce to a list of unique domains
        domain_per_rank_list = [None for _ in range(world_size)]
        torch.distributed.all_gather_object(domain_per_rank_list, mydomain, world_group)
        unique_domains = []
        for domain in domain_per_rank_list:
            if domain not in unique_domains:
                unique_domains.append(domain)
        num_domains = len(unique_domains)

        if num_domains > 1:
            # DP/TP model replicated on multiple NVLink domains
            ranks_per_domain_list = [[] for _ in range(num_domains)]
            mydomain_idx = -1
            for i, domain in enumerate(domain_per_rank_list):
                domain_idx = unique_domains.index(domain)
                ranks_per_domain_list[domain_idx].append(i)
                if domain == mydomain:
                    mydomain_idx = domain_idx
            assert mydomain_idx >= 0, "Internal TE error!"

            intra_domain_group, _ = torch.distributed.new_subgroups_by_enumeration(
                ranks_per_domain_list, backend=bootstrap_backend
            )
            local_rank = torch.distributed.get_rank(intra_domain_group)

            inter_domain_group, _ = torch.distributed.new_subgroups_by_enumeration(
                [list(ranks) for ranks in zip(*ranks_per_domain_list)],
                backend=bootstrap_backend,
            )

            helper = tex.CommOverlapHelper(world_group, intra_domain_group, inter_domain_group)

        else:
            # TP model on single NVLink domain, no replication, no data-parallelism
            mydomain_idx = 0
            local_rank = world_rank
            intra_domain_ranks = list(range(world_size))

            helper = tex.CommOverlapHelper(world_group)

        if world_rank == 0:
            print(f"!!! [UB] Number of NVLink domains: {num_domains}\n", end="", flush=True)
        if local_rank == 0:
            print(
                f"!!! [UB] Global ranks on domain {mydomain_idx}: {intra_domain_ranks}\n",
                end="",
                flush=True,
            )

    # Increase the workspace by the number of maximum concurrent streams
    global _cublas_workspace
    _cublas_workspace = get_workspace().repeat(_NUM_MAX_UB_STREAMS)

    # Default buffer precision: AllGather buffers use fp8 when using fp8 recipe
    layers_all_gather_overlap = [
        "qkv_fprop",
        "qkv_dgrad",
        "proj_dgrad",
        "fc1_fprop",
        "fc1_dgrad",
        "fc2_dgrad",
    ]
    layers_reduce_scatter_overlap = ["proj_fprop", "fc2_fprop", "qkv_wgrad", "fc1_wgrad"]
    dgrad_reduce_scatter_overlap = ["qkv_dgrad", "fc1_dgrad"]
    # Default overlap methods for layers
    methods = {
        "ring_exchange": ["qkv_fprop", "fc1_fprop", "proj_dgrad", "fc2_dgrad"],
        "pipeline": ["proj_fprop", "fc2_fprop"],
        "bulk": ["qkv_dgrad", "qkv_wgrad", "fc1_dgrad", "fc1_wgrad"],
    }

    # AG-RS overlap pairs of layers forming a tensor-parallel block
    ag_rs_pairs = {"qkv_fprop": "proj_fprop", "fc1_fprop": "fc2_fprop"}
    rs_ag_pairs = {v: k for k, v in ag_rs_pairs.items()}
    global layers_atomic_ring_exchange
    layers_atomic_ring_exchange = []

    def get_method(name):
        for method, names in methods.items():
            if name in names:
                return method
        raise KeyError(f"Given layer name {name} does not exist.")

    def get_default_config(name):
        method = get_method(name)
        is_reduce_scatter = name in layers_reduce_scatter_overlap
        default_cfg = {
            "method": method,
            "is_reduce_scatter": is_reduce_scatter,
            "num_sm": 1 if method == "ring_exchange" else 16,
            "cga_size": 1 if method == "ring_exchange" else 2,
            "set_sm_margin": False,
            "num_splits": 4 if method == "pipeline" else tp_size,
            "aggregate": False,
            "atomic_gemm": False,
            "use_ce": True,
            "fp8_buf": name in layers_all_gather_overlap,
            "comm_priority": _MAX_STREAM_PRIORITY,
            "gemm_priority": _MIN_STREAM_PRIORITY,
        }
        return default_cfg

    def add_ub(
        name: str,
        method: str,
        is_reduce_scatter: int,
        num_sm: int = 16,
        cga_size: int = 2,
        set_sm_margin: int = 0,
        num_splits: int = 0,
        aggregate: int = 0,
        atomic_gemm: int = 0,
        use_ce: bool = True,
        fp8_buf: bool = False,
        comm_priority: int = 0,
        gemm_priority: int = 0,
    ) -> None:
        if atomic_gemm:
            warnings.warn(
                "Atomic GEMM uses a beta API from cublas and is not tested for all use cases."
            )
            assert use_fp8, "Atomic GEMM overlap supported only for FP8 GEMM."
            if method == "bulk":
                warnings.warn(
                    f"At {name}, atoimic GEMM not is supported for a bulk overlap."
                    "Defaulting to `atomic_gemm=False`."
                )
                atomic_gemm = 0
        if not is_reduce_scatter and method == "pipeline":
            raise ValueError(
                f"At {name}, `pipeline` overlap method is not supported for AllGather."
            )
        # Check if both AG and RS overlaps use `atomic GEMM`` + `p2p ring-exchange`.
        # Using atomic GEMM + p2p ring-exchange in only one of the pair breaks functionality.
        global layers_atomic_ring_exchange
        if atomic_gemm and method == "ring_exchange" and name in ag_rs_pairs:
            layers_atomic_ring_exchange += [name, ag_rs_pairs[name]]
        if name in rs_ag_pairs:
            assert_message = (
                f"At {name}, atomic AG-GEMM overlap with `ring_exchange` shuffles GEMM chunk "
                "outputs, and  RS-GEMM overlap un-suffle them. When one of the GEMM-AG and "
                "GEMM-RS overlaps forming a TP block (e.g., qkv_fprop and proj_fprop) uses "
                "`atomic gemm` and `ring_exhcnage`, its pair must use the same overlap config "
                "for functionality."
            )
            if name in layers_atomic_ring_exchange:
                assert atomic_gemm and method == "ring_exchange", assert_message
            else:
                if atomic_gemm and method == "ring_exchange":
                    assert rs_ag_pairs[name] in layers_atomic_ring_exchange, assert_message

        buffer_dtype = torch.uint8 if (use_fp8 and fp8_buf) else dtype
        if method == "ring_exchange":
            ub_obj = tex.CommOverlapP2P(
                shape,  # Communication buffer shape
                buffer_dtype,  # Communication buffer data type
                helper,  # Helper for torch.distributed callbacks during bootstrapping
                tp_size,  # Tensor-parallel group size (may be different than local_size)
                tex.CommOverlapType.RS if is_reduce_scatter else tex.CommOverlapType.AG,
                num_max_streams=_NUM_MAX_UB_STREAMS,
                comm_cga_size=cga_size,
                num_comm_sm=num_sm,
                set_sm_margin=set_sm_margin,
                atomic_gemm=atomic_gemm,
                use_ce=use_ce,
                aggregate=aggregate,
                comm_priority=comm_priority,
                gemm_priority=gemm_priority,
            )
        else:
            ub_obj = tex.CommOverlap(
                shape,  # Communication buffer shape
                buffer_dtype,  # Communication buffer data type
                helper,  # Helper for torch.distributed callbacks during bootstrapping
                tp_size,  # Tensor-parallel group size (may be different than local_size)
                num_splits=num_splits,
                num_max_streams=_NUM_MAX_UB_STREAMS,
                comm_cga_size=cga_size,
                num_comm_sm=num_sm,
                set_sm_margin=set_sm_margin,
                atomic_gemm=atomic_gemm,
                comm_priority=comm_priority,
                gemm_priority=gemm_priority,
            )
        _ub_communicators[name] = ub_obj

    if ub_cfgs is not None:
        for name in dgrad_reduce_scatter_overlap:
            if name in ub_cfgs and "method" in ub_cfgs[name] and ub_cfgs[name]["method"] != "bulk":
                wgrad_name = name.replace("dgrad", "wgrad")
                assert wgrad_name not in ub_cfgs
                layers_reduce_scatter_overlap.remove(wgrad_name)
                layers_all_gather_overlap.remove(name)
                layers_reduce_scatter_overlap.append(name)
                methods["bulk"].remove(name)
                new_method = ub_cfgs[name]["method"]
                methods[new_method].append(name)

    for name in methods["ring_exchange"] + methods["pipeline"] + methods["bulk"]:
        ub_cfg = get_default_config(name)
        if ub_cfgs is not None and name in ub_cfgs:
            fp8_buf = (name in layers_all_gather_overlap) or (
                ub_cfgs[name].get("fp8_buf", False) and name in methods["pipeline"]
            )
            ub_cfg.update(ub_cfgs[name])
            ub_cfg["fp8_buf"] = fp8_buf
        add_ub(name, **ub_cfg)


def get_ub(name: str):
    """Get userbuffer communicator corresponding to give key."""
    assert _ub_communicators is not None, "UB manager is not initialized."
    assert name in _ub_communicators, f"UB for {name} is not registered."
    return _ub_communicators[name]


def destroy_ub():
    """Destroy all allocated userbuffer communicators."""
    global _ub_communicators
    _ub_communicators = None
    global layers_atomic_ring_exchange
    layers_atomic_ring_exchange = []


class TransformerEngineBaseModule(torch.nn.Module, ABC):
    """Base TE module."""

    def __init__(self) -> None:
        super().__init__()
        assert torch.cuda.is_available(), "TransformerEngine needs CUDA."
        self.fp8_initialized = False
        self.fp8 = False
        self.fp8_calibration = False
        self.fp8_meta = {}
        self.fp8_meta["fp8_checkpoint"] = False
        self.fp8_meta["fp8_group"] = None
        self.fp8_meta_tensors_initialized = False
        self.quantizers = {"scaling_fwd": {}, "scaling_bwd": {}}
        self.tp_group = None
        self.tp_size = 1
        self.sequence_parallel = False
        self.param_init_meta = {}
        self.primary_weights_in_fp8 = FP8GlobalStateManager.with_fp8_parameters()
        self.fsdp_wrapped = False
        self.fsdp_group = None
        self._fp8_workspaces: Dict[str, QuantizedTensor] = {}
        self.activation_dtype: Optional[torch.dtype] = None

        # Fast getter for parameters
        # Note: torch.nn.Module does not store parameters like normal
        # attrs, but rather in a dict. When attempting to access, the
        # module will raise an AttributeError in __getattribute__ and
        # call a custom __getattr__. This is unnecessary overhead if
        # we know we are accessing a parameter.
        self._fast_get_param: Callable[str, torch.nn.Parameter]
        self._fast_get_param = self.__dict__["_parameters"].get

    # Names of attributes that can be set quickly (see __setattr__
    # method)
    _fast_setattr_names: Set[str] = {
        "activation_dtype",
        "fp8",
        "fp8_initialized",
        "fp8_calibration",
        "fp8_parameters",
    }

    def __setattr__(self, name: str, value: Any) -> None:
        if name in TransformerEngineBaseModule._fast_setattr_names:
            # torch.nn.Module has a custom __setattr__ that handles
            # modules, parameters, and buffers. This is unnecessary
            # overhead when setting plain attrs.
            self.__dict__[name] = value
        else:
            # Default case
            super().__setattr__(name, value)

    def adjust_amax_history_length(self, length: int, fwd: Optional[bool] = None) -> None:
        """Increase or decrease size of amax history based on given `length`.

        .. warning::
            This changes the underlying amax memory location.
        """
        if fwd is None:
            fp8_meta_tensor_keys = ("scaling_fwd", "scaling_bwd")
        else:
            fp8_meta_tensor_keys = ("scaling_fwd" if fwd else "scaling_bwd",)

        for meta_key in fp8_meta_tensor_keys:
            if meta_key not in self.fp8_meta:
                # Handles non-parameter FP8 modules, e.g. DPA.
                continue
            curr_len = self.fp8_meta[meta_key].amax_history.shape[0]
            if length == curr_len:
                continue
            if length < curr_len:
                self.fp8_meta[meta_key].amax_history = (
                    self.fp8_meta[meta_key].amax_history[:length].clone()
                )
            elif length > curr_len:
                extra_rows = length - curr_len
                self.fp8_meta[meta_key].amax_history = F.pad(
                    self.fp8_meta[meta_key].amax_history, pad=(0, 0, 0, extra_rows)
                )

            # Update quantizers with new amax pointers.
            self.quantizers[meta_key] = self.fp8_meta[meta_key].make_quantizers()

            # Update the global buffers with new amax and history pointers.
            if FP8GlobalStateManager.get_buffer_info() in self.fp8_meta:
                fwd_pos, fwd_key, bwd_pos, bwd_key = self.fp8_meta[
                    FP8GlobalStateManager.get_buffer_info()
                ]
                for pos, buffer_key in zip((fwd_pos, bwd_pos), (fwd_key, bwd_key)):
                    if buffer_key in FP8GlobalStateManager.global_amax_buffer:
                        assert (
                            buffer_key in FP8GlobalStateManager.global_amax_history_buffer
                        ), "TE internal error during amax history change."
                        FP8GlobalStateManager.global_amax_buffer[buffer_key][pos] = self.fp8_meta[
                            meta_key
                        ].amax_history[0]
                        FP8GlobalStateManager.global_amax_history_buffer[buffer_key][pos] = (
                            self.fp8_meta[meta_key].amax_history
                        )

    def set_meta_tensor(self,
                        fwd: bool,
                        recipe: Recipe) -> None:
        """Init scales and amaxes for fwd | bwd."""
        fp8_meta_tensor_key = "scaling_fwd" if fwd else "scaling_bwd"

        if isinstance(recipe, DelayedScaling):
            if self.fp8_meta_tensors_initialized:
                # Handle changed amax history size.
                self.adjust_amax_history_length(recipe.amax_history_len, fwd=fwd)
                return

        # Max. number of fp8 tensors per GEMM = 3 (input, weight, output) for fwd and
        # 2 (grad_output and grad_input) for bwd
        num_fp8_tensors = (
            self.fp8_meta["num_gemms"] * 3 if fwd else self.fp8_meta["num_gemms"] * 2
        )

        # Initialize recipe state and quantizers
        recipe_state = RecipeState.create(
            recipe,
            mode=("forward" if fwd else "backward"),
            num_quantizers=num_fp8_tensors,
        )
        self.fp8_meta[fp8_meta_tensor_key] = recipe_state
        self.quantizers[fp8_meta_tensor_key] = recipe_state.make_quantizers()

    def init_fp8_meta_tensors(self,
                              recipe: Recipe) -> None:
        """Init scales and amaxes."""
        self.set_meta_tensor(True, recipe)
        self.set_meta_tensor(False, recipe)

        self.fp8_meta_tensors_initialized = True

    def get_fp8_meta_tensors(self) -> None:
        """Get scales and amaxes."""
        fwd_key, bwd_key = "scaling_fwd", "scaling_bwd"
        if fwd_key not in self.fp8_meta or bwd_key not in self.fp8_meta:
            return None

        fp8_meta_tensors = {fwd_key: [], bwd_key: []}
        with torch.no_grad():
            for key in (fwd_key, bwd_key):
                fp8_meta_tensors[key].append(self.fp8_meta[key].scale.clone())
                fp8_meta_tensors[key].append(self.fp8_meta[key].scale_inv.clone())
                fp8_meta_tensors[key].append(self.fp8_meta[key].amax_history.clone())
        return fp8_meta_tensors

    def reset_fp8_meta_tensors(self, fp8_meta_tensors=None) -> None:
        """Reset scales and amaxes."""

        def reset(key):
            if key in self.fp8_meta:
                if fp8_meta_tensors is None:
                    self.fp8_meta[key].scale.copy_(torch.ones_like(self.fp8_meta[key].scale))
                    self.fp8_meta[key].scale_inv.copy_(
                        torch.ones_like(self.fp8_meta[key].scale_inv)
                    )
                    self.fp8_meta[key].amax_history.copy_(
                        torch.zeros_like(self.fp8_meta[key].amax_history)
                    )
                else:
                    assert key in fp8_meta_tensors, "Cannot reset fp8 tensors."
                    self.fp8_meta[key].scale.copy_(fp8_meta_tensors[key][0])
                    self.fp8_meta[key].scale_inv.copy_(fp8_meta_tensors[key][1])
                    self.fp8_meta[key].amax_history.copy_(fp8_meta_tensors[key][2])

        with torch.no_grad():
            reset("scaling_fwd")
            reset("scaling_bwd")

    def get_extra_state(self) -> torch.Tensor:
        """Save before checkpointing."""
        state = None

        fp8_checkpoint = self.fp8_meta["fp8_checkpoint"] or self.fp8 or self.fp8_calibration

        if fp8_checkpoint:
            state = {}
            state["scale_fwd"] = self.fp8_meta["scaling_fwd"].scale
            state["scale_inv_fwd"] = self.fp8_meta["scaling_fwd"].scale_inv
            state["amax_history_fwd"] = self.fp8_meta["scaling_fwd"].amax_history
            state["scale_bwd"] = self.fp8_meta["scaling_bwd"].scale
            state["scale_inv_bwd"] = self.fp8_meta["scaling_bwd"].scale_inv
            state["amax_history_bwd"] = self.fp8_meta["scaling_bwd"].amax_history

            # Store other pickelable values.
            extra = {}
            for k, v in self.fp8_meta.items():
                if k != "buffer_index_and_autocast_key" and isinstance(
                    v, (bool, int, float, str, tuple, list)
                ):
                    extra[k] = v
            state["extra_fp8_variables"] = extra

        state_serialized = io.BytesIO()
        torch.save(state, state_serialized)

        return state_serialized

    def set_extra_state(self, state: torch.Tensor) -> None:
        """Load previous state."""
        if state is None:
            return

        if isinstance(state, torch.Tensor):
            state = pickle.loads(state.detach().cpu().numpy().tobytes())
        elif isinstance(state, io.BytesIO):
            state.seek(0)
            state = torch.load(state, map_location="cuda")
        else:
            raise RuntimeError("Unsupported checkpoint format.")

        if state is None:
            return

        # Load extra items.
        self.fp8_meta.update(state["extra_fp8_variables"])
        self.fp8_meta["recipe"].amax_history_len = state["amax_history_fwd"].shape[0]
        if "global_fp8_buffer_pos_fwd_recompute" in self.fp8_meta:
            del self.fp8_meta["global_fp8_buffer_pos_fwd_recompute"]

        # Initialize before loading.
        self.init_fp8_meta_tensors(self.fp8_meta["recipe"])
        self.fp8_meta["scaling_fwd"].scale.copy_(state["scale_fwd"])
        self.fp8_meta["scaling_fwd"].amax_history.copy_(state["amax_history_fwd"])
        self.fp8_meta["scaling_bwd"].scale.copy_(state["scale_bwd"])
        self.fp8_meta["scaling_bwd"].amax_history.copy_(state["amax_history_bwd"])
        self.fp8_meta["scaling_fwd"].scale_inv.copy_(state["scale_inv_fwd"])
        self.fp8_meta["scaling_bwd"].scale_inv.copy_(state["scale_inv_bwd"])

    def set_activation_dtype(self, inp: torch.Tensor) -> None:
        """Get activation data type for AMP."""
        # Native AMP (`torch.autocast`) gets highest priority
        if torch.is_autocast_enabled():
            self.activation_dtype = torch.get_autocast_gpu_dtype()
            return

        # All checks after this have already been performed once, thus skip
        if self.activation_dtype == inp.dtype:
            return

        dtype = inp.dtype
        for name, param in self.named_parameters():
            if param is not None:
                assert dtype == param.dtype, (
                    "Data types for parameters must match when outside of autocasted region. "
                    f" Found input dtype: {dtype} and {name!r} dtype: {param.dtype}"
                )
        self.activation_dtype = dtype

    def set_tensor_parallel_group(self, tp_group: Union[dist_group_type, None]) -> None:
        """
        Set the tensor parallel group for the given
        module before executing the forward pass.

        Parameters
        ----------
        tp_group : ProcessGroup, default = `None`
                  tensor parallel process group.
        """
        self.tp_group = tp_group
        self.tp_group_initialized = True

    def _get_fp8_params(self) -> Union[List[torch.Tensor], None]:
        """returns the FP8 weights."""
        fp8_params = []
        for param in self.parameters(recurse=False):
            if isinstance(param, QuantizedTensor) and param.requires_grad:
                fp8_params.append(param)
        if len(fp8_params) == 0:
            return None
        return fp8_params

    # This routine is shared across FP8 and FP8_calibration paths so should not actually
    # assume FP8 execution.
    def init_fp8_metadata(self, num_gemms: int = 1) -> None:
        """Initialize fp8 related metadata and tensors during fprop."""
        self.fp8_parameters = FP8GlobalStateManager.with_fp8_parameters()
        self.fp8 = FP8GlobalStateManager.is_fp8_enabled()
        self.fp8_calibration = FP8GlobalStateManager.is_fp8_calibration()
        fp8_enabled = self.fp8 or self.fp8_calibration
        self.fp8_meta["fp8_checkpoint"] = self.fp8 or self.fp8_calibration

        if (self.fp8_parameters or fp8_enabled):
            if (
                self.fp8_initialized
                and FP8GlobalStateManager.get_fp8_recipe() == self.fp8_meta["recipe"]
            ):
                # FP8 init has already been run and recipe is the same, don't do anything.
                return
            self.fp8_meta["recipe"] = FP8GlobalStateManager.get_fp8_recipe()
        else:
            # If fp8 isn't enabled, turn off and return.
            self.fp8_initialized = False
            return


        if self.fp8_parameters and not self.fp8_initialized:
            self.fp8_meta["num_gemms"] = num_gemms
            self.init_fp8_meta_tensors(self.fp8_meta["recipe"])

        if fp8_enabled:
            # Set FP8 and other FP8 metadata
            self.fp8_meta["num_gemms"] = num_gemms
            self.fp8_meta["fp8_group"] = FP8GlobalStateManager.get_fp8_group()

            # Set FP8_MAX per tensor according to recipe
            self.fp8_meta["fp8_max_fwd"] = self.fp8_meta["recipe"].fp8_format.value.max_fwd
            self.fp8_meta["fp8_max_bwd"] = self.fp8_meta["recipe"].fp8_format.value.max_bwd

            # Allocate scales and amaxes
            self.init_fp8_meta_tensors(self.fp8_meta["recipe"])
            self.fp8_initialized = True

    @contextmanager
    def prepare_forward(
        self,
        inp: torch.Tensor,
        num_gemms: int = 1,
        allow_non_contiguous: bool = False,
    ) -> Generator[torch.Tensor, None, None]:
        """Checks and prep for FWD.
        The context manager is needed because there isn't a way for a module to know
        if it's the last FP8 module in the forward autocast. It is useful
        to setup the forward aggregated amax reduction for every module
        just in case. The autocast exit will pick up the most recent one.
        """
        # Activation recomputation is used and this is the second forward phase.
        if self.fp8 and in_fp8_activation_recompute_phase():
            FP8GlobalStateManager.get_old_fp8_meta_tensors_for_recompute(self.fp8_meta)
        else:
            assert inp.is_cuda, "TransformerEngine needs CUDA."

            if self.tp_size > 1:
                assert self.tp_group_initialized, "TP group not initialized."

            self.set_activation_dtype(inp)
            self.init_fp8_metadata(num_gemms=num_gemms)

            if self.fp8 and self.sequence_parallel:
                assert self.fp8_meta["recipe"].reduce_amax, (
                    "Amax reduction across tensor parallel group is "
                    "necessary when using sequence parallelism with FP8."
                )

            if self.fp8 and not FP8GlobalStateManager.fp8_graph_capturing():
                FP8GlobalStateManager.add_fp8_tensors_to_global_buffer(
                    self.fp8_meta, fp8_weights=self._get_fp8_params()
                )

            # Activation recomputation is used and this is the first forward phase.
            if self.fp8 and self.training and is_fp8_activation_recompute_enabled():
                FP8GlobalStateManager.copy_forward_fp8_meta_tensors_for_recompute(self.fp8_meta)

        with torch.cuda.nvtx.range(self.__class__.__name__ + " forward"):
            if not allow_non_contiguous and not inp.is_contiguous():
                inp = inp.contiguous()
            yield inp

        if self.fp8 and in_fp8_activation_recompute_phase():
            FP8GlobalStateManager.restore_fp8_meta_tensors(self.fp8_meta)

    def set_nccl_overlap_warning_if_tp(self) -> None:
        """When using TP, the NCCL communication needs to be scheduled
        before the GEMM for there to be a guaranteed overlap. From the
        host side in TE, the comm calls are always launched first, but
        to ensure that the GEMM isn't scheduled first, the environment
        variable `CUDA_DEVICE_MAX_CONNECTIONS` needs to be set to 1 to
        force a single channel.
        """
        if self.tp_size == 1:
            return
        num_cuda_work_queues = int(os.getenv("CUDA_DEVICE_MAX_CONNECTIONS", "0"))
        if num_cuda_work_queues != 1:
            warnings.warn(
                "To guarantee overlapping TP and SP collectives with the backward"
                "GEMMs, set environment variable CUDA_DEVICE_MAX_CONNECTIONS = 1"
            )

    @staticmethod
    def grad_output_preprocess(
        ctx,
        grad_output: torch.Tensor,
        row_parallel_mode: bool,
        quantizer: Optional[Quantizer],
    ) -> Tuple[Union[torch.Tensor, None], ...]:
        """Utility function for backward.
        Returns tuple in order (all optional/None based on training precion/recipe):
            R1: gathered `grad_output` in higher precision.
            R2: gathered `grad_output` in FP8.
            R3: R2 transposed.
            R4: bias gradient on R1.

        """
        grad_output = grad_output.contiguous()
        gather_grad_output = row_parallel_mode and ctx.sequence_parallel

        # No-FP8 case: bgrad is fused with wgrad for this case.
        if not ctx.fp8:
            if gather_grad_output:
                if not ctx.ub_overlap_ag:
                    grad_output, _ = gather_along_first_dim(grad_output, ctx.tp_group)
                else:
                    ctx.ub_obj_gradout.copy_input_to_ubuf(grad_output, True)
                    grad_output = ctx.ub_obj_gradout.get_ubuf_output(1)
            return grad_output, None

        # FP8 case with gather: unfused bgrad, cast, transpose for efficient gather
        # TODO: Implement
        if gather_grad_output:
            if ctx.use_bias:
                # TODO: We know it creates spike in memory usage, we should WAR that
                grad_bias = grad_output.view(-1, grad_output.shape[-1]).sum(dim=0)
            else:
                grad_bias = None
            if quantizer.single_usage_sufficient:
                if ctx.ub_overlap_ag:
                    grad_output_c = ctx.ub_obj_gradout.get_ubuf_output(0)
                else:
                    grad_output_c = torch.empty_like(grad_output, dtype=torch.uint8)
                if not isinstance(grad_output, Float8Tensor):
                    # grad_output_mat = ctx.fp8_meta["scaling_bwd"].quantize(grad_output_mat,
                    #                                                        tex.FP8BwdTensors.GRAD_OUTPUT1,
                    #                                                        columnwise = False)
                    cast_to_fp8(
                        grad_output,
                        ctx.fp8_meta["scaling_bwd"],
                        tex.FP8BwdTensors.GRAD_OUTPUT1,
                        fp8_dtype_backward,
                        out=grad_output_c,
                    )
                else:
                    grad_output_c = grad_output
                if not ctx.ub_overlap_ag:
                    grad_output_c, _ = gather_along_first_dim(grad_output_c, ctx.tp_group)
                    if not isinstance(grad_output_c, Float8Tensor):
                        grad_output_t = tex.fp8_transpose(grad_output_c, fp8_dtype_backward)
                    else:
                        grad_output_t = grad_output_c.transpose_2d()
                else:
                    grad_output_c = ctx.ub_obj_gradout.get_ubuf_output(1)
                    grad_output_t = None


                return grad_output, grad_output_c, grad_output_t, grad_bias
            else:
                # TODO: Figure out UB and write BF16 AG + cast/transpose
                pass

        # FP8 case without gather: cast, transpose, bgrad fused
        if ctx.use_bias:
            grad_output_mat_no_fp8 = grad_output
            # TODO: This part is kind of stupid
            if isinstance(grad_output, QuantizedTensor):
                grad_output_mat_no_fp8 = grad_output.dequantize()
            # TODO: Should check whether we do wgrad/dgrad or both to properly set
            # rowwise/columnwise
            grad_bias, grad_output = tex.bgrad_cast(
                grad_output_mat_no_fp8,
                quantizer,
            )
            return grad_output, grad_bias
        else:
            if isinstance(grad_output, QuantizedTensor):
                return grad_output, None
            else:
                # TODO: Should check whether we do wgrad/dgrad or both to properly set
                # rowwise/columnwise
                grad_output = quantizer.quantize(grad_output)
            return grad_output, None

    def register_parameter(self, name, param, **kwargs):
        """
        Thin wrapper around PyTorch parameter registration to stash additional parameter
        metedata used in deferred initialization.
        """
        super().register_parameter(name, param)
        self.param_init_meta[name] = _ParameterInitMeta(**kwargs)

    def reset_parameters(self, defer_init: Optional[bool] = False) -> None:
        """
        Reset all module parameters to initial values. Unless deferred initialization
        is specified, all parameters on a 'meta' device are also materialized on a real cuda
        device before the values are reset to initial.
        """
        if defer_init:
            return

        for name, param in self.named_parameters(recurse=False):
            # Ensure parameter is on a real device
            if param.device == torch.device("meta"):
                param = torch.empty_like(param, device="cuda")

            # Initialize the parameter values on device
            init_fn = self.param_init_meta[name].init_fn
            get_rng_state_tracker = self.param_init_meta[name].get_rng_state_tracker
            if get_rng_state_tracker is None:
                init_fn(param)
            else:
                if hasattr(self, "rng_tracker_name") and self.rng_tracker_name:
                    with get_rng_state_tracker().fork(self.rng_tracker_name):
                        init_fn(param)
                else:
                    with get_rng_state_tracker().fork():
                        init_fn(param)

            # If primary weights are in fp8, wrap the parameter as Float8Tensor
            fp8_meta_index = self.param_init_meta[name].fp8_meta_index
            if self.primary_weights_in_fp8 and fp8_meta_index is not None:
                dummy_amax = torch.empty(
                    (1, 1),
                    dtype=torch.float32,
                    device=param.device,
                )  # Dummy buffer to avoid overwriting amax history
                param = Float8Tensor.to_float8(
                    param,
                    fp8_meta=self.fp8_meta,
                    fp8_meta_index=fp8_meta_index,
                    amax=dummy_amax,
                    with_transpose_cache=torch.is_grad_enabled(),
                )

            # Redo parameter wrap in case we broke it above
            # NOTE: Currently this can only be broken when primary weights are in Fp8 but
            #       re-applying the nn.Parameter() wrap is a no-op when the input is already
            #       a parameter so we always re-apply it just for extra safety.
            setattr(self, name, torch.nn.Parameter(param))

    @abstractmethod
    def forward(self):
        """Needs override."""

    def get_weight_workspace(
        self,
        *,
        tensor: Optional[torch.Tensor] = None,
        quantizer: Optional[Quantizer] = None,
        cache_name: Optional[str] = None,
        update_workspace: bool = True,
        skip_update_flag: Optional[torch.Tensor] = None,
        fsdp_group: Optional[dist_group_type] = None,
        is_grad_enabled: bool = False,
    ) -> QuantizedTensor:
        """Get FP8 workspace buffer and maybe update its values

        The workspace buffer may be cached for future function calls.

        Parameters
        ----------
        tensor : torch.Tensor, optional
            Values to copy into workspace. Required if the workspace
            is being constructed or updated.
        quantizer: Quantizer, optional
            Quantizer used to cast the weights. Required if the
            workspace is being constructed or updated.
        cache_name: str, optional
            Key for caching.
        update_workspace: bool, default = `True`
            Update workspace with values from `tensor`.
        skip_update_flag: torch.Tensor, optional
            GPU flag to skip updating the workspace. Take precedence
            over `update_workspace` if provided.
        fsdp_group: bool, default = None
            FSDP process group that the weights are distributed over.
        """

        # Try getting workspace from cache
        out = None
        if cache_name is not None:
            out = self._fp8_workspaces.get(cache_name, None)

        # Gather cached Fp8 workspace if it's distributed
        # NOTE: FSDP sharding is supported only for Fp8 buffers and will not work
        #       for models initialized with Fp8 primary weights.
        if (
            out is not None
            and tensor is not None
            and fsdp_group is not None
            and out.data.shape != tensor.data.shape
        ):
            _fsdp_gather_tensors(fsdp_group, [tensor.data.shape], out)

        # Construct workspace if needed
        if out is None:
            if tensor is None or quantizer is None:
                raise ValueError(
                    "tensor and quantizer kwargs "
                    "must be provided to construct FP8 workspace"
                )
<<<<<<< HEAD

            need_columnwise = is_grad_enabled
            if (
                not need_columnwise
                and is_fp8_activation_recompute_enabled()
                and not in_fp8_activation_recompute_phase()
            ):
                need_columnwise = True
            out = quantizer.quantize(tensor, tensor_index,
                                     rowwise=True,
                                     columnwise=need_columnwise,
                                     internal=True)
=======
            out = quantizer.quantize(tensor)
>>>>>>> 48991f2d

            # Update cache
            if cache_name is not None:
                self._fp8_workspaces[cache_name] = out
            return out

        # Update workspace if needed
        if skip_update_flag is not None:
            update_workspace = True
        if update_workspace:
            if tensor is None:
                raise ValueError("tensor kwarg must be provided to update FP8 workspace")
            out.quantize_(tensor, noop_flag=skip_update_flag)

        return out

    def _load_from_state_dict(
        self, state_dict, prefix, local_metadata, strict, missing_keys, unexpected_keys, error_msgs
    ):
        """
        This function loads tensors and extra state including fp8 metadata.
        This metadata is essential for copying fp8 tensors, as the copy_ function
        uses the scale_inv parameter from fp8_meta to set the correct scaling factor
        for the new tensor.
        Hence, this extra state must be loaded before the tensor copying process,
        not after, as is typically done in _load_from_state_dict.
        Tensors are copied into fp8 tensors only when self.primary_weights_in_fp8=True,
        otherwise, this behavior is not required.
        """
        if self.primary_weights_in_fp8:
            extra_state_key = prefix + torch.nn.modules.module._EXTRA_STATE_KEY_SUFFIX
            if extra_state_key in state_dict:
                self.set_extra_state(state_dict[extra_state_key])
        super()._load_from_state_dict(
            state_dict, prefix, local_metadata, strict, missing_keys, unexpected_keys, error_msgs
        )<|MERGE_RESOLUTION|>--- conflicted
+++ resolved
@@ -1027,22 +1027,7 @@
                     "tensor and quantizer kwargs "
                     "must be provided to construct FP8 workspace"
                 )
-<<<<<<< HEAD
-
-            need_columnwise = is_grad_enabled
-            if (
-                not need_columnwise
-                and is_fp8_activation_recompute_enabled()
-                and not in_fp8_activation_recompute_phase()
-            ):
-                need_columnwise = True
-            out = quantizer.quantize(tensor, tensor_index,
-                                     rowwise=True,
-                                     columnwise=need_columnwise,
-                                     internal=True)
-=======
-            out = quantizer.quantize(tensor)
->>>>>>> 48991f2d
+            out = quantizer.quantize(tensor, internal=True)
 
             # Update cache
             if cache_name is not None:
