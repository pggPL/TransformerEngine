# Copyright (c) 2022-2024, NVIDIA CORPORATION & AFFILIATES. All rights reserved.
#
# See LICENSE for license information.

"""Base modules and utilities for TransformerEngine PyTorch API"""
import io
import os
import pickle
import warnings
import socket
import fcntl
import struct
from abc import ABC, abstractmethod
from typing import Any, Dict, Generator, List, Optional, Set, Tuple, Union
from contextlib import contextmanager

import torch
import torch.nn.functional as F

import transformer_engine_torch as tex
from ._common import _ParameterInitMeta
from ..fp8 import (
    get_default_fp8_recipe,
    get_fp8_te_dtype,
    FP8GlobalStateManager,
)
from ..distributed import (
    gather_along_first_dim,
    is_fp8_activation_recompute_enabled,
    in_fp8_activation_recompute_phase,
    _fsdp_gather_tensors,
)
from ..cpp_extensions import (
    fp8_cast_transpose_fused,
    fp8_cast_transpose_bgrad_fused,
    cast_to_fp8,
)
from ..constants import dist_group_type
from ..float8_tensor import Float8Tensor

__all__ = ["initialize_ub", "destroy_ub"]

_2X_ACC_FPROP = False
_2X_ACC_DGRAD = True
_2X_ACC_WGRAD = True
_multi_stream_cublas_workspace = []
_cublas_workspace = None
_ub_communicators = None
_NUM_MAX_UB_STREAMS = 3
_MIN_STREAM_PRIORITY, _MAX_STREAM_PRIORITY = tex.get_stream_priority_range()
layers_atomic_ring_exchange = []


def get_cublas_workspace_size_bytes() -> None:
    """Return 32 MiB if using hopper, 4 MiB for all other architectures."""
    if torch.cuda.get_device_properties(torch.cuda.current_device()).major >= 9:
        return 33_554_432
    return 4_194_304


def get_workspace() -> torch.Tensor:
    """Returns workspace for cublas."""
    global _cublas_workspace
    if _cublas_workspace is None:
        _cublas_workspace = torch.empty(
            get_cublas_workspace_size_bytes(), dtype=torch.uint8, device="cuda"
        )
    return _cublas_workspace


def get_multi_stream_cublas_workspace() -> List[torch.Tensor]:
    """Returns workspace for multi-stream cublas."""
    global _multi_stream_cublas_workspace
    if not _multi_stream_cublas_workspace:
        for _ in range(tex._num_cublas_streams):
            _multi_stream_cublas_workspace.append(
                torch.empty(get_cublas_workspace_size_bytes(), dtype=torch.uint8, device="cuda")
            )
    return _multi_stream_cublas_workspace


def initialize_ub(
    shape: list,
    tp_size: int,
    use_fp8: bool = False,
    dtype: torch.dtype = torch.bfloat16,
    ub_cfgs: Optional[dict] = None,
    bootstrap_backend: Union[str, torch.distributed.Backend] = None,
) -> None:
    r"""
    Initialize the Userbuffers communicator for overlapping tensor-parallel communications with
    GEMM compute in te.Linear, te.LayerNormLinear and te.LayerNormMLP modules.

    Parameters
    ----------
    shape : list
            shape of the communication buffer, typically set to be the same as the global shape of
            the input tensor to a te.TransformerLayer forward pass, with the sequence and batch
            dimensions collapsed together -- i.e.: `(sequence_length * batch_size, hidden_size)`
    tp_size : int
              number of GPUs in the tensor-parallel process group
    use_fp8 : bool = False
              allocate the communication buffer for FP8 GEMM inputs/outputs
    dtype : torch.dtype = torch.bfloat16
            non-FP8 data type of the communication buffer when `use_fp8 = False`
    ub_cfgs: dict = None
             Configuration dictionary with the structure
             ```
             {
                <gemm_name> : {
                    "method": <"ring_exchange" or "pipeline">,
                    "is_reduce_scatter": bool,
                    "num_sm": int,
                    "cga_size": int,
                    "set_sm_margin": bool,
                    "num_splits": int,
                    "aggregate": bool,
                    "atomic_gemm": bool,
                    "use_ce": bool,
                    "fp8_buf": bool,
                }
             }
             ```
             for `te.TransformerLayer` GEMM layers in `["qkv_fprop", "qkv_dgrad", "qkv_wgrad",
             "proj_fprop", "proj_dgrad", "proj_wgrad", "fc1_fprop", "fc1_dgrad", "fc2_dgrad",
             "fc2_fprop", "fc2_dgrad"]`.
    bootstrap_backend : str = None
                        `torch.distributed` communication backend for the all-gather, broadcast and
                        barrier collectives during Userbuffers initialization. Not all backends are
                        valid for every cluster configuration and distributed launch method even if
                        they are available in PyTorch. When left unset, the initialization prefers
                        to use the MPI backend, falling back first on Gloo and then NCCL if MPI is
                        not available. Setting `NVTE_UB_WITH_MPI=1` when building TE overrides this
                        option and always initializes Userbuffers with direct MPI calls in C++,
                        which also requires `MPI_HOME=/path/to/mpi/root` to be set at compile time.
    """
    if not tex.device_supports_multicast():
        assert bool(int(os.getenv("UB_SKIPMC", "0"))), (
            "CUDA device, driver and/or toolkit version does not support comm+GEMM overlap with "
            + "CUDA Multicast. Launch app with UB_SKIPMC=1 to try CUDA IPC instead."
        )

    global _ub_communicators
    assert _ub_communicators is None, "UB communicators are already initialized."
    _ub_communicators = {}

    if tex.ubuf_built_with_mpi():
        # We're bootstrapping with direct calls to MPI in Userbuffers code so we need to force
        # an MPI_Init() here by creating a new MPI process group...
        assert torch.distributed.is_mpi_available()
        _ = torch.distributed.new_group(backend="mpi")
        helper = tex.CommOverlapHelper()
    else:
        # Bootstrapping with torch.distributed API, so check backend and construct
        # intra/inter-node process groups...
        assert (
            torch.distributed.is_initialized()
        ), "torch.distributed must be initialized before Userbuffers"
        if bootstrap_backend is None:
            bootstrap_backend = "nccl"
            if torch.distributed.is_mpi_available():
                bootstrap_backend = "mpi"
            elif torch.distributed.is_gloo_available():
                bootstrap_backend = "gloo"
        else:
            assert bootstrap_backend in [
                "gloo",
                "mpi",
                "nccl",
            ], "Invalid torch.distributed backend for bootstrapping Userbuffers!"
            assert torch.distributed.is_backend_available(bootstrap_backend), (
                f"PyTorch must be compiled with '{bootstrap_backend}' support in order to "
                f"bootstrap Userbuffers with '{bootstrap_backend}' collectives."
            )

        world_group = torch.distributed.new_group(backend=bootstrap_backend)
        world_rank = torch.distributed.get_rank(world_group)
        world_size = torch.distributed.get_world_size(world_group)

        # We have single-node NVLink so we can color based on physical node hostnames.
        # NOTE: Prefer a network interface defined via the NVTE_UB_SOCKET_IFNAME variable, and
        #       otherwise fall back on NCCL_SOCKET_IFNAME or GLOO_SOCKET_IFNAME depending on
        #       the chosen bootstrap backend.
        mydomain = socket.gethostname()
        ifname = os.getenv(
            "NVTE_UB_SOCKET_IFNAME", os.getenv(f"{bootstrap_backend.upper()}_SOCKET_IFNAME")
        )
        if ifname is not None:
            # Make sure the ifname found in the environment is a valid network interface
            if ifname in [name for _, name in socket.if_nameindex()]:
                s = socket.socket(socket.AF_INET, socket.SOCK_DGRAM)
                try:
                    mydomain = socket.inet_ntoa(
                        fcntl.ioctl(
                            s.fileno(), 0x8915, struct.pack("256s", ifname[:15].encode("UTF-8"))
                        )[20:24]
                    )
                except OSError as err:
                    raise OSError(f"Invalid network interface: {ifname}") from err
                finally:
                    s.close()
            else:
                ifname_warning = (
                    f"'{ifname}' is not a valid network interface! `te.initialize_ub()` will"
                    + " attempt to detect ranks on the same node by matching "
                    + "'socket.gethostname()', which is known to fail on virtual clusters like "
                    + "Kubernetes. If Userbuffers initialization fails, please set the "
                    + "'NVTE_UB_SOCKET_IFNAME' variable in your environment to the correct network "
                    + "interface."
                )
                warnings.warn(ifname_warning, UserWarning)

        # Allgather the domain colors across ranks and reduce to a list of unique domains
        domain_per_rank_list = [None for _ in range(world_size)]
        torch.distributed.all_gather_object(domain_per_rank_list, mydomain, world_group)
        unique_domains = []
        for domain in domain_per_rank_list:
            if domain not in unique_domains:
                unique_domains.append(domain)
        num_domains = len(unique_domains)

        if num_domains > 1:
            # DP/TP model replicated on multiple NVLink domains
            ranks_per_domain_list = [[] for _ in range(num_domains)]
            mydomain_idx = -1
            for i, domain in enumerate(domain_per_rank_list):
                domain_idx = unique_domains.index(domain)
                ranks_per_domain_list[domain_idx].append(i)
                if domain == mydomain:
                    mydomain_idx = domain_idx
            assert mydomain_idx >= 0, "Internal TE error!"

            intra_domain_group, _ = torch.distributed.new_subgroups_by_enumeration(
                ranks_per_domain_list, backend=bootstrap_backend
            )
            local_rank = torch.distributed.get_rank(intra_domain_group)
<<<<<<< HEAD
=======
            intra_domain_ranks = torch.distributed.get_process_group_ranks(intra_domain_group)
>>>>>>> 68adf451

            inter_domain_group, _ = torch.distributed.new_subgroups_by_enumeration(
                [list(ranks) for ranks in zip(*ranks_per_domain_list)],
                backend=bootstrap_backend,
            )

            helper = tex.CommOverlapHelper(world_group, intra_domain_group, inter_domain_group)

        else:
            # TP model on single NVLink domain, no replication, no data-parallelism
            mydomain_idx = 0
            local_rank = world_rank
            intra_domain_ranks = list(range(world_size))

            helper = tex.CommOverlapHelper(world_group)

        if world_rank == 0:
            print(f"!!! [UB] Number of NVLink domains: {num_domains}\n", end="", flush=True)
        if local_rank == 0:
            print(
                f"!!! [UB] Global ranks on domain {mydomain_idx}: {intra_domain_ranks}\n",
                end="",
                flush=True,
            )

    # Increase the workspace by the number of maximum concurrent streams
    global _cublas_workspace
    _cublas_workspace = get_workspace().repeat(_NUM_MAX_UB_STREAMS)

    # Default buffer precision: AllGather buffers use fp8 when using fp8 recipe
    layers_all_gather_overlap = [
        "qkv_fprop",
        "qkv_dgrad",
        "proj_dgrad",
        "fc1_fprop",
        "fc1_dgrad",
        "fc2_dgrad",
    ]
    layers_reduce_scatter_overlap = ["proj_fprop", "fc2_fprop", "qkv_wgrad", "fc1_wgrad"]
    dgrad_reduce_scatter_overlap = ["qkv_dgrad", "fc1_dgrad"]
    # Default overlap methods for layers
    methods = {
        "ring_exchange": ["qkv_fprop", "fc1_fprop", "proj_dgrad", "fc2_dgrad"],
        "pipeline": ["proj_fprop", "fc2_fprop"],
        "bulk": ["qkv_dgrad", "qkv_wgrad", "fc1_dgrad", "fc1_wgrad"],
    }

    # AG-RS overlap pairs of layers forming a tensor-parallel block
    ag_rs_pairs = {"qkv_fprop": "proj_fprop", "fc1_fprop": "fc2_fprop"}
    rs_ag_pairs = {v: k for k, v in ag_rs_pairs.items()}
    global layers_atomic_ring_exchange
    layers_atomic_ring_exchange = []

    def get_method(name):
        for method, names in methods.items():
            if name in names:
                return method
        raise KeyError(f"Given layer name {name} does not exist.")

    def get_default_config(name):
        method = get_method(name)
        is_reduce_scatter = name in layers_reduce_scatter_overlap
        default_cfg = {
            "method": method,
            "is_reduce_scatter": is_reduce_scatter,
            "num_sm": 1 if method == "ring_exchange" else 16,
            "cga_size": 1 if method == "ring_exchange" else 2,
            "set_sm_margin": False,
            "num_splits": 4 if method == "pipeline" else tp_size,
            "aggregate": False,
            "atomic_gemm": False,
            "use_ce": True,
            "fp8_buf": name in layers_all_gather_overlap,
            "comm_priority": _MAX_STREAM_PRIORITY,
            "gemm_priority": _MIN_STREAM_PRIORITY,
        }
        return default_cfg

    def add_ub(
        name: str,
        method: str,
        is_reduce_scatter: int,
        num_sm: int = 16,
        cga_size: int = 2,
        set_sm_margin: int = 0,
        num_splits: int = 0,
        aggregate: int = 0,
        atomic_gemm: int = 0,
        use_ce: bool = True,
        fp8_buf: bool = False,
        comm_priority: int = 0,
        gemm_priority: int = 0,
    ) -> None:
        if atomic_gemm:
            warnings.warn(
                "Atomic GEMM uses a beta API from cublas and is not tested for all use cases."
            )
            assert use_fp8, "Atomic GEMM overlap supported only for FP8 GEMM."
            if method == "bulk":
                warnings.warn(
                    f"At {name}, atoimic GEMM not is supported for a bulk overlap."
                    "Defaulting to `atomic_gemm=False`."
                )
                atomic_gemm = 0
        if not is_reduce_scatter and method == "pipeline":
            raise ValueError(
                f"At {name}, `pipeline` overlap method is not supported for AllGather."
            )
        # Check if both AG and RS overlaps use `atomic GEMM`` + `p2p ring-exchange`.
        # Using atomic GEMM + p2p ring-exchange in only one of the pair breaks functionality.
        global layers_atomic_ring_exchange
        if atomic_gemm and method == "ring_exchange" and name in ag_rs_pairs:
            layers_atomic_ring_exchange += [name, ag_rs_pairs[name]]
        if name in rs_ag_pairs:
            assert_message = (
                f"At {name}, atomic AG-GEMM overlap with `ring_exchange` shuffles GEMM chunk "
                "outputs, and  RS-GEMM overlap un-suffle them. When one of the GEMM-AG and "
                "GEMM-RS overlaps forming a TP block (e.g., qkv_fprop and proj_fprop) uses "
                "`atomic gemm` and `ring_exhcnage`, its pair must use the same overlap config "
                "for functionality."
            )
            if name in layers_atomic_ring_exchange:
                assert atomic_gemm and method == "ring_exchange", assert_message
            else:
                if atomic_gemm and method == "ring_exchange":
                    assert rs_ag_pairs[name] in layers_atomic_ring_exchange, assert_message

        buffer_dtype = torch.uint8 if (use_fp8 and fp8_buf) else dtype
        if method == "ring_exchange":
            ub_obj = tex.CommOverlapP2P(
                shape,  # Communication buffer shape
                buffer_dtype,  # Communication buffer data type
                helper,  # Helper for torch.distributed callbacks during bootstrapping
                tp_size,  # Tensor-parallel group size (may be different than local_size)
                tex.CommOverlapType.RS if is_reduce_scatter else tex.CommOverlapType.AG,
                num_max_streams=_NUM_MAX_UB_STREAMS,
                comm_cga_size=cga_size,
                num_comm_sm=num_sm,
                set_sm_margin=set_sm_margin,
                atomic_gemm=atomic_gemm,
                use_ce=use_ce,
                aggregate=aggregate,
<<<<<<< HEAD
                comm_priority=comm_priority,
                gemm_priority=gemm_priority,
=======
>>>>>>> 68adf451
            )
        else:
            ub_obj = tex.CommOverlap(
                shape,  # Communication buffer shape
                buffer_dtype,  # Communication buffer data type
                helper,  # Helper for torch.distributed callbacks during bootstrapping
                tp_size,  # Tensor-parallel group size (may be different than local_size)
                num_splits=num_splits,
                num_max_streams=_NUM_MAX_UB_STREAMS,
                comm_cga_size=cga_size,
                num_comm_sm=num_sm,
                set_sm_margin=set_sm_margin,
                atomic_gemm=atomic_gemm,
<<<<<<< HEAD
                comm_priority=comm_priority,
                gemm_priority=gemm_priority,
=======
>>>>>>> 68adf451
            )
        _ub_communicators[name] = ub_obj

    if ub_cfgs is not None:
        for name in dgrad_reduce_scatter_overlap:
            if name in ub_cfgs and "method" in ub_cfgs[name] and ub_cfgs[name]["method"] != "bulk":
                wgrad_name = name.replace("dgrad", "wgrad")
                assert wgrad_name not in ub_cfgs
                layers_reduce_scatter_overlap.remove(wgrad_name)
                layers_all_gather_overlap.remove(name)
                layers_reduce_scatter_overlap.append(name)
                methods["bulk"].remove(name)
                new_method = ub_cfgs[name]["method"]
                methods[new_method].append(name)

    for name in methods["ring_exchange"] + methods["pipeline"] + methods["bulk"]:
        ub_cfg = get_default_config(name)
        if ub_cfgs is not None and name in ub_cfgs:
            fp8_buf = (name in layers_all_gather_overlap) or (
                ub_cfgs[name].get("fp8_buf", False) and name in methods["pipeline"]
            )
            ub_cfg.update(ub_cfgs[name])
            ub_cfg["fp8_buf"] = fp8_buf
        add_ub(name, **ub_cfg)


def get_ub(name: str):
    """Get userbuffer communicator corresponding to give key."""
    assert _ub_communicators is not None, "UB manager is not initialized."
    assert name in _ub_communicators, f"UB for {name} is not registered."
    return _ub_communicators[name]


def destroy_ub():
    """Destroy all allocated userbuffer communicators."""
    global _ub_communicators
    _ub_communicators = None
    global layers_atomic_ring_exchange
    layers_atomic_ring_exchange = []


class TransformerEngineBaseModule(torch.nn.Module, ABC):
    """Base TE module."""

    def __init__(self) -> None:
        super().__init__()
        assert torch.cuda.is_available(), "TransformerEngine needs CUDA."
        self.fp8_initialized = False
        self.fp8 = False
        self.fp8_calibration = False
        self.fp8_meta = {}
        self.fp8_meta["fp8_checkpoint"] = False
        self.fp8_meta["fp8_group"] = None
        self.fp8_meta["recipe"] = get_default_fp8_recipe()
        self.fp8_meta_tensors_initialized = False
        self.tp_group = None
        self.tp_size = 1
        self.sequence_parallel = False
        self.param_init_meta = {}
        self.primary_weights_in_fp8 = FP8GlobalStateManager.with_fp8_parameters()
        self.fsdp_wrapped = False
        self.fsdp_group = None
        self._fp8_workspaces: Dict[str, Float8Tensor] = {}
        self.activation_dtype: Optional[torch.dtype] = None

    # Names of attributes that can be set quickly (see __setattr__
    # method)
    _fast_setattr_names: Set[str] = {
        "activation_dtype",
        "fp8",
        "fp8_initialized",
        "fp8_calibration",
        "fp8_parameters",
    }

    def __setattr__(self, name: str, value: Any) -> None:
        if name in TransformerEngineBaseModule._fast_setattr_names:
            # torch.nn.Module has a custom __setattr__ that handles
            # modules, parameters, and buffers. This is unnecessary
            # overhead when setting plain attrs.
            self.__dict__[name] = value
        else:
            # Default case
            super().__setattr__(name, value)

    def adjust_amax_history_length(self, length: int, fwd: Optional[bool] = None) -> None:
        """Increase or decrease size of amax history based on given `length`.

        .. warning::
            This changes the underlying amax memory location.
        """
        if fwd is None:
            fp8_meta_tensor_keys = ("scaling_fwd", "scaling_bwd")
        else:
            fp8_meta_tensor_keys = ("scaling_fwd" if fwd else "scaling_bwd",)

        for meta_key in fp8_meta_tensor_keys:
            if meta_key not in self.fp8_meta:
                # Handles non-parameter FP8 modules, e.g. DPA.
                continue
            curr_len = self.fp8_meta[meta_key].amax_history.shape[0]
            if length == curr_len:
                continue
            if length < curr_len:
                self.fp8_meta[meta_key].amax_history = (
                    self.fp8_meta[meta_key].amax_history[:length].clone()
                )
            elif length > curr_len:
                extra_rows = length - curr_len
                self.fp8_meta[meta_key].amax_history = F.pad(
                    self.fp8_meta[meta_key].amax_history, pad=(0, 0, 0, extra_rows)
                )

            # Update the global buffers with new amax and history pointers.
            if FP8GlobalStateManager.get_buffer_info() in self.fp8_meta:
                fwd_pos, fwd_key, bwd_pos, bwd_key = self.fp8_meta[
                    FP8GlobalStateManager.get_buffer_info()
                ]
                for pos, buffer_key in zip((fwd_pos, bwd_pos), (fwd_key, bwd_key)):
                    if buffer_key in FP8GlobalStateManager.global_amax_buffer:
                        assert (
                            buffer_key in FP8GlobalStateManager.global_amax_history_buffer
                        ), "TE internal error during amax history change."
                        FP8GlobalStateManager.global_amax_buffer[buffer_key][pos] = self.fp8_meta[
                            meta_key
                        ].amax_history[0]
                        FP8GlobalStateManager.global_amax_history_buffer[buffer_key][pos] = (
                            self.fp8_meta[meta_key].amax_history
                        )

    def set_meta_tensor(self, fwd: bool, inp_shape: Optional[torch.Size] = None) -> None:
        """Init scales and amaxes for fwd | bwd."""
        fp8_meta_tensor_key = "scaling_fwd" if fwd else "scaling_bwd"

        if self.fp8_meta["recipe"].delayed:
            if self.fp8_meta_tensors_initialized:
                # Handle changed amax history size.
                self.adjust_amax_history_length(self.fp8_meta["recipe"].amax_history_len, fwd=fwd)
                return

            # Max. number of fp8 tensors per GEMM = 3 (input, weight, output) for fwd and
            # 2 (grad_output and grad_input) for bwd
            num_fp8_tensors = (
                self.fp8_meta["num_gemms"] * 3 if fwd else self.fp8_meta["num_gemms"] * 2
            )
            self.fp8_meta[fp8_meta_tensor_key] = tex.FP8TensorMeta()

            self.fp8_meta[fp8_meta_tensor_key].scale = torch.ones(
                num_fp8_tensors, dtype=torch.float32, device="cuda"
            )
            self.fp8_meta[fp8_meta_tensor_key].scale_inv = torch.ones(
                num_fp8_tensors, dtype=torch.float32, device="cuda"
            )
            self.fp8_meta[fp8_meta_tensor_key].amax_history = torch.zeros(
                self.fp8_meta["recipe"].amax_history_len,
                num_fp8_tensors,
                dtype=torch.float32,
                device="cuda",
            )
        elif self.fp8_meta["recipe"].current():
            self.fp8_meta[fp8_meta_tensor_key] = tex.MXFP8TensorMeta()
            self.fp8_meta[fp8_meta_tensor_key].scale = [
                torch.ones(num_fp8_tensors, dtype=torch.float32, device="cuda")
            ]
            self.fp8_meta[fp8_meta_tensor_key].scale_inv = [
                torch.ones(num_fp8_tensors, dtype=torch.float32, device="cuda")
            ]
            self.fp8_meta[fp8_meta_tensor_key].amax_history = [
                torch.zeros(
                    self.fp8_meta["recipe"].amax_history_len,
                    num_fp8_tensors,
                    dtype=torch.float32,
                    device="cuda",
                )
            ]

    def init_fp8_meta_tensors(self, inp_shape: Optional[torch.Size] = None) -> None:
        """Init scales and amaxes."""
        self.set_meta_tensor(True, inp_shape)
        self.set_meta_tensor(False, inp_shape)
        self.fp8_meta_tensors_initialized = True

    def get_fp8_meta_tensors(self) -> None:
        """Get scales and amaxes."""
        fwd_key, bwd_key = "scaling_fwd", "scaling_bwd"
        if fwd_key not in self.fp8_meta or bwd_key not in self.fp8_meta:
            return None

        fp8_meta_tensors = {fwd_key: [], bwd_key: []}
        with torch.no_grad():
            for key in (fwd_key, bwd_key):
                fp8_meta_tensors[key].append(self.fp8_meta[key].scale.clone())
                fp8_meta_tensors[key].append(self.fp8_meta[key].scale_inv.clone())
                fp8_meta_tensors[key].append(self.fp8_meta[key].amax_history.clone())
        return fp8_meta_tensors

    def reset_fp8_meta_tensors(self, fp8_meta_tensors=None) -> None:
        """Reset scales and amaxes."""

        def reset(key):
            if key in self.fp8_meta:
                if fp8_meta_tensors is None:
                    self.fp8_meta[key].scale.copy_(torch.ones_like(self.fp8_meta[key].scale))
                    self.fp8_meta[key].scale_inv.copy_(
                        torch.ones_like(self.fp8_meta[key].scale_inv)
                    )
                    self.fp8_meta[key].amax_history.copy_(
                        torch.zeros_like(self.fp8_meta[key].amax_history)
                    )
                else:
                    assert key in fp8_meta_tensors, "Cannot reset fp8 tensors."
                    self.fp8_meta[key].scale.copy_(fp8_meta_tensors[key][0])
                    self.fp8_meta[key].scale_inv.copy_(fp8_meta_tensors[key][1])
                    self.fp8_meta[key].amax_history.copy_(fp8_meta_tensors[key][2])

        with torch.no_grad():
            reset("scaling_fwd")
            reset("scaling_bwd")

    def get_extra_state(self) -> torch.Tensor:
        """Save before checkpointing."""
        state = None

        fp8_checkpoint = self.fp8_meta["fp8_checkpoint"] or self.fp8 or self.fp8_calibration

        if fp8_checkpoint:
            state = {}
            state["scale_fwd"] = self.fp8_meta["scaling_fwd"].scale
            state["scale_inv_fwd"] = self.fp8_meta["scaling_fwd"].scale_inv
            state["amax_history_fwd"] = self.fp8_meta["scaling_fwd"].amax_history
            state["scale_bwd"] = self.fp8_meta["scaling_bwd"].scale
            state["scale_inv_bwd"] = self.fp8_meta["scaling_bwd"].scale_inv
            state["amax_history_bwd"] = self.fp8_meta["scaling_bwd"].amax_history

            # Store other pickelable values.
            extra = {}
            for k, v in self.fp8_meta.items():
                if k != "buffer_index_and_autocast_key" and isinstance(
                    v, (bool, int, float, str, tuple, list)
                ):
                    extra[k] = v
            state["extra_fp8_variables"] = extra

        state_serialized = io.BytesIO()
        torch.save(state, state_serialized)

        return state_serialized

    def set_extra_state(self, state: torch.Tensor) -> None:
        """Load previous state."""
        if state is None:
            return

        if isinstance(state, torch.Tensor):
            state = pickle.loads(state.detach().cpu().numpy().tobytes())
        elif isinstance(state, io.BytesIO):
            state.seek(0)
            state = torch.load(state, map_location="cuda")
        else:
            raise RuntimeError("Unsupported checkpoint format.")

        if state is None:
            return

        # Load extra items.
        self.fp8_meta.update(state["extra_fp8_variables"])
        self.fp8_meta["recipe"].amax_history_len = state["amax_history_fwd"].shape[0]
        if "global_fp8_buffer_pos_fwd_recompute" in self.fp8_meta:
            del self.fp8_meta["global_fp8_buffer_pos_fwd_recompute"]

        # Initialize before loading.
        self.init_fp8_meta_tensors(inp_shape=self.fp8_meta["inp_shape"])
        self.fp8_meta["scaling_fwd"].scale.copy_(state["scale_fwd"])
        self.fp8_meta["scaling_fwd"].amax_history.copy_(state["amax_history_fwd"])
        self.fp8_meta["scaling_bwd"].scale.copy_(state["scale_bwd"])
        self.fp8_meta["scaling_bwd"].amax_history.copy_(state["amax_history_bwd"])
        self.fp8_meta["scaling_fwd"].scale_inv.copy_(state["scale_inv_fwd"])
        self.fp8_meta["scaling_bwd"].scale_inv.copy_(state["scale_inv_bwd"])

    def set_activation_dtype(self, inp: torch.Tensor) -> None:
        """Get activation data type for AMP."""
        # Native AMP (`torch.autocast`) gets highest priority
        if torch.is_autocast_enabled():
            self.activation_dtype = torch.get_autocast_gpu_dtype()
            return

        # All checks after this have already been performed once, thus skip
        if self.activation_dtype == inp.dtype:
            return

        dtype = inp.dtype
        for name, param in self.named_parameters():
            if param is not None:
                assert dtype == param.dtype, (
                    "Data types for parameters must match when outside of autocasted region. "
                    f" Found input dtype: {dtype} and {name!r} dtype: {param.dtype}"
                )
        self.activation_dtype = dtype

    def set_tensor_parallel_group(self, tp_group: Union[dist_group_type, None]) -> None:
        """
        Set the tensor parallel group for the given
        module before executing the forward pass.

        Parameters
        ----------
        tp_group : ProcessGroup, default = `None`
                  tensor parallel process group.
        """
        self.tp_group = tp_group
        self.tp_group_initialized = True

    def _get_fp8_params(self) -> Union[List[torch.Tensor], None]:
        """returns the FP8 weights."""
        fp8_params = []
        for param in self.parameters(recurse=False):
            if isinstance(param, Float8Tensor) and param.requires_grad:
                fp8_params.append(param)
        if len(fp8_params) == 0:
            return None
        return fp8_params

    # This routine is shared across FP8 and FP8_calibration paths so should not actually
    # assume FP8 execution.
    def init_fp8_metadata(self, num_gemms: int = 1, inp_shape: Optional[torch.Size] = None) -> None:
        """Initialize fp8 related metadata and tensors during fprop."""
        self.fp8_parameters = FP8GlobalStateManager.with_fp8_parameters()
        self.fp8 = FP8GlobalStateManager.is_fp8_enabled()
        self.fp8_calibration = FP8GlobalStateManager.is_fp8_calibration()
        self.fp8_meta["fp8_checkpoint"] = self.fp8 or self.fp8_calibration
        self.fp8_meta["inp_shape"] = inp_shape

        if self.fp8_parameters and not self.fp8_initialized:
            self.fp8_meta["num_gemms"] = num_gemms
            self.init_fp8_meta_tensors(inp_shape=inp_shape)

        if self.fp8 or self.fp8_calibration:
            # FP8 init has already been run and recipe is the same, don't do anything.
            if (
                self.fp8_initialized
                and FP8GlobalStateManager.get_fp8_recipe() == self.fp8_meta["recipe"]
            ):
                return

            # Set FP8, recipe, and other FP8 metadata
            self.fp8_meta["recipe"] = FP8GlobalStateManager.get_fp8_recipe()
            self.fp8_meta["num_gemms"] = num_gemms
            self.fp8_meta["fp8_group"] = FP8GlobalStateManager.get_fp8_group()

            # Set FP8_MAX per tensor according to recipe
            self.fp8_meta["fp8_max_fwd"] = self.fp8_meta["recipe"].fp8_format.value.max_fwd
            self.fp8_meta["fp8_max_bwd"] = self.fp8_meta["recipe"].fp8_format.value.max_bwd

            # Allocate scales and amaxes
            self.init_fp8_meta_tensors(inp_shape=inp_shape)
            self.fp8_initialized = True
        else:
            # If fp8 isn't enabled, turn off and return.
            self.fp8_initialized = False

    @contextmanager
    def prepare_forward(
        self,
        inp: torch.Tensor,
        is_first_microbatch: Union[bool, None],  # pylint: disable=unused-argument
        num_gemms: int = 1,
        allow_non_contiguous: bool = False,
    ) -> Generator[torch.Tensor, None, None]:
        """Checks and prep for FWD.
        The context manager is needed because there isn't a way for a module to know
        if it's the last FP8 module in the forward autocast. It is useful
        to setup the forward aggregated amax reduction for every module
        just in case. The autocast exit will pick up the most recent one.
        """
        # Activation recomputation is used and this is the second forward phase.
        if self.fp8 and in_fp8_activation_recompute_phase():
            FP8GlobalStateManager.get_old_fp8_meta_tensors_for_recompute(self.fp8_meta)
        else:
            assert inp.is_cuda, "TransformerEngine needs CUDA."

            if self.tp_size > 1:
                assert self.tp_group_initialized, "TP group not initialized."

            self.set_activation_dtype(inp)
            self.init_fp8_metadata(num_gemms=num_gemms, inp_shape=inp.shape)

            if self.fp8 and self.sequence_parallel:
                assert self.fp8_meta["recipe"].reduce_amax, (
                    "Amax reduction across tensor parallel group is "
                    "necessary when using sequence parallelism with FP8."
                )

            if self.fp8 and not FP8GlobalStateManager.fp8_graph_capturing():
                FP8GlobalStateManager.add_fp8_tensors_to_global_buffer(
                    self.fp8_meta, fp8_weights=self._get_fp8_params()
                )

            # Activation recomputation is used and this is the first forward phase.
            if self.fp8 and self.training and is_fp8_activation_recompute_enabled():
                FP8GlobalStateManager.copy_forward_fp8_meta_tensors_for_recompute(self.fp8_meta)

        with torch.cuda.nvtx.range(self.__class__.__name__ + " forward"):
            if not allow_non_contiguous and not inp.is_contiguous():
                inp = inp.contiguous()
            yield inp

        if self.fp8 and in_fp8_activation_recompute_phase():
            FP8GlobalStateManager.restore_fp8_meta_tensors(self.fp8_meta)

    def set_nccl_overlap_warning_if_tp(self) -> None:
        """When using TP, the NCCL communication needs to be scheduled
        before the GEMM for there to be a guaranteed overlap. From the
        host side in TE, the comm calls are always launched first, but
        to ensure that the GEMM isn't scheduled first, the environment
        variable `CUDA_DEVICE_MAX_CONNECTIONS` needs to be set to 1 to
        force a single channel.
        """
        if self.tp_size == 1:
            return
        num_cuda_work_queues = int(os.getenv("CUDA_DEVICE_MAX_CONNECTIONS", "0"))
        if num_cuda_work_queues != 1:
            warnings.warn(
                "To guarantee overlapping TP and SP collectives with the backward"
                "GEMMs, set environment variable CUDA_DEVICE_MAX_CONNECTIONS = 1"
            )

    @staticmethod
    def grad_output_preprocess(
        ctx, grad_output: torch.Tensor, row_parallel_mode: bool
    ) -> Tuple[Union[torch.Tensor, None], ...]:
        """Utility function for backward.
        Returns tuple in order (all optional/None based on training precion/recipe):
            R1: gathered `grad_output` in higher precision.
            R2: gathered `grad_output` in FP8.
            R3: R2 transposed.
            R4: bias gradient on R1.

        """
        if isinstance(grad_output, Float8Tensor):
            grad_output._data = grad_output._data.contiguous()
        else:
            grad_output = grad_output.contiguous()
        grad_output_mat = grad_output.view(-1, grad_output.shape[-1])
        gather_grad_output = row_parallel_mode and ctx.sequence_parallel

        # No-FP8 case: bgrad is fused with wgrad for this case.
        if not ctx.fp8:
            if gather_grad_output:
                if not ctx.ub_overlap_ag:
                    grad_output_mat, _ = gather_along_first_dim(grad_output_mat, ctx.tp_group)
                else:
                    ctx.ub_obj_gradout.copy_input_to_ubuf(grad_output, True)
                    grad_output_mat = ctx.ub_obj_gradout.get_ubuf_output(1)
            return grad_output_mat, None, None, None

        fp8_dtype_backward = get_fp8_te_dtype(ctx.fp8_meta["recipe"], fprop_tensor=False)

        # FP8 case with non-FP8 wgrad
        if gather_grad_output and ctx.fp8_meta["recipe"].override_linear_precision.wgrad:
            assert (
                not ctx.ub_overlap_ag
            ), "override_linear_precision.wgrad not supported with UB AG overlap"
            grad_output_mat, _ = gather_along_first_dim(grad_output_mat, ctx.tp_group)
        # FP8 case with gather: unfused bgrad, cast, transpose for efficient gather
        elif gather_grad_output:
            if ctx.use_bias:
                grad_bias = grad_output_mat.sum(dim=0)
            else:
                grad_bias = None
            if ctx.ub_overlap_ag:
                grad_output_c = ctx.ub_obj_gradout.get_ubuf_output(0)
            else:
                grad_output_c = torch.empty_like(grad_output_mat, dtype=torch.uint8)
            if not isinstance(grad_output_mat, Float8Tensor):
                cast_to_fp8(
                    grad_output_mat,
                    ctx.fp8_meta["scaling_bwd"],
                    tex.FP8BwdTensors.GRAD_OUTPUT1,
                    fp8_dtype_backward,
                    out=grad_output_c,
                )
            else:
                grad_output_c = grad_output_mat
            if not ctx.ub_overlap_ag:
                grad_output_c, _ = gather_along_first_dim(grad_output_c, ctx.tp_group)
                if not isinstance(grad_output_c, Float8Tensor):
                    grad_output_t = tex.fp8_transpose(grad_output_c, fp8_dtype_backward)
                else:
                    grad_output_t = grad_output_c.transpose_2d()
            else:
                grad_output_c = ctx.ub_obj_gradout.get_ubuf_output(1)
                grad_output_t = None

            return grad_output_mat, grad_output_c, grad_output_t, grad_bias

        # FP8 case without gather: cast, transpose, bgrad fused
        if ctx.use_bias:
            grad_output_mat_no_fp8 = grad_output_mat
            if isinstance(grad_output_mat, Float8Tensor):
                grad_output_mat_no_fp8 = grad_output_mat.from_float8(grad_output_mat.dtype)
            grad_bias, grad_output_c, grad_output_t = fp8_cast_transpose_bgrad_fused(
                grad_output_mat_no_fp8,
                ctx.fp8_meta["scaling_bwd"],
                tex.FP8BwdTensors.GRAD_OUTPUT1,
                fp8_dtype_backward,
            )
        else:
            if not ctx.fp8_meta["recipe"].override_linear_precision.wgrad:
                if isinstance(grad_output_mat, Float8Tensor):
                    grad_output_c = grad_output_mat
                    grad_output_t = grad_output_c.transpose_2d()
                else:
                    grad_output_c, grad_output_t = fp8_cast_transpose_fused(
                        grad_output_mat,
                        ctx.fp8_meta["scaling_bwd"],
                        tex.FP8BwdTensors.GRAD_OUTPUT1,
                        fp8_dtype_backward,
                    )
            else:
                grad_output_t = None
                if not isinstance(grad_output_mat, Float8Tensor):
                    grad_output_c = cast_to_fp8(
                        grad_output_mat,
                        ctx.fp8_meta["scaling_bwd"],
                        tex.FP8BwdTensors.GRAD_OUTPUT1,
                        fp8_dtype_backward,
                    )
                else:
                    grad_output_c = grad_output_mat
            grad_bias = None

        return grad_output_mat, grad_output_c, grad_output_t, grad_bias

    def register_parameter(self, name, param, **kwargs):
        """
        Thin wrapper around PyTorch parameter registration to stash additional parameter
        metedata used in deferred initialization.
        """
        super().register_parameter(name, param)
        self.param_init_meta[name] = _ParameterInitMeta(**kwargs)

    def reset_parameters(self, defer_init: Optional[bool] = False) -> None:
        """
        Reset all module parameters to initial values. Unless deferred initialization
        is specified, all parameters on a 'meta' device are also materialized on a real cuda
        device before the values are reset to initial.
        """
        if defer_init:
            return

        for name, param in self.named_parameters(recurse=False):
            # Ensure parameter is on a real device
            if param.device == torch.device("meta"):
                param = torch.empty_like(param, device="cuda")

            # Initialize the parameter values on device
            init_fn = self.param_init_meta[name].init_fn
            get_rng_state_tracker = self.param_init_meta[name].get_rng_state_tracker
            if get_rng_state_tracker is None:
                init_fn(param)
            else:
                if hasattr(self, "rng_tracker_name") and self.rng_tracker_name:
                    with get_rng_state_tracker().fork(self.rng_tracker_name):
                        init_fn(param)
                else:
                    with get_rng_state_tracker().fork():
                        init_fn(param)

            # If primary weights are in fp8, wrap the parameter as Float8Tensor
            fp8_meta_index = self.param_init_meta[name].fp8_meta_index
            if self.primary_weights_in_fp8 and fp8_meta_index is not None:
                dummy_amax = torch.empty(
                    (1, 1),
                    dtype=torch.float32,
                    device=param.device,
                )  # Dummy buffer to avoid overwriting amax history
                param = Float8Tensor.to_float8(
                    param,
                    fp8_meta=self.fp8_meta,
                    fp8_meta_index=fp8_meta_index,
                    amax=dummy_amax,
                    with_transpose_cache=torch.is_grad_enabled(),
                )

            # Redo parameter wrap in case we broke it above
            # NOTE: Currently this can only be broken when primary weights are in Fp8 but
            #       re-applying the nn.Parameter() wrap is a no-op when the input is already
            #       a parameter so we always re-apply it just for extra safety.
            setattr(self, name, torch.nn.Parameter(param))

    @abstractmethod
    def forward(self):
        """Needs override."""

    def get_fp8_workspace(
        self,
        *,
        tensor: Optional[torch.Tensor] = None,
        fp8_meta_forward: Optional[bool] = None,
        fp8_meta_index: Optional[int] = None,
        cache_name: Optional[str] = None,
        update_workspace: bool = True,
        skip_update_flag: Optional[torch.Tensor] = None,
        fsdp_group: dist_group_type = None,
    ) -> Float8Tensor:
        """Get FP8 workspace buffer and maybe update its values

        The workspace buffer may be cached for future function calls.

        Parameters
        ----------
        tensor : torch.Tensor, optional
            Values to copy into workspace. Required if the workspace
            is being constructed or updated.
        fp8_meta_forward: bool, optional
            Whether to access FP8 meta tensors for the forward pass or
            backward pass. Required if the workspace is being
            constructed.
        fp8_meta_index: int, optional
            Index to access in FP8 meta tensors. Required if the
            workspace is being constructed.
        cache_name: str, optional
            Key for caching.
        update_workspace: bool, default = `True`
            Update workspace with values from `tensor`.
        skip_update_flag: torch.Tensor, optional
            GPU flag to skip updating the workspace. Take precedence
            over `update_workspace` if provided.
        fsdp_group: bool, default = None
            FSDP process group that the weights are distributed over.
        """

        # Try getting workspace from cache
        out = None
        if cache_name is not None:
            out = self._fp8_workspaces.get(cache_name, None)

        # Gather cached Fp8 workspace if it's distributed
        # NOTE: FSDP sharding is supported only for Fp8 buffers and will not work
        #       for models initialized with Fp8 primary weights.
        if (
            out is not None
            and not isinstance(out, Float8Tensor)
            and fsdp_group is not None
            and out._data.shape != tensor.data.shape
        ):
            _fsdp_gather_tensors(fsdp_group, [tensor.data.shape], out)

        # Construct workspace if needed
        if out is None:

            # FP8 data
            if tensor is None or fp8_meta_forward is None or fp8_meta_index is None:
                raise ValueError(
                    "tensor, fp8_meta_forward, and fp8_meta_index kwargs "
                    "must be provided to construct FP8 workspace"
                )
            fp8_dtype = get_fp8_te_dtype(
                self.fp8_meta["recipe"],
                fprop_tensor=fp8_meta_forward,
            )
            data = torch.empty_like(tensor, dtype=torch.uint8)
            scale_inv = torch.empty([1], dtype=torch.float32, device=tensor.device)

            # Transpose cache
            with_transpose_cache = torch.is_grad_enabled()
            if (
                not with_transpose_cache
                and is_fp8_activation_recompute_enabled()
                and not in_fp8_activation_recompute_phase()
            ):
                with_transpose_cache = True
            data_transpose = None
            if with_transpose_cache:
                data_transpose = torch.empty(
                    (tensor.size(-1), tensor.numel() // tensor.size(-1)),
                    dtype=torch.uint8,
                    device=tensor.device,
                )

            # Construct FP8 tensor
            out = Float8Tensor(
                data=data,
                fp8_meta=self.fp8_meta,
                fp8_meta_forward=fp8_meta_forward,
                fp8_meta_index=fp8_meta_index,
                fp8_dtype=fp8_dtype,
                fp8_scale_inv=scale_inv,
                dtype=tensor.dtype,
                data_transpose=data_transpose,
            )

            # Update cache
            if cache_name is not None:
                self._fp8_workspaces[cache_name] = out
            update_workspace = True
            skip_update_flag = None

        # Update workspace if needed
        if skip_update_flag is not None:
            update_workspace = True
        if update_workspace:
            if tensor is None:
                raise ValueError("tensor kwarg must be provided to update FP8 workspace")
            out.quantize_(tensor, noop_flag=skip_update_flag)

        return out

    def _load_from_state_dict(
        self, state_dict, prefix, local_metadata, strict, missing_keys, unexpected_keys, error_msgs
    ):
        """
        This function loads tensors and extra state including fp8 metadata.
        This metadata is essential for copying fp8 tensors, as the copy_ function
        uses the scale_inv parameter from fp8_meta to set the correct scaling factor
        for the new tensor.
        Hence, this extra state must be loaded before the tensor copying process,
        not after, as is typically done in _load_from_state_dict.
        Tensors are copied into fp8 tensors only when self.primary_weights_in_fp8=True,
        otherwise, this behavior is not required.
        """
        if self.primary_weights_in_fp8:
            extra_state_key = prefix + torch.nn.modules.module._EXTRA_STATE_KEY_SUFFIX
            if extra_state_key in state_dict:
                self.set_extra_state(state_dict[extra_state_key])
        super()._load_from_state_dict(
            state_dict, prefix, local_metadata, strict, missing_keys, unexpected_keys, error_msgs
        )<|MERGE_RESOLUTION|>--- conflicted
+++ resolved
@@ -234,10 +234,7 @@
                 ranks_per_domain_list, backend=bootstrap_backend
             )
             local_rank = torch.distributed.get_rank(intra_domain_group)
-<<<<<<< HEAD
-=======
             intra_domain_ranks = torch.distributed.get_process_group_ranks(intra_domain_group)
->>>>>>> 68adf451
 
             inter_domain_group, _ = torch.distributed.new_subgroups_by_enumeration(
                 [list(ranks) for ranks in zip(*ranks_per_domain_list)],
@@ -380,11 +377,6 @@
                 atomic_gemm=atomic_gemm,
                 use_ce=use_ce,
                 aggregate=aggregate,
-<<<<<<< HEAD
-                comm_priority=comm_priority,
-                gemm_priority=gemm_priority,
-=======
->>>>>>> 68adf451
             )
         else:
             ub_obj = tex.CommOverlap(
@@ -398,11 +390,6 @@
                 num_comm_sm=num_sm,
                 set_sm_margin=set_sm_margin,
                 atomic_gemm=atomic_gemm,
-<<<<<<< HEAD
-                comm_priority=comm_priority,
-                gemm_priority=gemm_priority,
-=======
->>>>>>> 68adf451
             )
         _ub_communicators[name] = ub_obj
 
