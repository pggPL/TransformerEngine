# Copyright (c) 2022-2025, NVIDIA CORPORATION & AFFILIATES. All rights reserved.
#
# See LICENSE for license information.

"""LayerNormLinear API"""
import os
import warnings
from typing import Callable, Dict, Optional, Tuple, Union

import torch
from torch.nn import init
import logging

import transformer_engine_torch as tex
<<<<<<< HEAD
from .. import cpp_extensions as pytex
=======
>>>>>>> bbfae2b9

from .base import (
    get_workspace,
    get_ub,
    TransformerEngineBaseModule,
    _2X_ACC_FPROP,
    _2X_ACC_DGRAD,
    _2X_ACC_WGRAD,
)
from ..fp8 import FP8GlobalStateManager
from ..utils import (
    divide,
    get_default_init_method,
    init_method_constant,
    cast_if_needed,
    assert_dim_for_fp8_exec,
    clear_tensor_data,
    requires_grad,
)
from ..distributed import (
    set_tensor_model_parallel_attributes,
    get_distributed_world_size,
    allreduce,
    reduce_scatter_along_first_dim,
    gather_along_first_dim,
    is_fp8_activation_recompute_enabled,
    in_fp8_activation_recompute_phase,
    _fsdp_scatter_tensors,
    _fsdp_gather_tensors,
)
from ..constants import GemmParallelModes, dist_group_type
from ..jit import no_torch_dynamo
from ..graph import is_graph_capturing
<<<<<<< HEAD
from ._common import _apply_normalization, _noop_cat
=======
from ._common import apply_normalization, noop_cat
>>>>>>> bbfae2b9
from ..tensor.quantized_tensor import (
    QuantizedTensor,
    Quantizer,
    prepare_for_saving,
    restore_from_saved,
)
<<<<<<< HEAD
from ..tensor._internal.float8_tensor_base import Float8TensorBase
from ..tensor._internal.mxfp8_tensor_base import MXFP8TensorBase
from ..cpu_offload import is_cpu_offload_enabled, set_offloading_param
from transformer_engine.debug.debug_state import TEDebugState
=======
from ..tensor.mxfp8_tensor import MXFP8Quantizer
from ..cpu_offload import is_cpu_offload_enabled, set_offloading_param
>>>>>>> bbfae2b9

from ..cpp_extensions import (
    general_gemm,
)

__all__ = ["LayerNormLinear"]


class _LayerNormLinear(torch.autograd.Function):
    """LayerNormLinear semi-top level module
    Calls custom cuda extensions.
    """

    @staticmethod
    def forward(
        ctx,
        inp: torch.Tensor,
        ln_weight: torch.Tensor,
        ln_bias: Union[torch.Tensor, None],
        weight: torch.Tensor,
        bias: torch.Tensor,
        use_bias: bool,
        eps: float,
        is_first_microbatch: Union[bool, None],
        fp8: bool,
        fp8_calibration: bool,
        fuse_wgrad_accumulation: bool,
        input_quantizer: Optional[Quantizer],
        weight_quantizer: Optional[Quantizer],
        output_quantizer: Optional[Quantizer],
<<<<<<< HEAD
        gradient_quantizer: Optional[Quantizer],
        dgrad_quantizer: Optional[Quantizer],
        wgrad_quantizer: Optional[Quantizer],
=======
        grad_output_quantizer: Optional[Quantizer],
        grad_input_quantizer: Optional[Quantizer],
>>>>>>> bbfae2b9
        cpu_offloading: bool,
        tp_group: Union[dist_group_type, None],
        tp_size: int,
        sequence_parallel: bool,
        tensor_parallel: bool,
        activation_dtype: torch.dtype,
        parallel_mode: Union[str, None],
        return_layernorm_output: bool,
        return_layernorm_output_gathered: bool,
        is_grad_enabled: bool,
        fwd_ln_sm_margin: int,
        bwd_ln_sm_margin: int,
        zero_centered_gamma: bool,
        normalization: str,
        ub_bulk_wgrad: bool,
        ub_bulk_dgrad: bool,
        ub_overlap_rs_dgrad: bool,
        ub_overlap_ag: bool,
        ub_name: str,
        fsdp_group: Union[dist_group_type, None],
        module: torch.nn.Module,
        skip_fp8_weight_update: bool,
<<<<<<< HEAD
        debug: bool,
=======
>>>>>>> bbfae2b9
    ) -> Union[Tuple[torch.Tensor, ...], torch.Tensor]:
        # pylint: disable=missing-function-docstring
        # Make sure input dimensions are compatible
        out_features, in_features = weight.shape
        inp_shape = inp.shape
        assert inp_shape[-1] == in_features, "GEMM not possible"
        inputmat = inp.view((-1, in_features))
        if fp8:
            assert_dim_for_fp8_exec(inputmat, weight)

        # Cast for native AMP
        inputmat = cast_if_needed(inputmat, activation_dtype)
        ln_weight = cast_if_needed(ln_weight, activation_dtype)
        if ln_bias is not None:
            ln_bias = cast_if_needed(ln_bias, activation_dtype)

        if ub_overlap_ag:
            raise NotImplementedError
            tp_world_size = get_distributed_world_size(tp_group)
            if tp_world_size == 1 or (not is_grad_enabled):
                ub_overlap_ag = False
        if ub_overlap_ag:
            raise NotImplementedError
            dim_size = list(inputmat.size())
            dim_size[0] = dim_size[0] * tp_world_size
            ub_obj_lnout = get_ub(ub_name + "_fprop")

        weight_requires_grad = weight.requires_grad
        backward_needs_input = is_grad_enabled and weight_requires_grad
        with_input_all_gather = parallel_mode == "column" and sequence_parallel

        # Configure quantizer for normalization output
        if fp8 and input_quantizer is None:
            raise ValueError("Missing quantizer for input tensor")
<<<<<<< HEAD
        with_quantized_norm = fp8 and not return_layernorm_output and not debug
        if with_quantized_norm:
            if with_input_all_gather:
                if isinstance(input_quantizer, Quantizer):
                    input_quantizer.set_usage(rowwise=True, columnwise=False)
                else:
=======
        with_quantized_norm = fp8 and not return_layernorm_output
        if with_quantized_norm:
            if with_input_all_gather:
                input_quantizer.set_usage(rowwise=True, columnwise=False)
                if isinstance(input_quantizer, MXFP8Quantizer):
>>>>>>> bbfae2b9
                    with_quantized_norm = False
            else:
                input_quantizer.set_usage(
                    rowwise=True,
                    columnwise=backward_needs_input,
                )

        # Apply normalization
<<<<<<< HEAD
        ln_out, mu, rsigma = _apply_normalization(
=======
        ln_out, mu, rsigma = apply_normalization(
>>>>>>> bbfae2b9
            inputmat,
            None,
            ln_weight,
            ln_bias,
            eps,
            input_quantizer if with_quantized_norm else None,
            inp.dtype,
            normalization,
            fwd_ln_sm_margin,
            zero_centered_gamma,
<<<<<<< HEAD
            is_grad_enabled,
=======
>>>>>>> bbfae2b9
        )
        ln_out_return = ln_out if return_layernorm_output else None

        # Prepare GEMM input
        # Note: Cast to expected dtype and perform tensor-parallel communication
        if with_input_all_gather:
            with_quantized_all_gather = fp8
            if return_layernorm_output and return_layernorm_output_gathered:
                with_quantized_all_gather = False
            if fp8:
                input_quantizer.set_usage(rowwise=True, columnwise=False)
            ln_out_total, _ = gather_along_first_dim(
                ln_out,
                tp_group,
                quantizer=(input_quantizer if with_quantized_all_gather else None),
            )
            if return_layernorm_output and return_layernorm_output_gathered:
                ln_out_return = ln_out_total
            if fp8 and not with_quantized_all_gather:
                ln_out_total = input_quantizer(ln_out_total)
        else:
            if fp8 and not with_quantized_norm:
                input_quantizer.set_usage(
                    rowwise=True,
                    columnwise=(is_grad_enabled and weight_requires_grad),
                )
                ln_out = input_quantizer(ln_out)
<<<<<<< HEAD
            if not fp8 and debug:
                ln_out = input_quantizer(ln_out)
=======
>>>>>>> bbfae2b9
            ln_out_total = ln_out

        # Cast weight to expected dtype
        weightmat = weight
        quantized_weight = False
<<<<<<< HEAD
        if not fp8 and not debug:
            weightmat = cast_if_needed(weightmat, activation_dtype)
        else: # debug sometimes want to cache weightmat
=======
        if not fp8:
            weightmat = cast_if_needed(weightmat, activation_dtype)
        else:
>>>>>>> bbfae2b9
            if not isinstance(weight, QuantizedTensor):
                quantized_weight = True

                # Configure quantizer
                if weight_quantizer is not None:
                    weight_quantizer.set_usage(rowwise=True, columnwise=True)

                # FP8 cast to workspace buffer
                update_workspace = is_first_microbatch is None or is_first_microbatch
                weightmat = module.get_weight_workspace(
                    tensor=weight,
                    quantizer=weight_quantizer,
                    cache_name=(None if is_first_microbatch is None else "weight"),
                    update_workspace=update_workspace,
                    skip_update_flag=skip_fp8_weight_update,
                    fsdp_group=fsdp_group,
<<<<<<< HEAD
                    is_grad_enabled=is_grad_enabled,
=======
>>>>>>> bbfae2b9
                )

        # Cast bias to expected dtype
        bias_dtype = activation_dtype
        if fp8 and activation_dtype == torch.float32:
            bias_dtype = torch.bfloat16
        bias = cast_if_needed(bias, bias_dtype) if bias is not None else bias

        # Configure output quantizer
        if output_quantizer is not None:
            output_quantizer.set_usage(rowwise=True, columnwise=False)

        # Calibrate quantizers if needed
        if not fp8 and fp8_calibration:
            if input_quantizer is not None:
                input_quantizer.calibrate(ln_out_total)
            if weight_quantizer is not None:
                weight_quantizer.calibrate(weight)

        out, _, _ = general_gemm(
            weightmat,
            ln_out_total,
            get_workspace(),
            quantization_params=output_quantizer,
            out_dtype=activation_dtype,
            bias=bias,
            use_split_accumulator=_2X_ACC_FPROP,
            ub_algo=tex.CommOverlapAlgo.SPLIT_PIPELINED_AG_P2P if ub_overlap_ag else None,
            ub=ub_obj_lnout if ub_overlap_ag else None,
<<<<<<< HEAD
            debug=debug
=======
>>>>>>> bbfae2b9
        )
        if not weight.requires_grad:
            if not return_layernorm_output:
                ln_out = ln_out_total = None
                clear_tensor_data(ln_out, ln_out_total)

        if is_grad_enabled:
            if cpu_offloading:
                if fp8 and weightmat is not None:
                    set_offloading_param(weightmat, "weight_offloading", True)
                set_offloading_param(ln_weight, "weight_offloading", True)
                set_offloading_param(weight, "weight_offloading", True)

                set_offloading_param(inputmat, "activation_offloading", True)
                set_offloading_param(mu, "activation_offloading", True)
                set_offloading_param(rsigma, "activation_offloading", True)
                set_offloading_param(ln_out, "activation_offloading", True)

            # Scatter intermediate/activation tensors saved for the backward pass
            # NOTE: weight_fp8 = weight when ctx.fp8 == False and torch.disttributed.FSDP already
            #       shards/unshards the base weights so we don't do it ourselves
            ctx.fsdp_group = fsdp_group
            ctx.fsdp_shapes = _fsdp_scatter_tensors(
                fsdp_group,
                mu,
                rsigma,
                weightmat if quantized_weight else None,
                ln_out if weight.requires_grad else None,
            )

            tensors_to_save, tensor_objects = prepare_for_saving(
                inputmat,
                weightmat,
                weight,
                bias,
                ln_weight,
                ln_out,
                mu,
                rsigma,
            )
            ctx.save_for_backward(*tensors_to_save)
            ctx.tensor_objects = tensor_objects
            ctx.requires_dgrad = inp.requires_grad
            ctx.requires_wgrad = weight.requires_grad
            ctx.quantized_weight = quantized_weight
            if fuse_wgrad_accumulation and weight.requires_grad:
                ctx.main_grad = weight.main_grad
<<<<<<< HEAD
            ctx.gradient_quantizer = gradient_quantizer
            ctx.wgrad_quantizer = wgrad_quantizer
            ctx.dgrad_quantizer = dgrad_quantizer
=======
            ctx.grad_input_quantizer = grad_input_quantizer
            ctx.grad_output_quantizer = grad_output_quantizer
>>>>>>> bbfae2b9
            ctx.input_quantizer = input_quantizer
            ctx.owns_input = inputmat is not inp
            ctx.weight = weight
            ctx.activation_dtype = activation_dtype
            ctx.fp8 = fp8
            ctx.fuse_wgrad_accumulation = fuse_wgrad_accumulation
            ctx.cpu_offloading = cpu_offloading
            ctx.is_first_microbatch = is_first_microbatch
            ctx.use_bias = use_bias
            ctx.sequence_parallel = sequence_parallel
            ctx.tensor_parallel = tensor_parallel
            ctx.inp_shape = inp_shape
            ctx.parallel_mode = parallel_mode
            ctx.tp_group = tp_group
            ctx.tp_size = tp_size
            ctx.return_layernorm_output = return_layernorm_output
            ctx.return_layernorm_output_gathered = return_layernorm_output_gathered
            ctx.bwd_ln_sm_margin = bwd_ln_sm_margin
            ctx.zero_centered_gamma = zero_centered_gamma
            ctx.ub_bulk_wgrad = ub_bulk_wgrad
            ctx.ub_bulk_dgrad = ub_bulk_dgrad
            ctx.ub_overlap_rs_dgrad = ub_overlap_rs_dgrad
            ctx.ub_name = ub_name
            ctx.requires_dgrad = inp.requires_grad
            ctx.normalization = normalization
            ctx.reduce_and_update_bwd_fp8_tensors = False
            if ctx.fp8 and requires_grad(inp, ln_weight, ln_bias, weight, bias):
                _first_fp8_module = FP8GlobalStateManager.IS_FIRST_FP8_MODULE
                ctx.reduce_and_update_bwd_fp8_tensors = FP8GlobalStateManager.is_first_fp8_module()
                if in_fp8_activation_recompute_phase():
                    FP8GlobalStateManager.IS_FIRST_FP8_MODULE = _first_fp8_module
            ctx.debug = debug

        # Row Parallel Linear
        if parallel_mode == "row" and sequence_parallel:
            out, _ = reduce_scatter_along_first_dim(out, tp_group)
        elif parallel_mode == "row" and tensor_parallel:
            out, _ = allreduce(out, tp_group)

        # [*, in_features] -> [*, out_features] except first dimension changes for SP
        out = out.view(-1, *inp_shape[1:-1], out_features)

        if return_layernorm_output:
            if return_layernorm_output_gathered:
                shape = list(inp.shape)
                shape[0] *= tp_size
                return out, ln_out_return.view(shape)
            return out, ln_out_return.view_as(inp)
        return out

    @staticmethod
    def backward(
        ctx, *grad_outputs: Tuple[torch.Tensor, ...]
    ) -> Tuple[Union[torch.Tensor, None], ...]:
        # pylint: disable=missing-function-docstring

        with torch.cuda.nvtx.range("_LayerNormLinear_backward"):
            saved_tensors = ctx.saved_tensors
            inputmat, weight, _, bias, ln_weight, ln_out, mu, rsigma = restore_from_saved(
                ctx.tensor_objects, saved_tensors
            )

            # Since main_grad can be modified inplace, it should not be a part of saved_tensors
            main_grad = (
                ctx.main_grad
                if weight is not None and ctx.fuse_wgrad_accumulation and ctx.requires_wgrad
                else None
            )

<<<<<<< HEAD
            if ctx.gradient_quantizer is not None:
                ctx.gradient_quantizer.set_usage(
                    rowwise=True,
                    columnwise=True,
                )
            if ctx.dgrad_quantizer is not None:
                ctx.dgrad_quantizer.set_usage(rowwise=True, columnwise=False)
=======
            if ctx.grad_output_quantizer is not None:
                ctx.grad_output_quantizer.set_usage(
                    rowwise=True,
                    columnwise=True,
                )
            if ctx.grad_input_quantizer is not None:
                ctx.grad_input_quantizer.set_usage(rowwise=True, columnwise=False)
>>>>>>> bbfae2b9

            # Gather intermediate/activation tensors if needed
            # NOTE: weight_fp8 = weight when ctx.fp8 == False and torch.disttributed.FSDP already
            #       shards/unshards the base weights so we don't do it ourselves
            _fsdp_gather_tensors(
                ctx.fsdp_group,
                ctx.fsdp_shapes,
                mu,
                rsigma,
                weight if ctx.fp8 and ctx.quantized_weight else None,
                ln_out,
            )

            # For CPU offloading, we offloaded weight and weight.main_grad to different tensors,
            # we need to connect them into one.
            if ctx.cpu_offloading and ctx.fuse_wgrad_accumulation:
                weight.main_grad = main_grad

            if ctx.ub_overlap_rs_dgrad:
                raise NotImplementedError
                ctx.ub_bulk_dgrad = False
                ctx.ub_bulk_wgrad = False
                tp_world_size = get_distributed_world_size(ctx.tp_group)
                if tp_world_size == 1:
                    ctx.ub_overlap_rs_dgrad = False
            if ctx.ub_bulk_dgrad:
                raise NotImplementedError
                tp_world_size = get_distributed_world_size(ctx.tp_group)
                if tp_world_size == 1 or not weight.requires_grad:
                    ctx.ub_bulk_dgrad = False
            if ctx.ub_bulk_dgrad:
                raise NotImplementedError
                dim_size = list(ln_out.size())
                dim_size[0] = dim_size[0] * tp_world_size
                ub_obj_lnout = get_ub(ctx.ub_name + "_dgrad")
                ub_obj_lnout.copy_input_to_ubuf(ln_out, 1)

            if ctx.ub_bulk_wgrad:
                raise NotImplementedError
                tp_world_size = get_distributed_world_size(ctx.tp_group)
                if tp_world_size == 1 or not weight.requires_grad:
                    ctx.ub_bulk_wgrad = False

            (
                grad_output,
                grad_bias,
            ) = TransformerEngineBaseModule.grad_output_preprocess(
                ctx,
                grad_outputs[0],
                ctx.parallel_mode == "row",
<<<<<<< HEAD
                ctx.gradient_quantizer,
=======
                ctx.grad_output_quantizer,
>>>>>>> bbfae2b9
            )

            # Prepare GEMM input
            # Note: Perform tensor-parallel communication if needed
            ln_out_total = None
            ln_out_total_work = None
            if ctx.requires_wgrad and ctx.parallel_mode == "column" and ctx.sequence_parallel:
                quantizer = None
<<<<<<< HEAD
                if ctx.input_quantizer is not None:
=======
                if ctx.fp8:
>>>>>>> bbfae2b9
                    quantizer = ctx.input_quantizer
                    quantizer.set_usage(rowwise=True, columnwise=True)
                ln_out_total, ln_out_total_async = gather_along_first_dim(
                    ln_out,
                    ctx.tp_group,
                    async_op=True,
                    quantizer=quantizer,
                )
            else:
                ln_out_total = ln_out

            # Check whether to output wgrad GEMM directly into main grad
            if ctx.is_first_microbatch is not None:
                accumulate_wgrad_into_param_main_grad = (
                    ctx.fuse_wgrad_accumulation and not ctx.is_first_microbatch
                )
            else:
                accumulate_wgrad_into_param_main_grad = ctx.fuse_wgrad_accumulation

            # dgrad GEMM
<<<<<<< HEAD
            if ctx.dgrad_quantizer is not None:
                ctx.dgrad_quantizer.set_usage(rowwise=True, columnwise=False)

            if hasattr(grad_output, "_transpose"):
=======
            if ctx.grad_input_quantizer is not None:
                ctx.grad_input_quantizer.set_usage(rowwise=True, columnwise=False)

            if isinstance(grad_output, QuantizedTensor):
>>>>>>> bbfae2b9
                if grad_output._transpose is None:
                    grad_output._create_transpose()

            dgrad, _, _ = general_gemm(
                weight,
                grad_output,
                get_workspace(),
                layout="NN",
                grad=True,
<<<<<<< HEAD
                quantization_params=ctx.dgrad_quantizer,
                out_dtype=ctx.activation_dtype,
                use_split_accumulator=_2X_ACC_DGRAD,
                debug=ctx.debug
=======
                quantization_params=ctx.grad_input_quantizer,
                out_dtype=ctx.activation_dtype,
                use_split_accumulator=_2X_ACC_DGRAD,
>>>>>>> bbfae2b9
            )

            # Launch tensor-parallel communication
            dgrad_work = None
            if ctx.parallel_mode == "column":
                if ctx.sequence_parallel:
                    if ctx.return_layernorm_output and ctx.return_layernorm_output_gathered:
                        dgrad = dgrad + grad_outputs[1].view_as(dgrad)
                    dgrad, dgrad_work = reduce_scatter_along_first_dim(
                        dgrad,
                        ctx.tp_group,
                        async_op=True,
                    )
                else:
                    dgrad, dgrad_work = allreduce(dgrad, ctx.tp_group, async_op=True)

            # Compute grad weight tensor
            wgrad = None
            if ctx.requires_wgrad:
                # Synchronize tensor-parallel communication
                if ln_out_total_work is not None:
                    ln_out_total_work.wait()
                    ln_out_total_work = None

                if hasattr(ln_out_total, "_create_transpose"):
                    ln_out_total._create_transpose()  # TODO(pgadzinski) - temporary

                # wgrad GEMM
                # Note: Fuse with bgrad computation if needed
<<<<<<< HEAD

=======
>>>>>>> bbfae2b9
                wgrad, grad_bias_, _ = general_gemm(
                    ln_out_total,
                    grad_output,
                    get_workspace(),
                    layout="NT",
                    grad=True,
                    out_dtype=(
                        main_grad.dtype if ctx.fuse_wgrad_accumulation else ctx.activation_dtype
                    ),
                    bias=(bias if (grad_bias is None and not ctx.fp8) else None),
                    out=main_grad if ctx.fuse_wgrad_accumulation else None,
                    use_split_accumulator=_2X_ACC_WGRAD,
                    accumulate=accumulate_wgrad_into_param_main_grad,
<<<<<<< HEAD
                    debug=ctx.debug,
                    quantization_params=ctx.wgrad_quantizer
=======
>>>>>>> bbfae2b9
                )
                if grad_bias is None:
                    grad_bias = grad_bias_
                del grad_bias_

                # Deallocate input tensor
                if not ctx.return_layernorm_output:
                    clear_tensor_data(ln_out_total)  # TODO (pgadzinski) - deallocate transpose only

            # Don't return grad bias if not needed
            if not ctx.use_bias:
                grad_bias = None

            # Synchronize tensor parallel communication
            if ln_out_total_work is not None:
                ln_out_total_work.wait()
                ln_out_total_work = None
            if dgrad_work is not None:
                dgrad_work.wait()
                dgrad_work = None

            # Residual gradient
            dgrad = dgrad.view(inputmat.shape)
            if ctx.return_layernorm_output and not ctx.return_layernorm_output_gathered:
                dgrad = dgrad + grad_outputs[1].view_as(dgrad)

            # Norm gradient
            dgamma = None
            dbeta = None
            if ctx.normalization == "LayerNorm":
                dgrad, dgamma, dbeta = tex.layernorm_bwd(
                    dgrad,
                    inputmat,
                    mu,
                    rsigma,
                    ln_weight,
                    ctx.bwd_ln_sm_margin,
                    ctx.zero_centered_gamma,
                )
                dgrad = dgrad.reshape(inputmat.size())
            elif ctx.normalization == "RMSNorm":
                dgrad, dgamma = tex.rmsnorm_bwd(
                    dgrad,
                    inputmat,
                    rsigma,
                    ln_weight,
                    ctx.bwd_ln_sm_margin,
                    ctx.zero_centered_gamma,
                )
                dgrad = dgrad.reshape(inputmat.size())
                dbeta = None
            clear_tensor_data(mu)
            clear_tensor_data(rsigma)

        if ctx.requires_wgrad:
            # Handle custom DDP from mcore.
            if ctx.fuse_wgrad_accumulation and hasattr(weight, "grad_added_to_main_grad"):
                weight.grad_added_to_main_grad = True
                if getattr(weight, "zero_out_wgrad", False):
                    wgrad = torch.zeros(
                        weight.main_grad.shape,
                        dtype=weight.dtype,
                        device=torch.cuda.current_device(),
                        requires_grad=False,
                    )
                else:
                    wgrad = None
            elif ctx.fuse_wgrad_accumulation:
                wgrad = None
        else:
            wgrad = None

        if ctx.reduce_and_update_bwd_fp8_tensors and not is_graph_capturing():
            FP8GlobalStateManager.reduce_and_update_fp8_tensors(forward=False)

        # Scatter fp8 weight buffers
        # if ctx.fp8 and not isinstance(weight, QuantizedTensor):
        #    _fsdp_scatter_tensors(ctx.fsdp_group, weight_fp8)

        return (
            dgrad.view(ctx.inp_shape) if ctx.requires_dgrad else None,
            dgamma,
            dbeta,
            wgrad,
            grad_bias,
            None,  # use_bias
            None,  # use_bias
            None,  # use_bias
            None,  # use_bias
            None,  # use_bias
            None,  # use_bias
            None,  # use_bias
            None,  # use_bias
            None,  # eps
            None,  # is_first_microbatch
            None,  # fp8
            None,  # fp8_calibration
            None,  # fuse_wgrad_accumulation
            None,  # input_quantizer
            None,  # weight_quantizer
            None,  # output_quantizer
            None,  # grad_output_quantizer
            None,  # grad_input_quantizer
            None,  # cpu_offloading
            None,  # tp_group
            None,  # tp_size
            None,  # sequence_parallel
            None,  # tensor_parallel
            None,  # activation_dtype
            None,  # parallel_mode
            None,  # return_layernorm_output
            None,  # return_layernorm_output_gathered
            None,  # is_grad_enabled
            None,  # fwd_ln_sm_margin
            None,  # bwd_ln_sm_margin
            None,  # zero_centered_gamma
            None,  # normalization
            None,  # ub_bulk_wgrad
            None,  # ub_bulk_dgrad
            None,  # ub_overlap_rs_dgrad
            None,  # ub_overlap_ag
            None,  # ub_name
            None,  # fsdp_group
<<<<<<< HEAD
            None,  # debug
=======
            None,  # module
            None,  # skip_fp8_weight_update
>>>>>>> bbfae2b9
        )


class LayerNormLinear(TransformerEngineBaseModule):
    r"""
    Applies layer normalization followed by linear transformation to the incoming data.

    Parameters
    ----------
    in_features : int
                 size of each input sample.
    out_features : int
                  size of each output sample.
    eps : float, default = 1e-5
         a value added to the denominator of layer normalization for numerical stability.
    bias : bool, default = `True`
          if set to `False`, the layer will not learn an additive bias.
    normalization : { 'LayerNorm', 'RMSNorm' }, default = 'LayerNorm'
                   type of normalization applied.
    init_method : Callable, default = `None`
                 used for initializing weights in the following way: `init_method(weight)`.
                 When set to `None`, defaults to `torch.nn.init.normal_(mean=0.0, std=0.023)`.
    return_layernorm_output : bool, default = `False`
                             if set to `True`, output of layernorm is returned from the forward
                             together with the output of the linear transformation.
                             Example use case: residual connection for transformer module is
                             taken post layernorm.
    return_layernorm_output_gathered : bool, default = `False`
                             if set to `True`, output of layernorm is returned after the all
                             gather operation. Ignored if return_layernorm_output is False.
                             Example use case: with sequence parallel, input to residual connection
                             for transformer module (e.g. LoRA) will need to be gathered.
                             Returning layernorm output gathered will prevent a redundant gather.
    parameters_split : Optional[Union[Tuple[str, ...], Dict[str, int]]], default = None
                      Configuration for splitting the weight and bias tensors along dim 0 into
                      multiple PyTorch parameters. If a list or tuple of strings is provided,
                      they are used to make the names of equally-sized parameters. If a dict
                      (preferably an OrderedDict) is provided, the keys are used as names and
                      values as split sizes along dim 0. The resulting parameters will have
                      names that end in `_weight` or `_bias`, so trailing underscores are
                      stripped from any provided names.
    zero_centered_gamma : bool, default = 'False'
                         if set to 'True', gamma parameter in LayerNorm is initialized to 0 and
                         the LayerNorm formula changes to

                         .. math::
                            y = \frac{x - \mathrm{E}[x]}{ \sqrt{\mathrm{Var}[x] + \varepsilon}} *
                            (1 + \gamma) + \beta
    device : Union[torch.device, str], default = "cuda"
          The device on which the parameters of the model will be allocated. It is the user's
          responsibility to ensure all parameters are moved to the GPU before running the
          forward pass.

    Parallelism parameters
    ----------------------
    sequence_parallel : bool, default = `False`
                       if set to `True`, uses sequence parallelism.
    tp_group : ProcessGroup, default = `None`
              tensor parallel process group.
    tp_size : int, default = 1
             used as TP (tensor parallel) world size when TP groups are not formed during
             initialization. In this case, users must call the
             `set_tensor_parallel_group(tp_group)` method on the initialized module before the
             forward pass to supply the tensor parallel group needed for tensor and sequence
             parallel collectives.
    parallel_mode : {None, 'column', 'row'}, default = `None`
                   used to decide whether this Linear layer is Column Parallel Linear or Row
                   Parallel Linear as described `here <https://arxiv.org/pdf/1909.08053.pdf>`_.
                   When set to `None`, no communication is performed.

    Optimization parameters
    -----------------------
    fuse_wgrad_accumulation : bool, default = 'False'
                             if set to `True`, enables fusing of creation and accumulation of
                             the weight gradient. When enabled, it is assumed that the weights
                             have an additional `main_grad` attribute (used instead of the
                             regular `grad`) which is a pre-allocated buffer of the correct
                             size to accumulate gradients in.
    return_bias : bool, default = `False`
                 when set to `True`, this module will not apply the additive bias itself, but
                 instead return the bias value during the forward pass together with the
                 output of the linear transformation :math:`y = xA^T`. This is useful when
                 the bias addition can be fused to subsequent operations.
    params_dtype : torch.dtype, default = `torch.get_default_dtype()`
                  it controls the type used to allocate the initial parameters. Useful when
                  the model is trained with lower precision and the original FP32 parameters
                  would not fit in GPU memory.
    """

    def __init__(
        self,
        in_features: int,
        out_features: int,
        eps: float = 1e-5,
        sequence_parallel: bool = False,
        fuse_wgrad_accumulation: bool = False,
        tp_group: Optional[dist_group_type] = None,
        tp_size: int = 1,
        get_rng_state_tracker: Optional[Callable] = None,
        init_method: Optional[Callable] = None,
        bias: bool = True,
        normalization: str = "LayerNorm",
        return_bias: bool = False,
        params_dtype: Optional[torch.dtype] = None,
        parallel_mode: Optional[str] = None,
        return_layernorm_output: bool = False,
        return_layernorm_output_gathered: bool = False,
        parameters_split: Optional[Union[Tuple[str, ...], Dict[str, int]]] = None,
        zero_centered_gamma: bool = False,
        device: Union[torch.device, str] = "cuda",
        ub_bulk_wgrad: bool = False,
        ub_bulk_dgrad: bool = False,
        ub_overlap_ag: bool = False,
        ub_overlap_rs_dgrad: bool = False,
        ub_name: Optional[str] = None,
        debug_name: str  = None,
    ) -> None:
        super().__init__()


        params_dtype = torch.get_default_dtype() if params_dtype is None else params_dtype
        self.in_features = in_features
        self.out_features = out_features
        self.fuse_wgrad_accumulation = fuse_wgrad_accumulation
        self.normalization = normalization
        assert normalization in ["LayerNorm", "RMSNorm"], "Unsupported normalization type!"
        self.use_bias = bias
        self.return_bias = return_bias
        self.apply_bias = self.use_bias and not return_bias
        self.return_layernorm_output = return_layernorm_output
        self.return_layernorm_output_gathered = return_layernorm_output_gathered
        self.zero_centered_gamma = zero_centered_gamma
        self.ub_bulk_wgrad = ub_bulk_wgrad
        self.ub_bulk_dgrad = ub_bulk_dgrad
        self.ub_overlap_ag = ub_overlap_ag
        self.ub_overlap_rs_dgrad = ub_overlap_rs_dgrad
        if any([ub_bulk_wgrad, ub_bulk_dgrad, ub_overlap_ag, ub_overlap_rs_dgrad]):
            assert ub_name is not None, "Userbuffer name [string] is not set."
        self.ub_name = ub_name

        self.debug = TEDebugState.debug_enabled
        self.debug_name = debug_name
        if not self.debug and debug_name is not None:
            raise RuntimeError(f"[Error] Layer {self.debug_name} has a debug name, but nvidia-dlframework-inspect was not initialized.")

        if self.debug:
            if (ub_bulk_wgrad or ub_bulk_dgrad or ub_overlap_ag or ub_overlap_rs_dgrad):
                try:
                    import nvdlfw_inspect.api as nvinspect_api
                except (ModuleNotFoundError, ImportError):
                    raise ModuleNotFoundError("ERROR: Could not locate nvdlfw_inspect package. Make sure it is installed correctly.")

                nvinspect_api.log_message("> UserBuffers are not supported in debug module. "
                                        "Using UB optimization will not affect the debug module. ",
                                        level=logging.WARNING)
                ub_bulk_wgrad = None
                ub_bulk_dgrad = None
                ub_overlap_ag = None
                ub_overlap_rs_dgrad = None
        if tp_group is None:
            self.tp_size = tp_size
            if tp_size == 1:
                self.set_tensor_parallel_group(tp_group)
        else:
            self.tp_size = get_distributed_world_size(tp_group)
            self.set_tensor_parallel_group(tp_group)
        self.set_nccl_overlap_warning_if_tp()

        self.parallel_mode = parallel_mode
        assert (
            self.parallel_mode in GemmParallelModes
        ), f"parallel_mode {parallel_mode} not supported"

        if self.parallel_mode == "column":
            self.out_features = divide(self.out_features, self.tp_size)
        elif self.parallel_mode == "row":
            self.in_features = divide(self.in_features, self.tp_size)

        if init_method is None:
            init_method = get_default_init_method()

        self.sequence_parallel = (self.tp_size > 1) and sequence_parallel

        self.eps = eps
        layer_norm_weight = torch.nn.Parameter(
            torch.empty(in_features, device=device, dtype=params_dtype)
        )
        self.register_parameter(
            "layer_norm_weight",
            layer_norm_weight,
            init_fn=init_method_constant(float(not self.zero_centered_gamma)),
        )
        if self.normalization != "RMSNorm":
            layer_norm_bias = torch.nn.Parameter(
                torch.empty(in_features, device=device, dtype=params_dtype)
            )
            self.register_parameter(
                "layer_norm_bias", layer_norm_bias, init_fn=init_method_constant(0.0)
            )
        else:
            self.layer_norm_bias = None

        # Initialize params in FP8
        with_fp8_params = FP8GlobalStateManager.with_fp8_parameters()

        # Contiguous buffers for params
        weight_tensor = torch.empty(
            self.out_features,
            self.in_features,
            device=device,
            dtype=params_dtype,
        )
        bias_tensor = None
        if self.use_bias:
            bias_tensor = torch.empty(
                self.out_features,
                device=device,
                dtype=params_dtype,
            )

        # Configure parameter splits
        self.weight_names = []
        self.bias_names = []
        self.parameter_split_sizes = []
        if parameters_split is None:
            # Split into a single parameter by default
            self.weight_names = ["weight"]
            self.bias_names = ["bias"]
            self.parameter_split_sizes = [out_features]
        elif not parameters_split:
            raise ValueError("Cannot split weight buffer into 0 parameters")
        elif isinstance(parameters_split, dict):
            # Split parameters with provided sizes
            for name, split_size in parameters_split.items():
                self.weight_names.append(f"{name.rstrip('_')}_weight")
                self.bias_names.append(f"{name.rstrip('_')}_bias")
                self.parameter_split_sizes.append(split_size)
        elif all(isinstance(name, str) for name in parameters_split):
            # Split parameters evenly
            split_size = out_features // len(parameters_split)
            for name in parameters_split:
                self.weight_names.append(f"{name.rstrip('_')}_weight")
                self.bias_names.append(f"{name.rstrip('_')}_bias")
                self.parameter_split_sizes.append(split_size)
        else:
            raise TypeError("Invalid configuration for parameters split")

        # Make sure parameter splits are valid
        if sum(self.parameter_split_sizes) != out_features:
            raise ValueError(
                f"Trying to split weight buffer ({out_features=}) "
                f"with split sizes {self.parameter_split_sizes}"
            )

        # Adjust parameter splits for tensor-parallel distribution
        if self.parallel_mode == "column":
            for i, size in enumerate(self.parameter_split_sizes):
                if size % self.tp_size != 0:
                    raise RuntimeError(
                        f"Attempting to distribute a parameter with out_features={size} "
                        f"between {self.tp_size} tensor-parallel processes"
                    )
                self.parameter_split_sizes[i] = size // self.tp_size

        # Construct weight parameters
        # Note: Register weights together so that they are adjacent to
        # each other in LayerNormLinear.parameters(). This makes it
        # more likely that they will stay contiguous if the weights
        # are manipulated externally, e.g. by FSDP.
        offset = 0
        for i, split_size in enumerate(self.parameter_split_sizes):
            split_start = offset
            offset += split_size
            split_end = offset

            # Check if parameters are subviews of buffers
            is_subview = (split_start, split_end) != (0, self.out_features)
            if is_subview and with_fp8_params:
                raise RuntimeError(
                    "Splitting QuantizedTensor into multiple params is not supported"
                )

            # Construct weight parameter
            self.register_parameter(
                self.weight_names[i],
                torch.nn.Parameter(weight_tensor[split_start:split_end]),
                init_fn=init_method,
                get_rng_state_tracker=get_rng_state_tracker,
                fp8_meta_index=tex.FP8FwdTensors.GEMM1_WEIGHT,
            )

        # Construct bias parameters if needed
        if self.use_bias:
            offset = 0
            for i, split_size in enumerate(self.parameter_split_sizes):
                split_start = offset
                offset += split_size
                split_end = offset
                self.register_parameter(
                    self.bias_names[i],
                    torch.nn.Parameter(bias_tensor[split_start:split_end]),
                    init_fn=init_method_constant(0.0),
                )
        else:
            for name in self.bias_names:
                bias = torch.Tensor().to(dtype=params_dtype, device=device)
                setattr(self, name, bias)

        if with_fp8_params:
            self.init_fp8_metadata()

        self.reset_parameters(defer_init=device == "meta")

        # For RPL, bias has to be added after TP collectives
        # So it cannot be fused with the GEMM
        if self.parallel_mode == "row" and self.apply_bias:
            self.gemm_bias_unfused_add = True
        else:
            self.gemm_bias_unfused_add = False

        # These many SMs are subtracted from the total SM count when calling forward
        # and backward LayerNorm C APIs. These envvars can be used to prevent the LN
        # kernels from using all SMs in the device. This is useful for cases such as
        # communication overlap with LN.
        self.fwd_ln_sm_margin = int(os.getenv("NVTE_FWD_LAYERNORM_SM_MARGIN", "0"))
        self.bwd_ln_sm_margin = int(os.getenv("NVTE_BWD_LAYERNORM_SM_MARGIN", "0"))
        self.inf_ln_sm_margin = int(os.getenv("NVTE_INF_LAYERNORM_SM_MARGIN", "0"))

    def reset_layer_norm_parameters(self) -> None:
        """Init LN params"""
        warnings.warn(
            "This method will be deprecated in an upcoming release. "
            "Update your code to use LayerNormLinear.reset_parameters() instead.",
            DeprecationWarning,
            stacklevel=2,
        )
        if not self.zero_centered_gamma:
            init.ones_(self.layer_norm_weight)
        else:
            init.zeros_(self.layer_norm_weight)
        if self.layer_norm_bias is not None:
            init.zeros_(self.layer_norm_bias)

    def reset_parameters(self, defer_init=False):
        super().reset_parameters(defer_init=defer_init)

        if not defer_init:
            # Set parallelism attributes for layer norm parameters
            setattr(self.layer_norm_weight, "sequence_parallel", self.sequence_parallel)
            if self.normalization != "RMSNorm":
                setattr(self.layer_norm_bias, "sequence_parallel", self.sequence_parallel)

            # Set parallelism attributes for linear weights
            for weight in self.weight_names:
                set_tensor_model_parallel_attributes(
                    tensor=getattr(self, weight),
                    is_parallel=True,
                    dim=1 if self.parallel_mode == "row" else 0,
                    stride=1,
                )

            # Set parallelism attributes for linear biases
            if self.use_bias:
                for bias in self.bias_names:
                    if self.parallel_mode == "row":
                        setattr(getattr(self, bias), "sequence_parallel", self.sequence_parallel)
                    elif self.parallel_mode == "column":
                        set_tensor_model_parallel_attributes(getattr(self, bias), True, 0, 1)

    @no_torch_dynamo()
    def forward(
        self,
        inp: torch.Tensor,
        is_first_microbatch: Optional[bool] = None,
        fp8_output: Optional[bool] = False,
        overwrite_debug_name: Optional[str] = None
    ) -> Union[torch.Tensor, Tuple[torch.Tensor, ...]]:
        """
        Apply layer normalization to the input followed by a linear transformation.

        Parameters
        ----------
        inp : torch.Tensor
             Input tensor.
        is_first_microbatch : {True, False, None}, default = None
                             During training using either gradient accumulation or
                             pipeline parallelism a minibatch of data is further split
                             into microbatches. Between the microbatches of the same minibatch
                             the model weights are not updated. Setting this parameter indicates
                             whether the current microbatch is the first in a minibatch or not.
                             When set, this parameter enables additional optimizations:

                             * during FP8 training, it allows caching of the FP8 versions of
                               the weights
                             * it also allows skipping gradient accumulation during the
                               first microbatch (since it is the first gradient being
                               produced)
        """
        if self.debug:
            self._validate_debug_name(overwrite_debug_name)

        if FP8GlobalStateManager.fp8_graph_capturing():
            skip_fp8_weight_update = FP8GlobalStateManager.get_skip_fp8_weight_update_tensor()
        else:
            skip_fp8_weight_update = None
        if skip_fp8_weight_update is not None:
            is_first_microbatch = False

        with self.prepare_forward(
            inp, allow_non_contiguous=False  # removed .contiguous from inside the layer
        ) as inp:

            # Get concatenated weight and bias tensors
            unfused_weights = [getattr(self, name) for name in self.weight_names]
            if any(isinstance(w, QuantizedTensor) for w in unfused_weights):
                if self.fp8:
                    if len(unfused_weights) != 1:
                        raise RuntimeError(
                            "Splitting QuantizedTensor into multiple params is not supported"
                        )
                else:
                    unfused_weights = [w.dequantize() for w in unfused_weights]

<<<<<<< HEAD
            weight_tensor = _noop_cat(unfused_weights)
=======
            weight_tensor = noop_cat(unfused_weights)
>>>>>>> bbfae2b9
            if self.use_bias:
                bias_tensor = noop_cat([getattr(self, name) for name in self.bias_names])
            else:
                bias_tensor = getattr(self, self.bias_names[0])  # Unused

<<<<<<< HEAD
            debug = self.debug
            quantizers = self._get_quantizers(fp8_output) if not self.debug \
                else self._get_debug_quantizers(fp8_output)
            if self.debug:
                from ...debug.debug_quantization import use_any_feature
                if not use_any_feature(quantizers):
                    quantizers = self._get_quantizers(fp8_output)
                    debug = False
=======
>>>>>>> bbfae2b9
            (
                input_quantizer,
                weight_quantizer,
                output_quantizer,
<<<<<<< HEAD
                gradient_quantizer,
                dgrad_quantizer,
                wgrad_quantizer,
            ) = quantizers
            
=======
                grad_output_quantizer,
                grad_input_quantizer,
            ) = self._get_quantizers(fp8_output)

>>>>>>> bbfae2b9
            if torch.is_grad_enabled():
                fwd_fn = _LayerNormLinear.apply
                args = []
            else:
                fwd_fn = _LayerNormLinear.forward
                args = [None]
            args += (
                inp,
                self.layer_norm_weight,
                self.layer_norm_bias,
                weight_tensor,
                bias_tensor,
                self.apply_bias and not self.gemm_bias_unfused_add,
                self.eps,
                is_first_microbatch,
                self.fp8,
                self.fp8_calibration,
                self.fuse_wgrad_accumulation,
                input_quantizer,
                weight_quantizer,
                output_quantizer,
<<<<<<< HEAD
                gradient_quantizer,
                dgrad_quantizer,
                wgrad_quantizer,
=======
                grad_output_quantizer,
                grad_input_quantizer,
>>>>>>> bbfae2b9
                is_cpu_offload_enabled(),
                self.tp_group,
                self.tp_size,
                self.sequence_parallel,
                self.tp_size > 1,
                self.activation_dtype,
                self.parallel_mode,
                self.return_layernorm_output,
                self.return_layernorm_output_gathered,
                torch.is_grad_enabled(),
                self.fwd_ln_sm_margin if torch.is_grad_enabled() else self.inf_ln_sm_margin,
                self.bwd_ln_sm_margin,
                self.zero_centered_gamma,
                self.normalization,
                self.ub_bulk_wgrad,
                self.ub_bulk_dgrad,
                self.ub_overlap_rs_dgrad,
                self.ub_overlap_ag,
                self.ub_name,
                self.fsdp_group,
                self,
                skip_fp8_weight_update,
<<<<<<< HEAD
                debug
=======
>>>>>>> bbfae2b9
            )
            out = fwd_fn(*args)

        if self.return_layernorm_output:
            out, ln_out = out

        if self.gemm_bias_unfused_add:
            out = out + cast_if_needed(bias_tensor, self.activation_dtype)

        if self.return_bias:
            if self.return_layernorm_output:
                return out, cast_if_needed(bias_tensor, self.activation_dtype), ln_out
            return out, cast_if_needed(bias_tensor, self.activation_dtype)
        if self.return_layernorm_output:
            return out, ln_out
        return out

    def _get_quantizers(self, fp8_output):
        if not self.fp8:
<<<<<<< HEAD
            return [None] * 6
        dgrad_quantizer = None
        wgrad_quantizer = None
        gradient_quantizer = None
=======
            return [None] * 5
        grad_input_quantizer = None
        grad_output_quantizer = None
>>>>>>> bbfae2b9
        output_quantizer = None
        input_quantizer = self.quantizers["scaling_fwd"][tex.FP8FwdTensors.GEMM1_INPUT]
        input_quantizer.internal = False
        weight_quantizer = self.quantizers["scaling_fwd"][tex.FP8FwdTensors.GEMM1_WEIGHT]
        weight_quantizer.internal = True
        if fp8_output:
            output_quantizer = self.quantizers["scaling_fwd"][tex.FP8FwdTensors.GEMM1_OUTPUT]
        if torch.is_grad_enabled():
<<<<<<< HEAD
            gradient_quantizer = self.quantizers["scaling_bwd"][tex.FP8BwdTensors.GRAD_OUTPUT1]
            gradient_quantizer.internal = True
=======
            grad_output_quantizer = self.quantizers["scaling_bwd"][tex.FP8BwdTensors.GRAD_OUTPUT1]
            grad_output_quantizer.internal = True
>>>>>>> bbfae2b9

        return (
            input_quantizer,
            weight_quantizer,
            output_quantizer,
<<<<<<< HEAD
            gradient_quantizer,
            dgrad_quantizer,
            wgrad_quantizer
        )
    
    def _get_debug_quantizers(self, fp8_output):
        (
            input_quantizer,
            weight_quantizer,
            output_quantizer,
            gradient_quantizer,
            dgrad_quantizer,
            wgrad_quantizer
        ) = self._get_quantizers(fp8_output)

        assert self.debug

        from ...debug.debug_quantization import DebugQuantizer
        input_quantizer = DebugQuantizer(
            self.debug_name, "activation", input_quantizer, self.tp_group)
        weight_quantizer = DebugQuantizer(
            self.debug_name, "weight", weight_quantizer, self.tp_group)
        output_quantizer = DebugQuantizer(
            self.debug_name, "output", output_quantizer, self.tp_group)
        gradient_quantizer = DebugQuantizer(
            self.debug_name, "gradient", gradient_quantizer, self.tp_group)
        dgrad_quantizer = DebugQuantizer(
            self.debug_name, "dgrad", dgrad_quantizer, self.tp_group)
        wgrad_quantizer = DebugQuantizer(
            self.debug_name, "wgrad", wgrad_quantizer, self.tp_group)
        
        return (
            input_quantizer,
            weight_quantizer,
            output_quantizer,
            gradient_quantizer,
            dgrad_quantizer,
            wgrad_quantizer
=======
            grad_output_quantizer,
            grad_input_quantizer,
>>>>>>> bbfae2b9
        )<|MERGE_RESOLUTION|>--- conflicted
+++ resolved
@@ -12,10 +12,6 @@
 import logging
 
 import transformer_engine_torch as tex
-<<<<<<< HEAD
-from .. import cpp_extensions as pytex
-=======
->>>>>>> bbfae2b9
 
 from .base import (
     get_workspace,
@@ -49,26 +45,19 @@
 from ..constants import GemmParallelModes, dist_group_type
 from ..jit import no_torch_dynamo
 from ..graph import is_graph_capturing
-<<<<<<< HEAD
-from ._common import _apply_normalization, _noop_cat
-=======
 from ._common import apply_normalization, noop_cat
->>>>>>> bbfae2b9
 from ..tensor.quantized_tensor import (
     QuantizedTensor,
     Quantizer,
     prepare_for_saving,
     restore_from_saved,
 )
-<<<<<<< HEAD
 from ..tensor._internal.float8_tensor_base import Float8TensorBase
 from ..tensor._internal.mxfp8_tensor_base import MXFP8TensorBase
 from ..cpu_offload import is_cpu_offload_enabled, set_offloading_param
 from transformer_engine.debug.debug_state import TEDebugState
-=======
 from ..tensor.mxfp8_tensor import MXFP8Quantizer
 from ..cpu_offload import is_cpu_offload_enabled, set_offloading_param
->>>>>>> bbfae2b9
 
 from ..cpp_extensions import (
     general_gemm,
@@ -99,14 +88,9 @@
         input_quantizer: Optional[Quantizer],
         weight_quantizer: Optional[Quantizer],
         output_quantizer: Optional[Quantizer],
-<<<<<<< HEAD
         gradient_quantizer: Optional[Quantizer],
         dgrad_quantizer: Optional[Quantizer],
         wgrad_quantizer: Optional[Quantizer],
-=======
-        grad_output_quantizer: Optional[Quantizer],
-        grad_input_quantizer: Optional[Quantizer],
->>>>>>> bbfae2b9
         cpu_offloading: bool,
         tp_group: Union[dist_group_type, None],
         tp_size: int,
@@ -129,10 +113,7 @@
         fsdp_group: Union[dist_group_type, None],
         module: torch.nn.Module,
         skip_fp8_weight_update: bool,
-<<<<<<< HEAD
         debug: bool,
-=======
->>>>>>> bbfae2b9
     ) -> Union[Tuple[torch.Tensor, ...], torch.Tensor]:
         # pylint: disable=missing-function-docstring
         # Make sure input dimensions are compatible
@@ -167,20 +148,11 @@
         # Configure quantizer for normalization output
         if fp8 and input_quantizer is None:
             raise ValueError("Missing quantizer for input tensor")
-<<<<<<< HEAD
         with_quantized_norm = fp8 and not return_layernorm_output and not debug
-        if with_quantized_norm:
-            if with_input_all_gather:
-                if isinstance(input_quantizer, Quantizer):
-                    input_quantizer.set_usage(rowwise=True, columnwise=False)
-                else:
-=======
-        with_quantized_norm = fp8 and not return_layernorm_output
         if with_quantized_norm:
             if with_input_all_gather:
                 input_quantizer.set_usage(rowwise=True, columnwise=False)
                 if isinstance(input_quantizer, MXFP8Quantizer):
->>>>>>> bbfae2b9
                     with_quantized_norm = False
             else:
                 input_quantizer.set_usage(
@@ -189,11 +161,7 @@
                 )
 
         # Apply normalization
-<<<<<<< HEAD
-        ln_out, mu, rsigma = _apply_normalization(
-=======
         ln_out, mu, rsigma = apply_normalization(
->>>>>>> bbfae2b9
             inputmat,
             None,
             ln_weight,
@@ -204,10 +172,6 @@
             normalization,
             fwd_ln_sm_margin,
             zero_centered_gamma,
-<<<<<<< HEAD
-            is_grad_enabled,
-=======
->>>>>>> bbfae2b9
         )
         ln_out_return = ln_out if return_layernorm_output else None
 
@@ -235,25 +199,16 @@
                     columnwise=(is_grad_enabled and weight_requires_grad),
                 )
                 ln_out = input_quantizer(ln_out)
-<<<<<<< HEAD
             if not fp8 and debug:
                 ln_out = input_quantizer(ln_out)
-=======
->>>>>>> bbfae2b9
             ln_out_total = ln_out
 
         # Cast weight to expected dtype
         weightmat = weight
         quantized_weight = False
-<<<<<<< HEAD
-        if not fp8 and not debug:
-            weightmat = cast_if_needed(weightmat, activation_dtype)
-        else: # debug sometimes want to cache weightmat
-=======
-        if not fp8:
+        if not fp8 and not debug: # pgadzinski (check it)
             weightmat = cast_if_needed(weightmat, activation_dtype)
         else:
->>>>>>> bbfae2b9
             if not isinstance(weight, QuantizedTensor):
                 quantized_weight = True
 
@@ -270,10 +225,6 @@
                     update_workspace=update_workspace,
                     skip_update_flag=skip_fp8_weight_update,
                     fsdp_group=fsdp_group,
-<<<<<<< HEAD
-                    is_grad_enabled=is_grad_enabled,
-=======
->>>>>>> bbfae2b9
                 )
 
         # Cast bias to expected dtype
@@ -303,10 +254,7 @@
             use_split_accumulator=_2X_ACC_FPROP,
             ub_algo=tex.CommOverlapAlgo.SPLIT_PIPELINED_AG_P2P if ub_overlap_ag else None,
             ub=ub_obj_lnout if ub_overlap_ag else None,
-<<<<<<< HEAD
             debug=debug
-=======
->>>>>>> bbfae2b9
         )
         if not weight.requires_grad:
             if not return_layernorm_output:
@@ -354,14 +302,9 @@
             ctx.quantized_weight = quantized_weight
             if fuse_wgrad_accumulation and weight.requires_grad:
                 ctx.main_grad = weight.main_grad
-<<<<<<< HEAD
             ctx.gradient_quantizer = gradient_quantizer
             ctx.wgrad_quantizer = wgrad_quantizer
             ctx.dgrad_quantizer = dgrad_quantizer
-=======
-            ctx.grad_input_quantizer = grad_input_quantizer
-            ctx.grad_output_quantizer = grad_output_quantizer
->>>>>>> bbfae2b9
             ctx.input_quantizer = input_quantizer
             ctx.owns_input = inputmat is not inp
             ctx.weight = weight
@@ -431,7 +374,6 @@
                 else None
             )
 
-<<<<<<< HEAD
             if ctx.gradient_quantizer is not None:
                 ctx.gradient_quantizer.set_usage(
                     rowwise=True,
@@ -439,15 +381,6 @@
                 )
             if ctx.dgrad_quantizer is not None:
                 ctx.dgrad_quantizer.set_usage(rowwise=True, columnwise=False)
-=======
-            if ctx.grad_output_quantizer is not None:
-                ctx.grad_output_quantizer.set_usage(
-                    rowwise=True,
-                    columnwise=True,
-                )
-            if ctx.grad_input_quantizer is not None:
-                ctx.grad_input_quantizer.set_usage(rowwise=True, columnwise=False)
->>>>>>> bbfae2b9
 
             # Gather intermediate/activation tensors if needed
             # NOTE: weight_fp8 = weight when ctx.fp8 == False and torch.disttributed.FSDP already
@@ -498,11 +431,7 @@
                 ctx,
                 grad_outputs[0],
                 ctx.parallel_mode == "row",
-<<<<<<< HEAD
                 ctx.gradient_quantizer,
-=======
-                ctx.grad_output_quantizer,
->>>>>>> bbfae2b9
             )
 
             # Prepare GEMM input
@@ -511,11 +440,7 @@
             ln_out_total_work = None
             if ctx.requires_wgrad and ctx.parallel_mode == "column" and ctx.sequence_parallel:
                 quantizer = None
-<<<<<<< HEAD
                 if ctx.input_quantizer is not None:
-=======
-                if ctx.fp8:
->>>>>>> bbfae2b9
                     quantizer = ctx.input_quantizer
                     quantizer.set_usage(rowwise=True, columnwise=True)
                 ln_out_total, ln_out_total_async = gather_along_first_dim(
@@ -536,17 +461,10 @@
                 accumulate_wgrad_into_param_main_grad = ctx.fuse_wgrad_accumulation
 
             # dgrad GEMM
-<<<<<<< HEAD
             if ctx.dgrad_quantizer is not None:
                 ctx.dgrad_quantizer.set_usage(rowwise=True, columnwise=False)
 
             if hasattr(grad_output, "_transpose"):
-=======
-            if ctx.grad_input_quantizer is not None:
-                ctx.grad_input_quantizer.set_usage(rowwise=True, columnwise=False)
-
-            if isinstance(grad_output, QuantizedTensor):
->>>>>>> bbfae2b9
                 if grad_output._transpose is None:
                     grad_output._create_transpose()
 
@@ -556,16 +474,10 @@
                 get_workspace(),
                 layout="NN",
                 grad=True,
-<<<<<<< HEAD
                 quantization_params=ctx.dgrad_quantizer,
                 out_dtype=ctx.activation_dtype,
                 use_split_accumulator=_2X_ACC_DGRAD,
                 debug=ctx.debug
-=======
-                quantization_params=ctx.grad_input_quantizer,
-                out_dtype=ctx.activation_dtype,
-                use_split_accumulator=_2X_ACC_DGRAD,
->>>>>>> bbfae2b9
             )
 
             # Launch tensor-parallel communication
@@ -595,10 +507,6 @@
 
                 # wgrad GEMM
                 # Note: Fuse with bgrad computation if needed
-<<<<<<< HEAD
-
-=======
->>>>>>> bbfae2b9
                 wgrad, grad_bias_, _ = general_gemm(
                     ln_out_total,
                     grad_output,
@@ -612,11 +520,8 @@
                     out=main_grad if ctx.fuse_wgrad_accumulation else None,
                     use_split_accumulator=_2X_ACC_WGRAD,
                     accumulate=accumulate_wgrad_into_param_main_grad,
-<<<<<<< HEAD
                     debug=ctx.debug,
                     quantization_params=ctx.wgrad_quantizer
-=======
->>>>>>> bbfae2b9
                 )
                 if grad_bias is None:
                     grad_bias = grad_bias_
@@ -740,12 +645,9 @@
             None,  # ub_overlap_ag
             None,  # ub_name
             None,  # fsdp_group
-<<<<<<< HEAD
             None,  # debug
-=======
             None,  # module
             None,  # skip_fp8_weight_update
->>>>>>> bbfae2b9
         )
 
 
@@ -1169,17 +1071,12 @@
                 else:
                     unfused_weights = [w.dequantize() for w in unfused_weights]
 
-<<<<<<< HEAD
-            weight_tensor = _noop_cat(unfused_weights)
-=======
             weight_tensor = noop_cat(unfused_weights)
->>>>>>> bbfae2b9
             if self.use_bias:
                 bias_tensor = noop_cat([getattr(self, name) for name in self.bias_names])
             else:
                 bias_tensor = getattr(self, self.bias_names[0])  # Unused
 
-<<<<<<< HEAD
             debug = self.debug
             quantizers = self._get_quantizers(fp8_output) if not self.debug \
                 else self._get_debug_quantizers(fp8_output)
@@ -1188,24 +1085,15 @@
                 if not use_any_feature(quantizers):
                     quantizers = self._get_quantizers(fp8_output)
                     debug = False
-=======
->>>>>>> bbfae2b9
             (
                 input_quantizer,
                 weight_quantizer,
                 output_quantizer,
-<<<<<<< HEAD
                 gradient_quantizer,
                 dgrad_quantizer,
                 wgrad_quantizer,
             ) = quantizers
             
-=======
-                grad_output_quantizer,
-                grad_input_quantizer,
-            ) = self._get_quantizers(fp8_output)
-
->>>>>>> bbfae2b9
             if torch.is_grad_enabled():
                 fwd_fn = _LayerNormLinear.apply
                 args = []
@@ -1227,14 +1115,9 @@
                 input_quantizer,
                 weight_quantizer,
                 output_quantizer,
-<<<<<<< HEAD
                 gradient_quantizer,
                 dgrad_quantizer,
                 wgrad_quantizer,
-=======
-                grad_output_quantizer,
-                grad_input_quantizer,
->>>>>>> bbfae2b9
                 is_cpu_offload_enabled(),
                 self.tp_group,
                 self.tp_size,
@@ -1257,10 +1140,7 @@
                 self.fsdp_group,
                 self,
                 skip_fp8_weight_update,
-<<<<<<< HEAD
                 debug
-=======
->>>>>>> bbfae2b9
             )
             out = fwd_fn(*args)
 
@@ -1280,16 +1160,10 @@
 
     def _get_quantizers(self, fp8_output):
         if not self.fp8:
-<<<<<<< HEAD
             return [None] * 6
         dgrad_quantizer = None
         wgrad_quantizer = None
         gradient_quantizer = None
-=======
-            return [None] * 5
-        grad_input_quantizer = None
-        grad_output_quantizer = None
->>>>>>> bbfae2b9
         output_quantizer = None
         input_quantizer = self.quantizers["scaling_fwd"][tex.FP8FwdTensors.GEMM1_INPUT]
         input_quantizer.internal = False
@@ -1298,19 +1172,13 @@
         if fp8_output:
             output_quantizer = self.quantizers["scaling_fwd"][tex.FP8FwdTensors.GEMM1_OUTPUT]
         if torch.is_grad_enabled():
-<<<<<<< HEAD
             gradient_quantizer = self.quantizers["scaling_bwd"][tex.FP8BwdTensors.GRAD_OUTPUT1]
             gradient_quantizer.internal = True
-=======
-            grad_output_quantizer = self.quantizers["scaling_bwd"][tex.FP8BwdTensors.GRAD_OUTPUT1]
-            grad_output_quantizer.internal = True
->>>>>>> bbfae2b9
 
         return (
             input_quantizer,
             weight_quantizer,
             output_quantizer,
-<<<<<<< HEAD
             gradient_quantizer,
             dgrad_quantizer,
             wgrad_quantizer
@@ -1349,8 +1217,4 @@
             gradient_quantizer,
             dgrad_quantizer,
             wgrad_quantizer
-=======
-            grad_output_quantizer,
-            grad_input_quantizer,
->>>>>>> bbfae2b9
         )