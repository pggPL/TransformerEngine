# Copyright (c) 2022-2025, NVIDIA CORPORATION & AFFILIATES. All rights reserved.
#
# See LICENSE for license information.

"""LayerNormLinear API"""
import os
import warnings
from typing import Callable, Dict, Optional, Tuple, Union
from functools import reduce
from operator import mul as multiply_op

import torch
from torch.nn import init

import transformer_engine_torch as tex

from transformer_engine.common.recipe import Recipe
from .base import (
    get_workspace,
    get_ub,
    TransformerEngineBaseModule,
    get_dummy_wgrad,
    _2X_ACC_FPROP,
    _2X_ACC_DGRAD,
    _2X_ACC_WGRAD,
)
from ..fp8 import FP8GlobalStateManager
from ..utils import (
    assert_dim_for_fp8_exec,
    cast_if_needed,
    clear_tensor_data,
    divide,
    get_default_init_method,
    init_method_constant,
    nvtx_range_pop,
    nvtx_range_push,
    requires_grad,
    needs_quantized_gemm,
)
from ..distributed import (
    set_tensor_model_parallel_attributes,
    get_distributed_world_size,
    allreduce,
    reduce_scatter_along_first_dim,
    gather_along_first_dim,
    in_fp8_activation_recompute_phase,
    _fsdp_scatter_tensors,
    _fsdp_gather_tensors,
)
from ..constants import GemmParallelModes, dist_group_type
from ..jit import no_torch_dynamo
from ..graph import is_graph_capturing
from ._common import apply_normalization, noop_cat, _fix_gathered_fp8_transpose
from ..tensor.quantized_tensor import (
    QuantizedTensor,
    Quantizer,
    prepare_for_saving,
    restore_from_saved,
)
from ...debug.pytorch.debug_state import TEDebugState
from ...debug.pytorch.utils import any_feature_enabled
from ..tensor.float8_tensor import Float8CurrentScalingQuantizer, Float8Quantizer
from ..tensor.float8_blockwise_tensor import Float8BlockQuantizer
from ..tensor.mxfp8_tensor import MXFP8Quantizer
from ..tensor._internal.mxfp8_tensor_base import MXFP8TensorBase
from ..cpu_offload import is_cpu_offload_enabled, set_offloading_param

from ..cpp_extensions import (
    general_gemm,
)

__all__ = ["LayerNormLinear"]


class _LayerNormLinear(torch.autograd.Function):
    """LayerNormLinear semi-top level module
    Calls custom cuda extensions.
    """

    @staticmethod
    def forward(
        ctx,
        inp: torch.Tensor,
        ln_weight: torch.Tensor,
        ln_bias: Union[torch.Tensor, None],
        weight: torch.Tensor,
        bias: torch.Tensor,
        eps: float,
        is_first_microbatch: Union[bool, None],
        fp8: bool,
        fp8_calibration: bool,
        fuse_wgrad_accumulation: bool,
        input_quantizer: Optional[Quantizer],
        weight_quantizer: Optional[Quantizer],
        output_quantizer: Optional[Quantizer],
        grad_input_quantizer: Optional[Quantizer],
        grad_weight_quantizer: Optional[Quantizer],
        grad_output_quantizer: Optional[Quantizer],
        cpu_offloading: bool,
        tp_group: Union[dist_group_type, None],
        tp_size: int,
        sequence_parallel: bool,
        tensor_parallel: bool,
        activation_dtype: torch.dtype,
        parallel_mode: Union[str, None],
        return_layernorm_output: bool,
        return_layernorm_output_gathered: bool,
        is_grad_enabled: bool,
        fwd_ln_sm_margin: int,
        bwd_ln_sm_margin: int,
        zero_centered_gamma: bool,
        normalization: str,
        ub_overlap_ag_fprop: bool,
        ub_overlap_rs_fprop: bool,
        ub_overlap_ag_dgrad: bool,
        ub_overlap_rs_dgrad: bool,
        ub_bulk_wgrad: bool,
        ub_bulk_dgrad: bool,
        ub_name: str,
        fsdp_group: Union[dist_group_type, None],
        module: torch.nn.Module,
        skip_fp8_weight_update: bool,
        debug: bool,
    ) -> Union[Tuple[torch.Tensor, ...], torch.Tensor]:
        # pylint: disable=missing-function-docstring

        # NVTX label for profiling
        nvtx_label = "transformer_engine._LayerNormLinear.forward"
        if ub_name is not None:
            nvtx_label = f"{nvtx_label}.{ub_name}"

        # Make sure input dimensions are compatible
        out_features, in_features = weight.shape
        inp_shape = inp.shape
        assert inp_shape[-1] == in_features, "GEMM not possible"
        inputmat = inp.view((-1, in_features))
        if fp8:
            assert_dim_for_fp8_exec(inputmat, weight)

        # Cast for native AMP
        nvtx_range_push(f"{nvtx_label}.norm_input_cast")
        inputmat = cast_if_needed(inputmat, activation_dtype)
        ln_weight = cast_if_needed(ln_weight, activation_dtype)
        if ln_bias is not None:
            ln_bias = cast_if_needed(ln_bias, activation_dtype)
        nvtx_range_pop(f"{nvtx_label}.norm_input_cast")

        tp_world_size = get_distributed_world_size(tp_group)
        ub_overlap_ag_fprop = (
            ub_overlap_ag_fprop and is_grad_enabled and not return_layernorm_output
        )

        weight_requires_grad = weight.requires_grad
        backward_needs_input = is_grad_enabled and weight_requires_grad
        with_input_all_gather = parallel_mode == "column" and sequence_parallel

        # Check if Userbuffers is supported
        if fp8:
            if any([ub_overlap_ag_fprop, ub_overlap_rs_fprop]) and not (
                FP8GlobalStateManager.get_fp8_recipe().float8_per_tensor_scaling()
            ):
                raise NotImplementedError(
                    "Comm+GEMM overlap is only supported with FP8 delayed scaling or per-tensor"
                    " current scaling"
                )

        # Configure quantizer for norm output
        if fp8:
            if input_quantizer is None:
                raise ValueError("Missing quantizer for input tensor")
            columnwise_usage = backward_needs_input
            if (
                columnwise_usage
                and with_input_all_gather
                and not isinstance(input_quantizer, MXFP8Quantizer)
            ):
                columnwise_usage = False
            input_quantizer.set_usage(rowwise=True, columnwise=columnwise_usage)

        # Avoid quantized norm kernel if norm output will be returned
        # or if a gather of ln_out must be in high precision.
        force_hp_blockwise_ln_out_gather = (
            fp8 and with_input_all_gather and isinstance(input_quantizer, Float8BlockQuantizer)
        )  # Perform TP communication in high precision.
        with_quantized_norm = (
            fp8
            and not return_layernorm_output
            and not return_layernorm_output_gathered
            and not force_hp_blockwise_ln_out_gather
        )

        # Apply normalization
        nvtx_range_push(f"{nvtx_label}.norm")
        ln_out, mu, rsigma = apply_normalization(
            inputmat,
            None,  # ln_out
            ln_weight,
            ln_bias,
            eps,
            input_quantizer if with_quantized_norm else None,
            inputmat.dtype,
            normalization,
            fwd_ln_sm_margin,
            zero_centered_gamma,
        )
        ln_out_return = None
        if return_layernorm_output or return_layernorm_output_gathered:
            ln_out_return = ln_out
        nvtx_range_pop(f"{nvtx_label}.norm")

        # Prepare GEMM input
        # Note: Cast to expected dtype and perform tensor-parallel communication
        nvtx_range_push(f"{nvtx_label}.gemm_input_cast_comm")
        ln_out_total = None
        ub_obj_fprop = None
        if with_input_all_gather:
            if return_layernorm_output_gathered:
                # Perform all-gather in high precision if gathered
                # norm output will be returned
                ln_out_total, _ = gather_along_first_dim(ln_out, tp_group)
                ln_out_return = ln_out_total
                if fp8 or debug:
                    ln_out = input_quantizer(ln_out)
                    input_quantizer.set_usage(rowwise=True, columnwise=False)
                    ln_out_total = input_quantizer(ln_out_total)
            else:
<<<<<<< HEAD
                if fp8 or debug:
                    if not with_quantized_norm:
=======
                if fp8:
                    if not with_quantized_norm and not force_hp_blockwise_ln_out_gather:
>>>>>>> 66d6afbf
                        ln_out = input_quantizer(ln_out)
                    input_quantizer.set_usage(rowwise=True, columnwise=False)
                if ub_overlap_ag_fprop:
                    # Copy into Userbuffers buffer
                    ub_obj_fprop = get_ub(ub_name + "_fprop")
                    ub_obj_fprop.get_buffer(input_quantizer, local_chunk=True).copy_(ln_out)
                    ln_out_total = ub_obj_fprop.get_buffer(input_quantizer)
                else:
                    # All-gather with NCCL
                    ln_out_total, _ = gather_along_first_dim(
                        ln_out,
                        tp_group,
                        quantizer=(input_quantizer if fp8 or debug else None),
                    )
        else:
            if (fp8 or debug) and not with_quantized_norm:
                ln_out = input_quantizer(ln_out)
            ln_out_total = ln_out
        nvtx_range_pop(f"{nvtx_label}.gemm_input_cast_comm")

        # Cast weight to expected dtype
        weightmat = weight
        quantized_weight = False
        if not fp8 and not debug:
            weightmat = cast_if_needed(weightmat, activation_dtype)
        else:
            quantized_weight = not isinstance(weight, QuantizedTensor)

            # Configure quantizer
            if weight_quantizer is not None:
                weight_quantizer.set_usage(rowwise=True, columnwise=True)

            # FP8 cast to workspace buffer
            update_workspace = is_first_microbatch is None or is_first_microbatch

            weightmat = module.get_weight_workspace(
                tensor=weight,
                quantizer=weight_quantizer,
                cache_name=(None if is_first_microbatch is None else "weight"),
                update_workspace=update_workspace,
                skip_update_flag=skip_fp8_weight_update,
                fsdp_group=fsdp_group,
                workspace_dtype=activation_dtype,
            )

        # Cast bias to expected dtype
        bias_dtype = activation_dtype
        if needs_quantized_gemm(ln_out_total) and activation_dtype == torch.float32:
            bias_dtype = torch.bfloat16
        bias = cast_if_needed(bias, bias_dtype) if bias is not None else bias

        # Configure output quantizer
        if output_quantizer is not None:
            output_quantizer.set_usage(rowwise=True, columnwise=False)

        # Calibrate quantizers if needed
        if not fp8 and fp8_calibration:
            if input_quantizer is not None:
                input_quantizer.calibrate(ln_out_total)
            if weight_quantizer is not None:
                weight_quantizer.calibrate(weight)

        ub_obj = None
        ub_type = None
        rs_out = None
        if ub_overlap_rs_fprop:
            ub_obj = get_ub(ub_name + "_fprop")
            ub_type = tex.CommOverlapType.RS
            out_shape = [reduce(multiply_op, inp_shape[:-1]) // tp_world_size, out_features]
            rs_out = torch.empty(out_shape, dtype=activation_dtype, device=ln_out_total.device)

        elif ub_overlap_ag_fprop:
            ub_obj = get_ub(ub_name + "_fprop")
            ub_type = tex.CommOverlapType.AG
            if fp8:
                assert ub_obj.is_fp8_ubuf(), "AG overlap with FP8 GEMM inputs requires FP8 buffer."
            ln_out_total = ub_obj.get_buffer(input_quantizer)

        nvtx_range_push(f"{nvtx_label}.gemm")
        fprop_gemm_use_split_accumulator = _2X_ACC_FPROP
        if fp8:
            recipe = FP8GlobalStateManager.get_fp8_recipe()
            if hasattr(recipe, "fp8_gemm_fprop"):
                fprop_gemm_use_split_accumulator = recipe.fp8_gemm_fprop.use_split_accumulator

        out, *_, rs_out = general_gemm(
            weightmat,
            ln_out_total,
            get_workspace(),
            quantization_params=output_quantizer,
            out_dtype=activation_dtype,
            bias=bias,
            use_split_accumulator=fprop_gemm_use_split_accumulator,
            ub=ub_obj,
            ub_type=ub_type,
            extra_output=rs_out,
        )
        nvtx_range_pop(f"{nvtx_label}.gemm")

        if not weight.requires_grad:
            if not return_layernorm_output:
                ln_out = ln_out_total = None
                clear_tensor_data(ln_out, ln_out_total)

        if is_grad_enabled:
            ctx.weight_quantizer = weight_quantizer
            ctx.ln_out_needs_gather = (
                weight.requires_grad and parallel_mode == "column" and sequence_parallel
            )
            ctx.force_hp_blockwise_ln_out_gather = force_hp_blockwise_ln_out_gather

            # Input with column-wise usage is needed for wgrad GEMM.
            if backward_needs_input:
                if isinstance(ln_out, QuantizedTensor):
                    # For sequence parallel in vanilla FP8, rowwise data is
                    # to gather the input. For MXFP8, columnwise only data
                    # can be allgathered.
                    if isinstance(ln_out, MXFP8TensorBase) or not ctx.ln_out_needs_gather:
                        ln_out.update_usage(rowwise_usage=False)

                    # For force_hp_blockwise_ln_out_gather, we should
                    # be saving the unquantized ln_out to ctx.
                    assert not force_hp_blockwise_ln_out_gather

            # Weight with column-wise usage is needed for dgrad GEMM.
            if isinstance(weightmat, QuantizedTensor):
                weightmat.update_usage(columnwise_usage=True)

            if cpu_offloading:
                if fp8 and weightmat is not None:
                    set_offloading_param(weightmat, "weight_offloading", True)
                set_offloading_param(ln_weight, "weight_offloading", True)
                set_offloading_param(weight, "weight_offloading", True)

                set_offloading_param(inputmat, "activation_offloading", True)
                set_offloading_param(mu, "activation_offloading", True)
                set_offloading_param(rsigma, "activation_offloading", True)
                set_offloading_param(ln_out, "activation_offloading", True)

            # Scatter intermediate/activation tensors saved for the backward pass
            # NOTE: weight_fp8 = weight when ctx.fp8 == False and torch.disttributed.FSDP already
            #       shards/unshards the base weights so we don't do it ourselves
            nvtx_range_push(f"{nvtx_label}.fsdp_scatter")
            ctx.fsdp_group = fsdp_group
            ctx.fsdp_shapes = _fsdp_scatter_tensors(
                fsdp_group,
                mu,
                rsigma,
                weightmat if quantized_weight else None,
                ln_out if weight.requires_grad else None,
            )
            nvtx_range_pop(f"{nvtx_label}.fsdp_scatter")

            if cpu_offloading:
                ctx.grad_added_to_main_grad = hasattr(weight, "grad_added_to_main_grad")

                if ctx.grad_added_to_main_grad:
                    # If you are passing torch.nn.Parameter through the Torch hooks, you will
                    # get back torch.Tensor. Torch rips off the Parameter wrapper.
                    # You need to preserve the weight object to have all the attributes user
                    # sets for the weights. Because of this, it is not recommended to offload
                    # weights if weights are externally touched outside this module
                    ctx.weight_object = weight

            tensors_to_save, tensor_objects = prepare_for_saving(
                inputmat,
                weightmat,
                weight,
                bias,
                ln_weight,
                ln_out,
                mu,
                rsigma,
            )
            ctx.save_for_backward(*tensors_to_save)
            ctx.tensor_objects = tensor_objects
            ctx.requires_dgrad = inp.requires_grad
            ctx.requires_wgrad = weight.requires_grad
            ctx.quantized_weight = quantized_weight
            if fuse_wgrad_accumulation and weight.requires_grad:
                ctx.main_grad = weight.main_grad
            ctx.grad_input_quantizer = grad_input_quantizer
            ctx.grad_weight_quantizer = grad_weight_quantizer
            ctx.grad_output_quantizer = grad_output_quantizer
            ctx.input_quantizer = input_quantizer
            ctx.owns_input = inputmat is not inp
            ctx.weight = weight
            ctx.activation_dtype = activation_dtype
            ctx.fp8 = fp8
            ctx.fp8_recipe = FP8GlobalStateManager.get_fp8_recipe() if fp8 else None
            ctx.fuse_wgrad_accumulation = fuse_wgrad_accumulation
            ctx.cpu_offloading = cpu_offloading
            ctx.is_first_microbatch = is_first_microbatch
            ctx.use_bias = bias is not None
            ctx.sequence_parallel = sequence_parallel
            ctx.tensor_parallel = tensor_parallel
            ctx.inp_shape = inp_shape
            ctx.parallel_mode = parallel_mode
            ctx.tp_group = tp_group
            ctx.tp_size = tp_size
            ctx.return_layernorm_output = return_layernorm_output
            ctx.return_layernorm_output_gathered = return_layernorm_output_gathered
            ctx.bwd_ln_sm_margin = bwd_ln_sm_margin
            ctx.zero_centered_gamma = zero_centered_gamma
            ctx.ub_overlap_ag = ub_overlap_ag_dgrad
            ctx.ub_overlap_rs_dgrad = ub_overlap_rs_dgrad
            ctx.ub_bulk_wgrad = ub_bulk_wgrad
            ctx.ub_bulk_dgrad = ub_bulk_dgrad
            ctx.ub_name = ub_name
            ctx.requires_dgrad = inp.requires_grad
            ctx.normalization = normalization
            ctx.reduce_and_update_bwd_fp8_tensors = False
            if ctx.fp8 and requires_grad(inp, ln_weight, ln_bias, weight, bias):
                _first_fp8_module = FP8GlobalStateManager.IS_FIRST_FP8_MODULE
                ctx.reduce_and_update_bwd_fp8_tensors = FP8GlobalStateManager.is_first_fp8_module()
                if in_fp8_activation_recompute_phase():
                    FP8GlobalStateManager.IS_FIRST_FP8_MODULE = _first_fp8_module
            ctx.debug = debug

        # Row Parallel Linear
        if ub_overlap_rs_fprop:
            out = rs_out
        elif parallel_mode == "row":
            nvtx_range_push(f"{nvtx_label}.row_parallel_comm")
            if sequence_parallel:
                out, _ = reduce_scatter_along_first_dim(out, tp_group)
            elif tensor_parallel:
                out, _ = allreduce(out, tp_group)
            nvtx_range_pop(f"{nvtx_label}.row_parallel_comm")

        # [*, in_features] -> [*, out_features] except first dimension changes for SP
        out = out.view(-1, *inp_shape[1:-1], out_features)

        if return_layernorm_output:
            if return_layernorm_output_gathered:
                shape = list(inp.shape)
                shape[0] *= tp_size
                return out, ln_out_return.view(shape)
            return out, ln_out_return.view_as(inp)
        return out

    @staticmethod
    def backward(
        ctx, *grad_outputs: Tuple[torch.Tensor, ...]
    ) -> Tuple[Union[torch.Tensor, None], ...]:
        # pylint: disable=missing-function-docstring

        # NVTX label for profiling
        nvtx_label = "transformer_engine._LayerNormLinear.backward"
        if ctx.ub_name is not None:
            nvtx_label = f"{nvtx_label}.{ctx.ub_name}"

        with torch.cuda.nvtx.range("_LayerNormLinear_backward"):
            if (
                ctx.fp8
                and any(
                    [
                        ctx.ub_overlap_ag,
                        ctx.ub_overlap_rs_dgrad,
                        ctx.ub_bulk_dgrad,
                        ctx.ub_bulk_wgrad,
                    ]
                )
                and (ctx.fp8_recipe is not None)
            ):
                if not ctx.fp8_recipe.float8_per_tensor_scaling():
                    raise NotImplementedError(
                        "Comm+GEMM overlap is only supported with FP8 delayed scaling or per-tensor"
                        " current scaling"
                    )

            saved_tensors = ctx.saved_tensors
            (  # pylint: disable=unbalanced-tuple-unpacking
                inputmat,
                weight,
                origin_weight,
                bias,
                ln_weight,
                ln_out,
                mu,
                rsigma,
            ) = restore_from_saved(ctx.tensor_objects, saved_tensors)
            # Delete the references to tensor objects once they've been consumed
            # by the `restore_from_saved` method to construct back the actual tensors.
            ctx.tensor_objects = None

            # Since main_grad can be modified inplace, it should not be a part of saved_tensors
            main_grad = (
                ctx.main_grad
                if weight is not None and ctx.fuse_wgrad_accumulation and ctx.requires_wgrad
                else None
            )

            # Gather intermediate/activation tensors if needed
            # NOTE: weight_fp8 = weight when ctx.fp8 == False and torch.disttributed.FSDP already
            #       shards/unshards the base weights so we don't do it ourselves
            nvtx_range_push(f"{nvtx_label}.fsdp_gather")
            _fsdp_gather_tensors(
                ctx.fsdp_group,
                ctx.fsdp_shapes,
                mu,
                rsigma,
                weight if ctx.fp8 and ctx.quantized_weight else None,
                ln_out,
            )
            nvtx_range_pop(f"{nvtx_label}.fsdp_gather")

            # For CPU offloading, we offloaded weight and weight.main_grad to different tensors,
            # we need to connect them into one.
            if ctx.cpu_offloading:
                if ctx.grad_added_to_main_grad:
                    origin_weight = ctx.weight_object
                if ctx.requires_wgrad and ctx.fuse_wgrad_accumulation:
                    origin_weight.main_grad = main_grad

            ctx.ub_obj_gradout = None
            ub_obj_dgrad = None
            ub_obj_wgrad = None
            ub_type_dgrad = None
            ub_type_wgrad = None
            dgrad_shape = [reduce(multiply_op, ctx.inp_shape[:-1]), ctx.inp_shape[-1]]
            rs_out = None
            dgrad_bulk = None
            if ctx.ub_overlap_ag:
                # Overlap grad_output all-gather with dgrad compute
                ctx.ub_obj_gradout = get_ub(ctx.ub_name + "_dgrad")
                ub_obj_dgrad = ctx.ub_obj_gradout
                ub_type_dgrad = tex.CommOverlapType.AG

            elif ctx.ub_overlap_rs_dgrad:
                # Overlap dgrad reduce-scatter with dgrad compute
                ctx.ub_obj_gradout = get_ub(ctx.ub_name + "_dgrad")
                ub_obj_dgrad = ctx.ub_obj_gradout
                ub_type_dgrad = tex.CommOverlapType.RS
                rs_out = torch.empty(
                    dgrad_shape, dtype=ctx.activation_dtype, device=inputmat.device
                )

            else:
                if ctx.ub_bulk_dgrad:
                    # Overlap inputmat all-gather with dgrad compute
                    # NOTE: Copying into communication buffer will always prefer rowwise data,
                    #       and will copy columnwise data if rowwise does not exist. In that case,
                    #       the all-gather will apply to the leading dimension of the transpose,
                    #       which then needs to be interleaved correctly before WGRAD.
                    ctx.ub_obj_gradout = get_ub(ctx.ub_name + "_dgrad")
                    ub_obj_dgrad = ctx.ub_obj_gradout
                    ub_type_dgrad = tex.CommOverlapType.AG
                    ub_obj_dgrad.copy_into_buffer(ln_out, ctx.input_quantizer, local_chunk=True)

                if ctx.ub_bulk_wgrad:
                    # Overlap dgrad reduce-scatter with wgrad compute
                    ub_obj_wgrad = get_ub(ctx.ub_name + "_wgrad")
                    ub_type_wgrad = tex.CommOverlapType.RS
                    ub_obj_wgrad.set_buffer_params(ctx.grad_input_quantizer)
                    dgrad_bulk = ub_obj_wgrad.get_buffer(ctx.grad_input_quantizer)

            # Configure quantizer for grad output tensor
            # Note: dgrad GEMM requires row-wise usage, wgrad GEMM
            # requires column-wise usage
            if ctx.grad_output_quantizer is not None:
                rowwise_usage = True
                columnwise_usage = True
                if ctx.ub_overlap_ag and isinstance(
                    ctx.grad_output_quantizer,
                    (Float8Quantizer, Float8CurrentScalingQuantizer),
                ):
                    # If data is in FP8 and communication is handled
                    # with Userbuffers, we compute FP8 transposes
                    # manually
                    columnwise_usage = False
                ctx.grad_output_quantizer.set_usage(
                    rowwise=rowwise_usage,
                    columnwise=columnwise_usage,
                )

            # Prepare grad output tensor
            # Note: Cast to expected dtype and perform tensor-parallel communication
            nvtx_range_push(f"{nvtx_label}.grad_output_preprocess")
            (
                grad_output,
                grad_bias,
            ) = TransformerEngineBaseModule.grad_output_preprocess(
                ctx,
                grad_outputs[0],
                ctx.parallel_mode == "row",
                ctx.grad_output_quantizer,
            )
            nvtx_range_pop(f"{nvtx_label}.grad_output_preprocess")

            # Launch tensor-parallel communication for LayerNorm out tensor
            ln_out_total = None
            ln_out_total_work = None
            if ctx.ln_out_needs_gather and not ctx.ub_bulk_dgrad:
                quantizer = None
                if ctx.input_quantizer is not None:
                    quantizer = ctx.input_quantizer
                    if isinstance(quantizer, (Float8Quantizer, Float8CurrentScalingQuantizer)):
                        # If data is in FP8, we compute FP8 transposes manually
                        quantizer.set_usage(rowwise=True, columnwise=False)
                    else:
                        # wgrad GEMM requires input with column-wise usage
                        quantizer.set_usage(rowwise=False, columnwise=True)
                nvtx_range_push(f"{nvtx_label}.column_parallel_comm_input")
                # async_op is not compatible with high precision gather since
                # gather_along_first_dim does not offer callback chaining.
                gather_quantizer = None if ctx.force_hp_blockwise_ln_out_gather else quantizer
                ln_out_total, ln_out_total_work = gather_along_first_dim(
                    ln_out,
                    ctx.tp_group,
                    async_op=True,
                    quantizer=gather_quantizer,
                )
                nvtx_range_pop(f"{nvtx_label}.column_parallel_comm_input")
            else:
                ln_out_total = ln_out

            # Check whether to output wgrad GEMM directly into main grad
            if ctx.is_first_microbatch is not None:
                accumulate_wgrad_into_param_main_grad = (
                    ctx.fuse_wgrad_accumulation and not ctx.is_first_microbatch
                )
            else:
                accumulate_wgrad_into_param_main_grad = ctx.fuse_wgrad_accumulation

            # dgrad GEMM
            if ctx.grad_input_quantizer is not None:
                ctx.grad_input_quantizer.set_usage(rowwise=True, columnwise=False)

            nvtx_range_push(f"{nvtx_label}.dgrad_gemm")
            dgrad_gemm_use_split_accumulator = _2X_ACC_DGRAD
            if ctx.fp8:
                recipe = ctx.fp8_recipe
                if hasattr(recipe, "fp8_gemm_dgrad"):
                    dgrad_gemm_use_split_accumulator = recipe.fp8_gemm_dgrad.use_split_accumulator
<<<<<<< HEAD
=======

            if ctx.weight_quantizer is not None and isinstance(weight, QuantizedTensor):
                weight.update_usage(
                    rowwise_usage=ctx.weight_quantizer.rowwise_usage,
                    columnwise_usage=ctx.weight_quantizer.columnwise_usage,
                )
>>>>>>> 66d6afbf
            dgrad, *_ = general_gemm(
                weight,
                grad_output,
                get_workspace(),
                layout="NN",
                grad=True,
                quantization_params=ctx.grad_input_quantizer,
                out=dgrad_bulk,
                out_dtype=ctx.activation_dtype,
                use_split_accumulator=dgrad_gemm_use_split_accumulator,
                ub=ub_obj_dgrad,
                ub_type=ub_type_dgrad,
                extra_output=rs_out,
                bulk_overlap=ctx.ub_bulk_dgrad,
            )
            nvtx_range_pop(f"{nvtx_label}.dgrad_gemm")

            # Launch tensor-parallel communication
            dgrad_work = None
            if ctx.ub_overlap_rs_dgrad:
                dgrad = rs_out
            elif ctx.parallel_mode == "column" and not ctx.ub_bulk_wgrad:
                nvtx_range_push(f"{nvtx_label}.column_parallel_comm_dgrad")
                if ctx.sequence_parallel:
                    if ctx.return_layernorm_output and ctx.return_layernorm_output_gathered:
                        dgrad = dgrad + grad_outputs[1].view_as(dgrad)
                    dgrad, dgrad_work = reduce_scatter_along_first_dim(
                        dgrad,
                        ctx.tp_group,
                        async_op=True,
                    )
                else:
                    dgrad, dgrad_work = allreduce(dgrad, ctx.tp_group, async_op=True)
                nvtx_range_pop(f"{nvtx_label}.column_parallel_comm_dgrad")

            # Compute grad weight tensor
            wgrad = None
            if ctx.requires_wgrad:

                # Synchronize tensor-parallel communication for input tensor
                if ctx.ub_bulk_dgrad:
                    ln_out_total = ub_obj_dgrad.get_buffer(ctx.input_quantizer)
                    if ctx.fp8:
                        # FP8 GEMM on Hopper only supports TN layout so the gathered input must have
                        # a valid transpose.
                        if ln_out._data is None:
                            # All-gather executed on columnwise data and result is in rowwise data,
                            # so we need to fix the interleaving before WGRAD.
                            ln_out_total = _fix_gathered_fp8_transpose(ln_out_total, ctx.tp_size)
                        else:
                            # FP8 GEMM on Hopper only supports TN layout so the gathered input must
                            # have a valid transpose.
                            ln_out_total._create_transpose()
                if ln_out_total_work is not None:
                    ln_out_total_work.wait()
                    ln_out_total_work = None
                if ctx.input_quantizer is not None and not isinstance(
                    ln_out_total, QuantizedTensor
                ):
                    # Async gather may have been done in BF16
                    # call quantizer after gather.
                    ctx.input_quantizer.set_usage(rowwise=False, columnwise=True)
                    ln_out_total = ctx.input_quantizer(ln_out_total)

                # Make sure GEMM inputs have required data
                if isinstance(ln_out_total, QuantizedTensor):
                    ln_out_total.update_usage(columnwise_usage=True)
                if isinstance(grad_output, QuantizedTensor):
                    grad_output.update_usage(columnwise_usage=True)

                # Figure out whether to use split accumulator
                use_split_accumulator = _2X_ACC_WGRAD
                if ctx.fp8:
                    recipe = ctx.fp8_recipe
                    if hasattr(recipe, "fp8_gemm_wgrad"):
                        use_split_accumulator = recipe.fp8_gemm_wgrad.use_split_accumulator

                # Output buffer for overlapping grad input
                # reduce-scatter with wgrad GEMM
                if ctx.ub_bulk_wgrad and ub_obj_wgrad.is_fp8_ubuf():
                    rs_out = torch.empty(
                        dgrad_shape, dtype=ctx.activation_dtype, device=inputmat.device
                    )

                # wgrad GEMM
                # Note: Fuse with bgrad computation if needed
                nvtx_range_push(f"{nvtx_label}.wgrad_gemm")
                wgrad, grad_bias_, *_, rs_out = general_gemm(
                    ln_out_total,
                    grad_output,
                    get_workspace(),
                    layout="NT",
                    grad=True,
                    out_dtype=(
                        main_grad.dtype if ctx.fuse_wgrad_accumulation else ctx.activation_dtype
                    ),
                    bias=(bias if (grad_bias is None and not ctx.fp8) else None),
                    out=main_grad if ctx.fuse_wgrad_accumulation else None,
                    use_split_accumulator=use_split_accumulator,
                    accumulate=accumulate_wgrad_into_param_main_grad,
                    quantization_params=ctx.grad_weight_quantizer,
                    ub=ub_obj_wgrad,
                    ub_type=ub_type_wgrad,
                    extra_output=rs_out,
                    bulk_overlap=ctx.ub_bulk_wgrad,
                )
                nvtx_range_pop(f"{nvtx_label}.wgrad_gemm")

                if ctx.ub_bulk_wgrad:
                    if ub_obj_wgrad.is_fp8_ubuf():
                        dgrad = rs_out
                    else:
                        dgrad = ub_obj_wgrad.get_buffer(None, local_chunk=True)

                if grad_bias is None:
                    grad_bias = grad_bias_
                del grad_bias_

                # Deallocate input tensor
                if not ctx.return_layernorm_output:
                    # TODO (pgadzinski) - deallocate transpose only  # pylint: disable=fixme
                    clear_tensor_data(ln_out_total)

            # Make sure all tensor-parallel communication is finished
            if ln_out_total_work is not None:
                ln_out_total_work.wait()
                ln_out_total_work = None
            if dgrad_work is not None:
                dgrad_work.wait()
                dgrad_work = None

            # Residual gradient
            dgrad = dgrad.view(inputmat.shape)
            if ctx.return_layernorm_output and not ctx.return_layernorm_output_gathered:
                dgrad = dgrad + grad_outputs[1].view_as(dgrad)

            # Norm gradient
            dgamma = None
            dbeta = None
            nvtx_range_push(f"{nvtx_label}.norm")
            if ctx.normalization == "LayerNorm":
                dgrad, dgamma, dbeta = tex.layernorm_bwd(
                    dgrad,
                    inputmat,
                    mu,
                    rsigma,
                    ln_weight,
                    ctx.bwd_ln_sm_margin,
                    ctx.zero_centered_gamma,
                )
                dgrad = dgrad.reshape(inputmat.size())
            elif ctx.normalization == "RMSNorm":
                dgrad, dgamma = tex.rmsnorm_bwd(
                    dgrad,
                    inputmat,
                    rsigma,
                    ln_weight,
                    ctx.bwd_ln_sm_margin,
                    ctx.zero_centered_gamma,
                )
                dgrad = dgrad.reshape(inputmat.size())
                dbeta = None
            nvtx_range_pop(f"{nvtx_label}.norm")
            clear_tensor_data(mu)
            clear_tensor_data(rsigma)

        if ctx.requires_wgrad:
            # Handle custom DDP from mcore.
            if ctx.fuse_wgrad_accumulation and hasattr(origin_weight, "grad_added_to_main_grad"):
                origin_weight.grad_added_to_main_grad = True
                if getattr(origin_weight, "zero_out_wgrad", False):
                    wgrad = get_dummy_wgrad(
                        list(origin_weight.main_grad.shape),
                        origin_weight.dtype,
                        zero=True,
                    )
                else:
                    wgrad = get_dummy_wgrad(
                        list(origin_weight.main_grad.shape),
                        origin_weight.dtype,
                    )
            elif ctx.fuse_wgrad_accumulation:
                wgrad = None
        else:
            wgrad = None

        if ctx.reduce_and_update_bwd_fp8_tensors and not is_graph_capturing():
            nvtx_range_push(f"{nvtx_label}.reduce_and_update_fp8_tensors")
            FP8GlobalStateManager.reduce_and_update_fp8_tensors(forward=False)
            nvtx_range_pop(f"{nvtx_label}.reduce_and_update_fp8_tensors")

        # Scatter fp8 weight buffers
        # if ctx.fp8 and not isinstance(weight, QuantizedTensor):
        #    _fsdp_scatter_tensors(ctx.fsdp_group, weight_fp8)

        return (
            dgrad.view(ctx.inp_shape) if ctx.requires_dgrad else None,
            dgamma,
            dbeta,
            wgrad,
            grad_bias,
            None,  # eps
            None,  # is_first_microbatch
            None,  # fp8
            None,  # fp8_calibration
            None,  # fuse_wgrad_accumulation
            None,  # input_quantizer
            None,  # weight_quantizer
            None,  # output_quantizer
            None,  # grad_input_quantizer
            None,  # grad_weight_quantizer
            None,  # grad_output_quantizer
            None,  # cpu_offloading
            None,  # tp_group
            None,  # tp_size
            None,  # sequence_parallel
            None,  # tensor_parallel
            None,  # activation_dtype
            None,  # parallel_mode
            None,  # return_layernorm_output
            None,  # return_layernorm_output_gathered
            None,  # is_grad_enabled
            None,  # fwd_ln_sm_margin
            None,  # bwd_ln_sm_margin
            None,  # zero_centered_gamma
            None,  # normalization
            None,  # ub_overlap_ag_fprop
            None,  # ub_overlap_rs_fprop
            None,  # ub_overlap_ag_dgrad
            None,  # ub_overlap_rs_dgrad
            None,  # ub_bulk_dgrad
            None,  # ub_bulk_wgrad
            None,  # ub_name
            None,  # fsdp_group
            None,  # debug
            None,  # module
            None,  # skip_fp8_weight_update
        )


class LayerNormLinear(TransformerEngineBaseModule):
    r"""
    Applies layer normalization followed by linear transformation to the incoming data.

    Parameters
    ----------
    in_features : int
                 size of each input sample.
    out_features : int
                  size of each output sample.
    eps : float, default = 1e-5
         a value added to the denominator of layer normalization for numerical stability.
    bias : bool, default = `True`
          if set to `False`, the layer will not learn an additive bias.
    normalization : { 'LayerNorm', 'RMSNorm' }, default = 'LayerNorm'
                   type of normalization applied.
    init_method : Callable, default = `None`
                 used for initializing weights in the following way: `init_method(weight)`.
                 When set to `None`, defaults to `torch.nn.init.normal_(mean=0.0, std=0.023)`.
    return_layernorm_output : bool, default = `False`
                             if set to `True`, output of layernorm is returned from the forward
                             together with the output of the linear transformation.
                             Example use case: residual connection for transformer module is
                             taken post layernorm.
    return_layernorm_output_gathered : bool, default = `False`
                             if set to `True`, output of layernorm is returned after the all
                             gather operation. Ignored if return_layernorm_output is False.
                             Example use case: with sequence parallel, input to residual connection
                             for transformer module (e.g. LoRA) will need to be gathered.
                             Returning layernorm output gathered will prevent a redundant gather.
    parameters_split : Optional[Union[Tuple[str, ...], Dict[str, int]]], default = None
                      Configuration for splitting the weight and bias tensors along dim 0 into
                      multiple PyTorch parameters. If a list or tuple of strings is provided,
                      they are used to make the names of equally-sized parameters. If a dict
                      (preferably an OrderedDict) is provided, the keys are used as names and
                      values as split sizes along dim 0. The resulting parameters will have
                      names that end in `_weight` or `_bias`, so trailing underscores are
                      stripped from any provided names.
    zero_centered_gamma : bool, default = 'False'
                         if set to 'True', gamma parameter in LayerNorm is initialized to 0 and
                         the LayerNorm formula changes to

                         .. math::
                            y = \frac{x - \mathrm{E}[x]}{ \sqrt{\mathrm{Var}[x] + \varepsilon}} *
                            (1 + \gamma) + \beta
    device : Union[torch.device, str], default = "cuda"
          The device on which the parameters of the model will be allocated. It is the user's
          responsibility to ensure all parameters are moved to the GPU before running the
          forward pass.

    Parallelism parameters
    ----------------------
    sequence_parallel : bool, default = `False`
                       if set to `True`, uses sequence parallelism.
    tp_group : ProcessGroup, default = `None`
              tensor parallel process group.
    tp_size : int, default = 1
             used as TP (tensor parallel) world size when TP groups are not formed during
             initialization. In this case, users must call the
             `set_tensor_parallel_group(tp_group)` method on the initialized module before the
             forward pass to supply the tensor parallel group needed for tensor and sequence
             parallel collectives.
    parallel_mode : {None, 'column', 'row'}, default = `None`
                   used to decide whether this Linear layer is Column Parallel Linear or Row
                   Parallel Linear as described `here <https://arxiv.org/pdf/1909.08053.pdf>`_.
                   When set to `None`, no communication is performed.

    Optimization parameters
    -----------------------
    fuse_wgrad_accumulation : bool, default = 'False'
                             if set to `True`, enables fusing of creation and accumulation of
                             the weight gradient. When enabled, it is assumed that the weights
                             have an additional `main_grad` attribute (used instead of the
                             regular `grad`) which is a pre-allocated buffer of the correct
                             size to accumulate gradients in.
    return_bias : bool, default = `False`
                 when set to `True`, this module will not apply the additive bias itself, but
                 instead return the bias value during the forward pass together with the
                 output of the linear transformation :math:`y = xA^T`. This is useful when
                 the bias addition can be fused to subsequent operations.
    params_dtype : torch.dtype, default = `torch.get_default_dtype()`
                  it controls the type used to allocate the initial parameters. Useful when
                  the model is trained with lower precision and the original FP32 parameters
                  would not fit in GPU memory.
    """

    def __init__(
        self,
        in_features: int,
        out_features: int,
        eps: float = 1e-5,
        sequence_parallel: bool = False,
        fuse_wgrad_accumulation: bool = False,
        tp_group: Optional[dist_group_type] = None,
        tp_size: int = 1,
        get_rng_state_tracker: Optional[Callable] = None,
        init_method: Optional[Callable] = None,
        bias: bool = True,
        normalization: str = "LayerNorm",
        return_bias: bool = False,
        params_dtype: Optional[torch.dtype] = None,
        parallel_mode: Optional[str] = None,
        return_layernorm_output: bool = False,
        return_layernorm_output_gathered: bool = False,
        parameters_split: Optional[Union[Tuple[str, ...], Dict[str, int]]] = None,
        zero_centered_gamma: bool = False,
        device: Union[torch.device, str] = "cuda",
        ub_overlap_ag: bool = False,
        ub_overlap_rs: bool = False,
        ub_overlap_rs_dgrad: bool = False,
        ub_bulk_wgrad: bool = False,
        ub_bulk_dgrad: bool = False,
        ub_name: Optional[str] = None,
        name: str = None,
    ) -> None:
        super().__init__()

        params_dtype = torch.get_default_dtype() if params_dtype is None else params_dtype
        self.in_features = in_features
        self.out_features = out_features
        self.fuse_wgrad_accumulation = fuse_wgrad_accumulation
        self.normalization = normalization
        assert normalization in ["LayerNorm", "RMSNorm"], "Unsupported normalization type!"
        self.use_bias = bias
        self.return_bias = return_bias
        self.apply_bias = self.use_bias and not return_bias
        self.return_layernorm_output = return_layernorm_output
        self.return_layernorm_output_gathered = return_layernorm_output_gathered
        self.zero_centered_gamma = zero_centered_gamma

        self.name = name
        if TEDebugState.debug_enabled:
            self._turn_off_unsupported_features_in_debug()  # turn off userbuffers

        if tp_group is None:
            self.tp_size = tp_size
            if tp_size == 1:
                self.set_tensor_parallel_group(tp_group)
        else:
            self.tp_size = get_distributed_world_size(tp_group)
            self.set_tensor_parallel_group(tp_group)
        self.set_nccl_overlap_warning_if_tp()

        self.parallel_mode = parallel_mode
        assert (
            self.parallel_mode in GemmParallelModes
        ), f"parallel_mode {parallel_mode} not supported"

        if self.parallel_mode == "column":
            self.out_features = divide(self.out_features, self.tp_size)
        elif self.parallel_mode == "row":
            self.in_features = divide(self.in_features, self.tp_size)

        if init_method is None:
            init_method = get_default_init_method()

        self.sequence_parallel = (self.tp_size > 1) and sequence_parallel

        # Column-parallel overlaps
        self.ub_overlap_ag_fprop = (
            ub_overlap_ag and self.sequence_parallel and self.parallel_mode == "column"
        )
        self.ub_overlap_rs_dgrad = (
            ub_overlap_rs_dgrad and self.sequence_parallel and self.parallel_mode == "column"
        )
        self.ub_bulk_wgrad = (
            ub_bulk_wgrad
            and self.sequence_parallel
            and self.parallel_mode == "column"
            and not self.ub_overlap_rs_dgrad
        )
        self.ub_bulk_dgrad = (
            ub_bulk_dgrad
            and self.sequence_parallel
            and self.parallel_mode == "column"
            and not self.ub_overlap_rs_dgrad
        )

        # Row-parallel overlaps
        self.ub_overlap_rs_fprop = (
            ub_overlap_rs and self.sequence_parallel and self.parallel_mode == "row"
        )
        self.ub_overlap_ag_dgrad = (
            ub_overlap_ag and self.sequence_parallel and self.parallel_mode == "row"
        )
        if any(
            [
                self.ub_overlap_ag_fprop,
                self.ub_overlap_rs_dgrad,
                self.ub_bulk_dgrad,
                self.ub_bulk_wgrad,
                self.ub_overlap_rs_fprop,
                self.ub_overlap_ag_dgrad,
            ]
        ):
            assert ub_name is not None, "Userbuffer name [string] is not set."
        self.ub_name = ub_name

        self.eps = eps
        layer_norm_weight = torch.nn.Parameter(
            torch.empty(self.in_features, device=device, dtype=params_dtype)
        )
        self.register_parameter(
            "layer_norm_weight",
            layer_norm_weight,
            init_fn=init_method_constant(float(not self.zero_centered_gamma)),
        )
        if self.normalization != "RMSNorm":
            layer_norm_bias = torch.nn.Parameter(
                torch.empty(self.in_features, device=device, dtype=params_dtype)
            )
            self.register_parameter(
                "layer_norm_bias", layer_norm_bias, init_fn=init_method_constant(0.0)
            )
        else:
            self.layer_norm_bias = None

        # Initialize params in FP8
        with_fp8_params = FP8GlobalStateManager.with_fp8_parameters()

        # Contiguous buffers for params
        weight_tensor = torch.empty(
            self.out_features,
            self.in_features,
            device=device,
            dtype=params_dtype,
        )
        bias_tensor = None
        if self.use_bias:
            bias_tensor = torch.empty(
                self.out_features,
                device=device,
                dtype=params_dtype,
            )

        # Configure parameter splits
        self.weight_names = []
        self.bias_names = []
        self.parameter_split_sizes = []
        if parameters_split is None:
            # Split into a single parameter by default
            self.weight_names = ["weight"]
            self.bias_names = ["bias"]
            self.parameter_split_sizes = [out_features]
        elif not parameters_split:
            raise ValueError("Cannot split weight buffer into 0 parameters")
        elif isinstance(parameters_split, dict):
            # Split parameters with provided sizes
            for name, split_size in parameters_split.items():
                self.weight_names.append(f"{name.rstrip('_')}_weight")
                self.bias_names.append(f"{name.rstrip('_')}_bias")
                self.parameter_split_sizes.append(split_size)
        elif all(isinstance(name, str) for name in parameters_split):
            # Split parameters evenly
            split_size = out_features // len(parameters_split)
            for name in parameters_split:
                self.weight_names.append(f"{name.rstrip('_')}_weight")
                self.bias_names.append(f"{name.rstrip('_')}_bias")
                self.parameter_split_sizes.append(split_size)
        else:
            raise TypeError("Invalid configuration for parameters split")

        # Make sure parameter splits are valid
        if sum(self.parameter_split_sizes) != out_features:
            raise ValueError(
                f"Trying to split weight buffer ({out_features=}) "
                f"with split sizes {self.parameter_split_sizes}"
            )

        # Adjust parameter splits for tensor-parallel distribution
        if self.parallel_mode == "column":
            for i, size in enumerate(self.parameter_split_sizes):
                if size % self.tp_size != 0:
                    raise RuntimeError(
                        f"Attempting to distribute a parameter with out_features={size} "
                        f"between {self.tp_size} tensor-parallel processes"
                    )
                self.parameter_split_sizes[i] = size // self.tp_size

        # Construct weight parameters
        # Note: Register weights together so that they are adjacent to
        # each other in LayerNormLinear.parameters(). This makes it
        # more likely that they will stay contiguous if the weights
        # are manipulated externally, e.g. by FSDP.
        offset = 0
        for i, split_size in enumerate(self.parameter_split_sizes):
            split_start = offset
            offset += split_size
            split_end = offset

            # Check if parameters are subviews of buffers
            is_subview = (split_start, split_end) != (0, self.out_features)
            if is_subview and with_fp8_params:
                raise RuntimeError(
                    "Splitting QuantizedTensor into multiple params is not supported"
                )

            # Construct weight parameter
            self.register_parameter(
                self.weight_names[i],
                torch.nn.Parameter(weight_tensor[split_start:split_end]),
                init_fn=init_method,
                get_rng_state_tracker=get_rng_state_tracker,
                fp8_meta_index=tex.FP8FwdTensors.GEMM1_WEIGHT,
            )

        # Construct bias parameters if needed
        if self.use_bias:
            offset = 0
            for i, split_size in enumerate(self.parameter_split_sizes):
                split_start = offset
                offset += split_size
                split_end = offset
                self.register_parameter(
                    self.bias_names[i],
                    torch.nn.Parameter(bias_tensor[split_start:split_end]),
                    init_fn=init_method_constant(0.0),
                )
        else:
            for name in self.bias_names:
                bias = torch.Tensor().to(dtype=params_dtype, device=device)
                setattr(self, name, bias)

        if with_fp8_params:
            self.init_fp8_metadata()

        self.reset_parameters(defer_init=device == "meta")

        # For RPL, bias has to be added after TP collectives
        # So it cannot be fused with the GEMM
        if self.parallel_mode == "row" and self.apply_bias:
            self.gemm_bias_unfused_add = True
        else:
            self.gemm_bias_unfused_add = False

        # These many SMs are subtracted from the total SM count when calling forward
        # and backward LayerNorm C APIs. These envvars can be used to prevent the LN
        # kernels from using all SMs in the device. This is useful for cases such as
        # communication overlap with LN.
        self.fwd_ln_sm_margin = int(os.getenv("NVTE_FWD_LAYERNORM_SM_MARGIN", "0"))
        self.bwd_ln_sm_margin = int(os.getenv("NVTE_BWD_LAYERNORM_SM_MARGIN", "0"))
        self.inf_ln_sm_margin = int(os.getenv("NVTE_INF_LAYERNORM_SM_MARGIN", "0"))

    def set_meta_tensor(self, fwd: bool, recipe: Recipe) -> None:
        """Init scales and amaxes for fwd | bwd."""
        super().set_meta_tensor(fwd, recipe)

        # customize quantizers based on each recipe & layer configs
        recipe = FP8GlobalStateManager.get_fp8_recipe()
        if recipe.float8_current_scaling():
            self._customize_quantizers_float8_current_scaling(fwd, recipe)
        # elif other recipes (mxfp8, etc)

    def reset_layer_norm_parameters(self) -> None:
        """Init LN params"""
        warnings.warn(
            "This method will be deprecated in an upcoming release. "
            "Update your code to use LayerNormLinear.reset_parameters() instead.",
            DeprecationWarning,
            stacklevel=2,
        )
        if not self.zero_centered_gamma:
            init.ones_(self.layer_norm_weight)
        else:
            init.zeros_(self.layer_norm_weight)
        if self.layer_norm_bias is not None:
            init.zeros_(self.layer_norm_bias)

    def reset_parameters(self, defer_init=False):
        super().reset_parameters(defer_init=defer_init)

        if not defer_init:
            # Set parallelism attributes for layer norm parameters
            setattr(self.layer_norm_weight, "sequence_parallel", self.sequence_parallel)
            if self.normalization != "RMSNorm":
                setattr(self.layer_norm_bias, "sequence_parallel", self.sequence_parallel)

            # Set parallelism attributes for linear weights
            for weight in self.weight_names:
                set_tensor_model_parallel_attributes(
                    tensor=getattr(self, weight),
                    is_parallel=True,
                    dim=1 if self.parallel_mode == "row" else 0,
                    stride=1,
                )

            # Set parallelism attributes for linear biases
            if self.use_bias:
                for bias in self.bias_names:
                    if self.parallel_mode == "row":
                        setattr(getattr(self, bias), "sequence_parallel", self.sequence_parallel)
                    elif self.parallel_mode == "column":
                        set_tensor_model_parallel_attributes(getattr(self, bias), True, 0, 1)

    @no_torch_dynamo()
    def forward(
        self,
        inp: torch.Tensor,
        is_first_microbatch: Optional[bool] = None,
        fp8_output: Optional[bool] = False,
        fp8_grad: Optional[bool] = False,
    ) -> Union[torch.Tensor, Tuple[torch.Tensor, ...]]:
        """
        Apply layer normalization to the input followed by a linear transformation.

        Parameters
        ----------
        inp : torch.Tensor
             Input tensor.
        is_first_microbatch : {True, False, None}, default = None
                             During training using either gradient accumulation or
                             pipeline parallelism a minibatch of data is further split
                             into microbatches. Between the microbatches of the same minibatch
                             the model weights are not updated. Setting this parameter indicates
                             whether the current microbatch is the first in a minibatch or not.
                             When set, this parameter enables additional optimizations:

                             * during FP8 training, it allows caching of the FP8 versions of
                               the weights
                             * it also allows skipping gradient accumulation during the
                               first microbatch (since it is the first gradient being
                               produced)
        """
        debug = TEDebugState.debug_enabled
        if debug:
            self._validate_name()

        if FP8GlobalStateManager.fp8_graph_capturing():
            skip_fp8_weight_update = FP8GlobalStateManager.get_skip_fp8_weight_update_tensor()
        else:
            skip_fp8_weight_update = None
        if skip_fp8_weight_update is not None:
            is_first_microbatch = False

        if self.ub_overlap_rs_fprop:
            if get_ub(self.ub_name + "_fprop").is_fp8_ubuf():
                fp8_output = True
        if self.ub_overlap_rs_dgrad:
            if get_ub(self.ub_name + "_dgrad").is_fp8_ubuf():
                fp8_grad = True

        with self.prepare_forward(
            inp, allow_non_contiguous=False  # removed .contiguous from inside the layer
        ) as inp:

            # Get concatenated weight and bias tensors
            unfused_weights = [getattr(self, name) for name in self.weight_names]
            if any(isinstance(w, QuantizedTensor) for w in unfused_weights):
                if self.fp8:
                    if len(unfused_weights) != 1:
                        raise RuntimeError(
                            "Splitting QuantizedTensor into multiple params is not supported"
                        )
                else:
                    unfused_weights = [w.dequantize() for w in unfused_weights]

            weight_tensor = noop_cat(unfused_weights)
            if self.use_bias:
                bias_tensor = noop_cat([getattr(self, name) for name in self.bias_names])
            else:
                bias_tensor = getattr(self, self.bias_names[0])  # Unused

            quantizers = (
                self._get_quantizers(fp8_output, fp8_grad)
                if not debug
                else self._get_debug_quantizers(fp8_output, fp8_grad)
            )
            if debug:
                if not any_feature_enabled(quantizers):
                    # If no feature is used, then run faster implementation with debug = False.
                    quantizers = self._get_quantizers(fp8_output, fp8_grad)
                    debug = False

                if isinstance(weight_tensor, QuantizedTensor):
                    raise RuntimeError("FP8 weights are not supported in debug mode.")

            (
                input_quantizer,
                weight_quantizer,
                output_quantizer,
                grad_input_quantizer,
                grad_weight_quantizer,
                grad_output_quantizer,
            ) = quantizers

            if torch.is_grad_enabled():
                fwd_fn = _LayerNormLinear.apply
                args = []
            else:
                fwd_fn = _LayerNormLinear.forward
                args = [None]
            args += (
                inp,
                self.layer_norm_weight,
                self.layer_norm_bias,
                weight_tensor,
                bias_tensor if self.apply_bias and not self.gemm_bias_unfused_add else None,
                self.eps,
                is_first_microbatch,
                self.fp8,
                self.fp8_calibration,
                self.fuse_wgrad_accumulation,
                input_quantizer,
                weight_quantizer,
                output_quantizer,
                grad_input_quantizer,
                grad_weight_quantizer,
                grad_output_quantizer,
                is_cpu_offload_enabled(),
                self.tp_group,
                self.tp_size,
                self.sequence_parallel,
                self.tp_size > 1,
                self.activation_dtype,
                self.parallel_mode,
                self.return_layernorm_output,
                self.return_layernorm_output_gathered,
                torch.is_grad_enabled(),
                self.fwd_ln_sm_margin if torch.is_grad_enabled() else self.inf_ln_sm_margin,
                self.bwd_ln_sm_margin,
                self.zero_centered_gamma,
                self.normalization,
                self.ub_overlap_ag_fprop,
                self.ub_overlap_rs_fprop,
                self.ub_overlap_ag_dgrad,
                self.ub_overlap_rs_dgrad,
                self.ub_bulk_wgrad,
                self.ub_bulk_dgrad,
                self.ub_name,
                self.fsdp_group,
                self,
                skip_fp8_weight_update,
                debug,
            )
            out = fwd_fn(*args)

        if self.return_layernorm_output:
            out, ln_out = out

        if self.gemm_bias_unfused_add:
            out = out + cast_if_needed(bias_tensor, self.activation_dtype)

        if self.return_bias:
            if self.return_layernorm_output:
                return out, cast_if_needed(bias_tensor, self.activation_dtype), ln_out
            return out, cast_if_needed(bias_tensor, self.activation_dtype)
        if self.return_layernorm_output:
            return out, ln_out
        return out

    def _get_quantizers(self, fp8_output, fp8_grad):
        if not self.fp8:
            return [None] * 6
        grad_input_quantizer = None
        grad_weight_quantizer = None
        grad_output_quantizer = None
        output_quantizer = None
        input_quantizer = self.quantizers["scaling_fwd"][tex.FP8FwdTensors.GEMM1_INPUT]
        input_quantizer.internal = False
        weight_quantizer = self.quantizers["scaling_fwd"][tex.FP8FwdTensors.GEMM1_WEIGHT]
        weight_quantizer.internal = True
        if fp8_output:
            output_quantizer = self.quantizers["scaling_fwd"][tex.FP8FwdTensors.GEMM1_OUTPUT]
        if torch.is_grad_enabled():
            grad_output_quantizer = self.quantizers["scaling_bwd"][tex.FP8BwdTensors.GRAD_OUTPUT1]
            grad_output_quantizer.internal = True
            if fp8_grad:
                grad_input_quantizer = self.quantizers["scaling_bwd"][tex.FP8BwdTensors.GRAD_INPUT1]

        return (
            input_quantizer,
            weight_quantizer,
            output_quantizer,
            grad_input_quantizer,
            grad_weight_quantizer,
            grad_output_quantizer,
        )

    def _get_debug_quantizers(self, fp8_output, fp8_grad):
        original_quantizers = self._get_quantizers(fp8_output, fp8_grad)
        assert TEDebugState.debug_enabled
        from ...debug.pytorch.debug_quantization import DebugQuantizer

        names = ["activation", "weight", "output", "dgrad", "wgrad", "gradient"]
        return tuple(
            DebugQuantizer(self.name, name, q, self.tp_group)
            for name, q in zip(names, original_quantizers)
        )

    def _customize_quantizers_float8_current_scaling(self, fwd: bool, recipe: Recipe) -> None:
        """Customize quantizers based on current scaling recipe + layernorm_linear."""
        assert (
            recipe.float8_current_scaling()
        ), "current scaling recipe quantizer customization here"
        if fwd:
            # set configs about amax epsilon and power_2_scale
            self.quantizers["scaling_fwd"][
                tex.FP8FwdTensors.GEMM1_INPUT
            ].force_pow_2_scales = recipe.fp8_quant_fwd_inp.power_2_scale
            self.quantizers["scaling_fwd"][
                tex.FP8FwdTensors.GEMM1_INPUT
            ].amax_epsilon = recipe.fp8_quant_fwd_inp.amax_epsilon
            # also set weight quantizer with same amax_epsilon & power_2_scale
            self.quantizers["scaling_fwd"][
                tex.FP8FwdTensors.GEMM1_WEIGHT
            ].force_pow_2_scales = recipe.fp8_quant_fwd_weight.power_2_scale
            self.quantizers["scaling_fwd"][
                tex.FP8FwdTensors.GEMM1_WEIGHT
            ].amax_epsilon = recipe.fp8_quant_fwd_weight.amax_epsilon
            # parallel related
            if self.sequence_parallel and self.parallel_mode == "column":
                # set input_quantizer with amax reduction TP group
                self.quantizers["scaling_fwd"][
                    tex.FP8FwdTensors.GEMM1_INPUT
                ].with_amax_reduction = True
                self.quantizers["scaling_fwd"][
                    tex.FP8FwdTensors.GEMM1_INPUT
                ].amax_reduction_group = self.tp_group
        else:
            # set grad_output_quantizer with amax epsilon and power_2_scale (no amax reduction here)
            self.quantizers["scaling_bwd"][
                tex.FP8BwdTensors.GRAD_OUTPUT1
            ].force_pow_2_scales = recipe.fp8_quant_bwd_grad.power_2_scale
            self.quantizers["scaling_bwd"][
                tex.FP8BwdTensors.GRAD_OUTPUT1
            ].amax_epsilon = recipe.fp8_quant_bwd_grad.amax_epsilon<|MERGE_RESOLUTION|>--- conflicted
+++ resolved
@@ -224,13 +224,8 @@
                     input_quantizer.set_usage(rowwise=True, columnwise=False)
                     ln_out_total = input_quantizer(ln_out_total)
             else:
-<<<<<<< HEAD
                 if fp8 or debug:
-                    if not with_quantized_norm:
-=======
-                if fp8:
                     if not with_quantized_norm and not force_hp_blockwise_ln_out_gather:
->>>>>>> 66d6afbf
                         ln_out = input_quantizer(ln_out)
                     input_quantizer.set_usage(rowwise=True, columnwise=False)
                 if ub_overlap_ag_fprop:
@@ -666,15 +661,12 @@
                 recipe = ctx.fp8_recipe
                 if hasattr(recipe, "fp8_gemm_dgrad"):
                     dgrad_gemm_use_split_accumulator = recipe.fp8_gemm_dgrad.use_split_accumulator
-<<<<<<< HEAD
-=======
 
             if ctx.weight_quantizer is not None and isinstance(weight, QuantizedTensor):
                 weight.update_usage(
                     rowwise_usage=ctx.weight_quantizer.rowwise_usage,
                     columnwise_usage=ctx.weight_quantizer.columnwise_usage,
                 )
->>>>>>> 66d6afbf
             dgrad, *_ = general_gemm(
                 weight,
                 grad_output,
