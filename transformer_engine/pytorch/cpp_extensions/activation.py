--- conflicted
+++ resolved
@@ -21,32 +21,10 @@
 ) -> torch.Tensor:
     """GeLU with FP8 output"""
 
-<<<<<<< HEAD
     # Launch kernel
     return tex.gelu(
         inp,
         qparams)
-=======
-    # Get FP8 scaling factors
-    fp8_scales, _ = canonicalize_fp8_scales(
-        scale=scale,
-        amax=amax,
-        scale_inv=scale_inv,
-        fp8_meta=fp8_meta_tensor,
-        fp8_meta_index=fp8_tensor,
-        allow_multiple_offsets=False,
-        no_offsets=fp8_meta_tensor is not None,
-    )
-
-    # Launch kernel
-    return tex.gelu(
-        inp,
-        fp8_scales["scale"],
-        fp8_scales["amax"],
-        fp8_scales["scale_inv"],
-        otype,
-    )
->>>>>>> de230d08
 
 
 def relu(
