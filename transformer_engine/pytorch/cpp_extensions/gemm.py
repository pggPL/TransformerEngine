--- conflicted
+++ resolved
@@ -14,7 +14,6 @@
 __all__ = ["gemm", "fp8_gemm", "grouped_gemm", "fp8_grouped_gemm"]
 
 
-<<<<<<< HEAD
 # TODO(ksivamani): only for debug; to remove.
 import os
 _DUMMY_BLOCK_SCALING = bool(int(os.getenv("_NVTE_MXFP8_GEMM_DEBUG", "0")))
@@ -29,12 +28,12 @@
     shape = (t_scale_inv.shape[0], t.shape[0] // _DUMMY_BLOCK_SCALING_SIZE, t.shape[1])
     s_inv = torch.Tensor([127]).to("cuda").to(torch.uint8).expand(shape)
     return s_inv
-=======
+
+
 @functools.lru_cache(maxsize=None)
 def _empty_tensor() -> torch.Tensor:
     """Get tensor with no entries and no data"""
     return torch.Tensor()
->>>>>>> 833f0b94
 
 
 def fp8_gemm(
