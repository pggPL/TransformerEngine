--- conflicted
+++ resolved
@@ -11,30 +11,12 @@
 import transformer_engine_torch as tex
 from ..constants import TE_DType
 from ..utils import assert_dim_for_fp8_exec, get_sm_count
-<<<<<<< HEAD
-from ..tensor.quantized_tensor import QuantizedTensor
-from ..tensor.float8_tensor import Float8Tensor, Float8TensorBase
-from ..tensor.mxfp8_tensor import MXFP8Tensor, MXFP8TensorBase
-=======
->>>>>>> 5904a802
 
 from ..tensor.quantized_tensor import Quantizer
+from ..tensor.float8_tensor import Float8Tensor
+from ..tensor.mxfp8_tensor import MXFP8Tensor
 from ..tensor._internal.float8_tensor_base import Float8TensorBase
 from ..tensor._internal.mxfp8_tensor_base import MXFP8TensorBase
-<<<<<<< HEAD
-
-
-
-from ..tensor.quantized_tensor import (
-    QuantizedTensor,
-    Quantizer,
-    prepare_for_saving,
-    restore_from_saved,
-)
-
-from ..tensor._internal.mxfp8_tensor_base import MXFP8TensorBase
-=======
->>>>>>> 5904a802
 
 __all__ = [
     "general_gemm",
@@ -46,7 +28,6 @@
 def _empty_tensor() -> torch.Tensor:
     """Get tensor with no entries and no data"""
     return torch.Tensor().cuda()
-<<<<<<< HEAD
 
 
 def swizzle_inputs(A: torch.Tensor, B: torch.Tensor, layout: str):
@@ -89,50 +70,6 @@
         ) = scale_inverses
 
 
-=======
-
-
-def swizzle_inputs(A: torch.Tensor, B: torch.Tensor, layout: str):
-    """Swizzle gemm inputs and return original scaling factor inverses."""
-    if not isinstance(A, MXFP8TensorBase) or not isinstance(B, MXFP8TensorBase):
-        return None
-
-    original_scale_inverses = (
-        A._rowwise_scale_inv,
-        A._columnwise_scale_inv,
-        B._rowwise_scale_inv,
-        B._columnwise_scale_inv,
-    )
-
-    if layout[0] == "T":
-        A._rowwise_scale_inv = tex.rowwise_swizzle(A._rowwise_data, A._rowwise_scale_inv)
-    else:
-        A._columnwise_scale_inv = tex.columnwise_swizzle(
-            A._columnwise_data, A._columnwise_scale_inv
-        )
-
-    if layout[1] == "N":
-        B._rowwise_scale_inv = tex.rowwise_swizzle(B._rowwise_data, B._rowwise_scale_inv)
-    else:
-        B._columnwise_scale_inv = tex.columnwise_swizzle(
-            B._columnwise_data, B._columnwise_scale_inv
-        )
-
-    return original_scale_inverses
-
-
-def reset_swizzled_inputs(A, B, scale_inverses):
-    """Reset the swizzled scale inverses after GEMM."""
-    if scale_inverses is not None:
-        (
-            A._rowwise_scale_inv,
-            A._columnwise_scale_inv,
-            B._rowwise_scale_inv,
-            B._columnwise_scale_inv,
-        ) = scale_inverses
-
-
->>>>>>> 5904a802
 def general_gemm(
     A: torch.Tensor,
     B: torch.Tensor,
@@ -150,10 +87,7 @@
     ub_algo: tex.CommOverlapAlgo = None,
     ub: Union[tex.CommOverlap, tex.CommOverlapP2P] = None,
     ub_buffer: Optional[torch.Tensor] = None,
-<<<<<<< HEAD
     debug: bool = False
-=======
->>>>>>> 5904a802
 ) -> Iterable[Optional[torch.Tensor]]:
     """GEMM supporting fp8 inputs."""
 
@@ -188,22 +122,14 @@
     bias_dtype = TE_DType[bias_dtype]
     if bias is None and not grad:
         bias = _empty_tensor()
-<<<<<<< HEAD
     
-=======
-
->>>>>>> 5904a802
     args = (
         A,
         transa,  # transa
         B,
         transb,  # transb
         out,
-<<<<<<< HEAD
         quantization_params_final,
-=======
-        quantization_params,
->>>>>>> 5904a802
         TE_DType[out_dtype] if out_dtype is not None else None,
         bias,
         bias_dtype,
@@ -312,11 +238,8 @@
         original_scale_inverses = swizzle_inputs(A, B, layout)
         out, bias_grad, gelu_input = fn(*args)
         reset_swizzled_inputs(A, B, original_scale_inverses)
-<<<<<<< HEAD
     if debug:
         out = quantization_params.process_gemm_output(out)
-=======
->>>>>>> 5904a802
 
     return out, bias_grad, gelu_input
 
