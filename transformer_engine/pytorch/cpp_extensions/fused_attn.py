# Copyright (c) 2022-2024, NVIDIA CORPORATION & AFFILIATES. All rights reserved.
#
# See LICENSE for license information.

"""Python interface for fused attention extensions"""
import math
from typing import Tuple, List, Union
import torch
import transformer_engine_extensions as tex
from transformer_engine_extensions import (
    NVTE_QKV_Layout,
    NVTE_Bias_Type,
    NVTE_Mask_Type,
    NVTE_Fused_Attn_Backend
)


__all__ = ['fused_attn_fwd_qkvpacked',
           'fused_attn_bwd_qkvpacked',
           'fused_attn_fwd_kvpacked',
           'fused_attn_bwd_kvpacked',
           'fused_attn_fwd',
           'fused_attn_bwd']


TORCH_DType = {
    tex.DType.kFloat8E4M3: torch.uint8,
    tex.DType.kFloat8E5M2: torch.uint8,
    tex.DType.kFloat16: torch.half,
    tex.DType.kBFloat16: torch.bfloat16,
    tex.DType.kFloat32: torch.float32,
    tex.DType.kInt32: torch.int32,
}

QKVLayout = {
    "sb3hd": NVTE_QKV_Layout.NVTE_SB3HD,
    "sbh3d": NVTE_QKV_Layout.NVTE_SBH3D,
    "sbhd_sb2hd": NVTE_QKV_Layout.NVTE_SBHD_SB2HD,
    "sbhd_sbh2d": NVTE_QKV_Layout.NVTE_SBHD_SBH2D,
    "sbhd_sbhd_sbhd": NVTE_QKV_Layout.NVTE_SBHD_SBHD_SBHD,
    "bs3hd": NVTE_QKV_Layout.NVTE_BS3HD,
    "bsh3d": NVTE_QKV_Layout.NVTE_BSH3D,
    "bshd_bs2hd": NVTE_QKV_Layout.NVTE_BSHD_BS2HD,
    "bshd_bsh2d": NVTE_QKV_Layout.NVTE_BSHD_BSH2D,
    "bshd_bshd_bshd": NVTE_QKV_Layout.NVTE_BSHD_BSHD_BSHD,
    "t3hd": NVTE_QKV_Layout.NVTE_T3HD,
    "th3d": NVTE_QKV_Layout.NVTE_TH3D,
    "thd_t2hd": NVTE_QKV_Layout.NVTE_THD_T2HD,
    "thd_th2d": NVTE_QKV_Layout.NVTE_THD_TH2D,
    "thd_thd_thd": NVTE_QKV_Layout.NVTE_THD_THD_THD,
    }

AttnBiasType = {
    "no_bias": NVTE_Bias_Type.NVTE_NO_BIAS,
    "pre_scale_bias": NVTE_Bias_Type.NVTE_PRE_SCALE_BIAS,
    "post_scale_bias": NVTE_Bias_Type.NVTE_POST_SCALE_BIAS,
    "alibi": NVTE_Bias_Type.NVTE_ALIBI,
    }

AttnMaskType = {
    "no_mask": NVTE_Mask_Type.NVTE_NO_MASK,
    "padding": NVTE_Mask_Type.NVTE_PADDING_MASK,
    "causal": NVTE_Mask_Type.NVTE_CAUSAL_MASK,
    "padding_causal": NVTE_Mask_Type.NVTE_PADDING_CAUSAL_MASK,
    }

FusedAttnBackend = {
    "F16_max512_seqlen": NVTE_Fused_Attn_Backend.NVTE_F16_max512_seqlen,
    "F16_arbitrary_seqlen": NVTE_Fused_Attn_Backend.NVTE_F16_arbitrary_seqlen,
    "FP8": NVTE_Fused_Attn_Backend.NVTE_FP8,
    "No_Backend": NVTE_Fused_Attn_Backend.NVTE_No_Backend,
    }

BACKEND_F16m512_FP8_THREADS_PER_CTA = 128
BACKEND_F16arb_ELTS_PER_THREADS = 16


def fused_attn_fwd_qkvpacked(
    is_training: bool,
    max_seqlen: int,
    cu_seqlens: torch.Tensor,
    qkv: torch.Tensor,
    qkv_dtype: tex.DType,
    fused_attention_backend: tex.NVTE_Fused_Attn_Backend,
    seq_offsets_q: torch.Tensor = None,
    seq_offsets_k: torch.Tensor = None,
    seq_offsets_v: torch.Tensor = None,
    attn_bias: torch.Tensor = None,
    d_scale_qkv: torch.Tensor = None,
    d_scale_s: torch.Tensor = None,
    q_scale_s: torch.Tensor = None,
    q_scale_o: torch.Tensor = None,
    amax_s: torch.Tensor = None,
    amax_o: torch.Tensor = None,
    attn_scale: float = None,
    dropout: float = 0.0,
    fast_zero_fill: bool = True,
    qkv_layout: str = "sbh3d",
    attn_bias_type: str = "no_bias",
    attn_mask_type: str = "padding",
    rng_gen: torch.Generator = None,
) -> Tuple[Union[torch.Tensor, None], ...]:
    """Fused Attention FWD for packed QKV input.

    Parameters
    ----------
    is_training: bool
                if True, runs training and produces auxiliary tensors aux_ctx_tensors
                for the backward; if False, runs inference and doesn't produce aux_ctx_tensors
    max_seqlen: int
                max sequence length for QKV, used for padding; may be larger than max(seqlens),
                seqlens = cu_seqlens[1:] - cu_seqlens[:-1]
    cu_seqlens: torch.Tensor
                cumulative sequence lengths for QKV; shape [batch_size + 1]
    qkv: torch.Tensor
                input tensor QKV; shape 3hd or h3d (see `qkv_layout` for details)
    qkv_dtype: tex.DType
                data type of QKV; in tex.DType, not torch.dtype
    fused_attention_backend: tex.NVTE_Fused_Attn_Backend
                please see FusedAttention module for details on supported backends.
    seq_offsets_q: torch.Tensor, default = None
                cumulative sequence offsets for Q; shape [batch_size + 1]
    seq_offsets_k: torch.Tensor, default = None
                cumulative sequence offsets for K; shape [batch_size + 1]
    seq_offsets_v: torch.Tensor, default = None
                cumulative sequence offsets for V; shape [batch_size + 1]
    attn_bias: torch.Tensor, default = None
                input tensor Bias when attn_bias_type is "pre_scale_bias" or "post_scale_bias";
                shape [1, num_heads, max_seqlen, max_seqlen], same data type as qkv
    d_scale_qkv: torch.Tensor, default = None
                input tensor for the dequantization of QKV in FP8 computations
    d_scale_s: torch.Tensor, default = None
                input tensor for the dequantization of S in FP8 computations, S = Softmax(Q * K.T)
    q_scale_s: torch.Tensor, default = None
                input tensor for the quantization of S in FP8 computations, S = Softmax(Q * K.T)
    q_scale_o: torch.Tensor, default = None
                input tensor for the quantization of O in FP8 computations
    amax_s: torch.Tensor, default = None
                output tensor, amax of S, used by the next iteration in FP8 computations
    amax_o: torch.Tensor, default = None
                output tensor, amax of O, used by the next iteration in FP8 computations
    attn_scale: float, default = None
                if not None, use attn_scale as the attention scale for Q*K.T BMM;
                if None, use 1.0/sqrt(head_dim) as the default
    dropout: float, default = 0.0
                dropout probability, 0.0 means no dropout, 1.0 means no output;
                dropout must be 0.0 if is_training is False
    fast_zero_fill: bool, default = True
                if True, initializes the output tensor O to zero using the fast filling method;
                if False, uses PyTorch's .fill_() method
    qkv_layout: str, default = "sbh3d"
                layout of QKV; {"sbh3d", "sb3hd", "bsh3d", "bs3hd", "th3d", "t3hd"}
    attn_bias_type: str, default = "no_bias"
                type of the bias; {"no_bias", "pre_scale_bias", "post_scale_bias", "alibi"}
    attn_mask_type: str, default = "padding"
                type of the attention mask; {"padding", "causal", "padding_causal", "no_mask"}
    rng_gen: torch.Generator, default = None
                random number generator;
                if None, uses the default CUDA generator from PyTorch; otherwise, uses rng_gen

    Returns
    ----------
    o: torch.Tensor
                output tensor O, of the attention calculation; same data type as QKV;
                same shape as Q, i.e. thd, sbhd or bshd (see `qkv_layout` for details)
    aux_ctx_tensors: List[torch.Tensor]
                auxiliary output tensors used for the backward;
                if is_training is True, aux_ctx_tensors = [softmax-related tensors, rng_state]
                if is_training is False, aux_ctx_tensors = None

                softmax-related tensors:
                    1. if fused_attention_backend == FusedAttnBackend["F16_max512_seqlen"]
                       softmax: torch.Tensor
                           Softmax(Q*K.T)
                           shape [batch_size, num_heads, max_seqlen, max_seqlen], dtype float32
                    2. if fused_attention_backend == FusedAttnBackend["F16_arbitrary_seqlen"]
                       softmaxStats: torch.Tensor
                           log(sum(e^(x - max(x)))), where x=Q*K.T
                           shape [batch_size, num_heads, max_seqlen, 1], dtype float32
                    3. if fused_attention_backend == FusedAttnBackend["FP8"]
                       M: torch.Tensor
                           max(Q*K.T)
                           shape [batch_size, num_heads, max_seqlen, 1], dtype float32
                       ZInv: torch.Tensor
                           1/sum(e^(x - max(x))), where x=Q*K.T
                           shape [batch_size, num_heads, max_seqlen, 1], dtype float32
                rng_state: torch.Tensor, optional, if backend is not F16_max512_seqlen
                    state of the random number generator;
                    [seed, offset], dtype uint64
    """

    if attn_scale is None:
        d = qkv.size(-1)
        attn_scale = 1.0 / math.sqrt(d)

    if attn_bias_type not in ["no_bias", "alibi"]:
        assert (attn_bias is not None
                ), "attn_bias tensor cannot be None when attn_bias_type is not no_bias or alibi."
        assert (attn_bias.dtype == qkv.dtype
                ), "attn_bias tensor must be in the same dtype as qkv."

    assert (fused_attention_backend != FusedAttnBackend["No_Backend"]
            ), "Fused attention does not support this input combination."

    # BF16/FP16 fused attention API from fmha_v1 apex
    if fused_attention_backend == FusedAttnBackend["F16_max512_seqlen"]:
        rng_elts_per_thread = (max_seqlen * max_seqlen
                + BACKEND_F16m512_FP8_THREADS_PER_CTA - 1)//BACKEND_F16m512_FP8_THREADS_PER_CTA

    # BF16/FP16 fused attention API from fmha_v2
    if fused_attention_backend == FusedAttnBackend["F16_arbitrary_seqlen"]:
        rng_elts_per_thread = BACKEND_F16arb_ELTS_PER_THREADS

    # FP8 fused attention API from fmha_v2
    if fused_attention_backend == FusedAttnBackend["FP8"]:
        rng_elts_per_thread = (max_seqlen * max_seqlen
                + BACKEND_F16m512_FP8_THREADS_PER_CTA - 1)//BACKEND_F16m512_FP8_THREADS_PER_CTA

        assert (d_scale_qkv is not None
                ), "d_scale_qkv is required as an input for FP8 fused attention."
        assert (d_scale_s is not None
                ), "q_scale_s is required as an input for FP8 fused attention."
        assert (q_scale_s is not None
                ), "q_scale_s is required as an input for FP8 fused attention."
        assert (q_scale_o is not None
                ), "q_scale_o is required as an input for FP8 fused attention."
        assert (amax_s is not None
                ), "amax_s is required as an input for FP8 fused attention."
        assert (amax_o is not None
                ), "amax_o is required as an input for FP8 fused attention."

    # execute kernel
    output_tensors = tex.fused_attn_fwd_qkvpacked(
            max_seqlen, is_training, attn_scale, dropout, fast_zero_fill,
            QKVLayout[qkv_layout], AttnBiasType[attn_bias_type], AttnMaskType[attn_mask_type],
            cu_seqlens, qkv, qkv_dtype,
<<<<<<< HEAD
            d_scale_qkv, d_scale_s, q_scale_s, q_scale_o, amax_s, amax_o, attn_bias,
=======
            seq_offsets_q, seq_offsets_k, seq_offsets_v,
            d_scale_qkv, q_scale_s, q_scale_o, amax_s, amax_o, attn_bias,
>>>>>>> 42119f63
            rng_gen, rng_elts_per_thread,
    )

    # out, aux_ctx_tensors
    return output_tensors[0], output_tensors[1:]


def fused_attn_bwd_qkvpacked(
    max_seqlen: int,
    cu_seqlens: torch.Tensor,
    qkv: torch.Tensor,
    o: torch.Tensor,
    d_o: torch.Tensor,
    qkv_dtype: tex.DType,
    dqkv_dtype: tex.DType,
    aux_ctx_tensors: List[torch.Tensor],
    fused_attention_backend: tex.NVTE_Fused_Attn_Backend,
    seq_offsets_q: torch.Tensor = None,
    seq_offsets_k: torch.Tensor = None,
    seq_offsets_v: torch.Tensor = None,
    d_scale_qkv: torch.Tensor = None,
    d_scale_s: torch.Tensor = None,
    d_scale_o: torch.Tensor = None,
    d_scale_do: torch.Tensor = None,
    d_scale_dp: torch.Tensor = None,
    q_scale_s: torch.Tensor = None,
    q_scale_dp: torch.Tensor = None,
    q_scale_dqkv: torch.Tensor = None,
    amax_dp: torch.Tensor = None,
    amax_dqkv: torch.Tensor = None,
    attn_scale: float = None,
    dropout: float = 0.0,
    fast_zero_fill: bool = True,
    qkv_layout: str = "sbh3d",
    attn_bias_type: str = "no_bias",
    attn_mask_type: str = "padding",
) -> Tuple[Union[torch.Tensor, None], ...]:
    """Fused Attention BWD for packed QKV input.

    Parameters
    ----------
    max_seqlen: int
                max sequence length for QKV, used for padding; may be larger than max(seqlens)
                seqlens = cu_seqlens[1:] - cu_seqlens[:-1]
    cu_seqlens: torch.Tensor
                cumulative sequence lengths for QKV; shape [batch_size + 1]
    qkv: torch.Tensor
                input tensor QKV; shape 3hd or h3d (see `qkv_layout` for details)
    o: torch.Tensor
                input tensor O (output of forward);
                same shape as Q, i.e. thd, sbhd or bshd (see `qkv_layout` for details)
    d_o: torch.Tensor
                input tensor dO (gradient of O);
                same shape as Q, i.e. thd, sbhd or bshd (see `qkv_layout` for details)
    qkv_dtype: tex.DType
                data type of QKV; in tex.DType, not torch.dtype
    dqkv_dtype: tex.DType
                data type of dQKV; in tex.DType, not torch.dtype
    aux_ctx_tensors: List[torch.Tensor]
                auxiliary output tensors of the forward pass when its is_training is True,
                e.g. aux_ctx_tensors = [M, ZInv, rng_state]
    fused_attention_backend: tex.NVTE_Fused_Attn_Backend
                please see FusedAttention module for details on supported backends.
    seq_offsets_q: torch.Tensor, default = None
                cumulative sequence offsets for Q; shape [batch_size + 1]
    seq_offsets_k: torch.Tensor, default = None
                cumulative sequence offsets for K; shape [batch_size + 1]
    seq_offsets_v: torch.Tensor, default = None
                cumulative sequence offsets for V; shape [batch_size + 1]
    d_scale_qkv: torch.Tensor, default = None
                input tensor for the dequantization of QKV in FP8 computations
    d_scale_s: torch.Tensor, default = None
                input tensor for the dequantization of S in FP8 computations, S = Softmax(Q * K.T)
    d_scale_o: torch.Tensor, default = None
                input tensor for the dequantization of O in FP8 computations
    d_scale_do: torch.Tensor, default = None
                input tensor for the dequantization of dO in FP8 computations
    d_scale_dp: torch.Tensor, default = None
                input tensor for the dequantization of dP in FP8 computations
    q_scale_s: torch.Tensor, default = None
                input tensor for the quantization of S in FP8 computations
    q_scale_dp: torch.Tensor, default = None
                input tensor for the quantization of dP in FP8 computations, P = Q * K.T
    q_scale_dqkv: torch.Tensor, default = None
                input tensor for the quantization of dQKV in FP8 computations
    amax_dp: torch.Tensor, default = None
                output tensor, amax of dP, used by the next iteration in FP8 computations
    amax_dqkv: torch.Tensor, default = None
                output tensor, amax of dQKV, used by the next iteration in FP8 computations
    attn_scale: float, default = None
                if not None, use attn_scale as the attention scale for Q*K.T BMM;
                if None, use 1.0/sqrt(head_dim) as the default
    dropout: float, default = 0.0
                dropout probability, 0.0 means no dropout, 1.0 means no output;
                dropout must be 0.0 if is_training is False
    fast_zero_fill: bool, default = True
                if True, initializes the output tensor O to zero using the fast filling method;
                if False, uses PyTorch's .fill_() method
    qkv_layout: str, default = "sbh3d"
                layout of QKV; {"sbh3d", "sb3hd", "bsh3d", "bs3hd", "th3d", "t3hd"}
    attn_bias_type: str, default = "no_bias"
                type of the bias; {"no_bias", "pre_scale_bias", "post_scale_bias", "alibi"}
    attn_mask_type: str, default = "padding"
                type of the attention mask; {"padding", "causal", "padding_causal", "no_mask"}

    Returns
    ----------
    d_qkv: torch.Tensor
                gradient tensor of QKV; same data type and shape as QKV
    d_bias: torch.Tensor, optional
                gradient tensor of Bias when attn_bias_type is "pre_scale_bias"
                or "post_scale_bias"; same data type and shape as Bias
    """

    if attn_scale is None:
        d = qkv.size(-1)
        attn_scale = 1.0 / math.sqrt(d)

    assert (fused_attention_backend != FusedAttnBackend["No_Backend"]
            ), "Fused attention does not support this input combination."

    if fused_attention_backend != FusedAttnBackend["F16_max512_seqlen"]:
        assert (len(aux_ctx_tensors) >= 1
                ), "aux_ctx_tensors must contain rng_state as its last element."

    if fused_attention_backend == FusedAttnBackend["FP8"]:
        assert (d_scale_qkv is not None), "d_scale_qkv is required for FP8 fused attention."
        assert (d_scale_s is not None), "d_scale_s is required for FP8 fused attention."
        assert (d_scale_o is not None), "d_scale_o is required for FP8 fused attention."
        assert (d_scale_do is not None), "d_scale_do is required for FP8 fused attention."
        assert (d_scale_dp is not None), "d_scale_dp is required for FP8 fused attention."
        assert (q_scale_s is not None), "q_scale_s is required for FP8 fused attention."
        assert (q_scale_dp is not None), "q_scale_dp is required for FP8 fused attention."
        assert (q_scale_dqkv is not None), "q_scale_dqkv is required for FP8 fused attention."
        assert (amax_dp is not None), "amax_dp is required for FP8 fused attention."
        assert (amax_dqkv is not None), "amax_dqkv is required for FP8 fused attention."
        assert (len(aux_ctx_tensors) == 3
                ), "aux_ctx_tensors is required to be [M, ZInv, rng_state] for FP8 fused attention."

    # execute kernel
    output_tensors = tex.fused_attn_bwd_qkvpacked(
            max_seqlen, attn_scale, dropout, fast_zero_fill,
            QKVLayout[qkv_layout], AttnBiasType[attn_bias_type], AttnMaskType[attn_mask_type],
<<<<<<< HEAD
            cu_seqlens, qkv, o, d_o, qkv_dtype, dqkv_dtype, aux_ctx_tensors,
            d_scale_qkv, d_scale_s, d_scale_o, d_scale_do, d_scale_dp,
=======
            cu_seqlens, qkv, o, d_o, qkv_dtype, aux_ctx_tensors,
            seq_offsets_q, seq_offsets_k, seq_offsets_v,
            d_scale_qkv, d_scale_s, d_scale_o, d_scale_do,
>>>>>>> 42119f63
            q_scale_s, q_scale_dp, q_scale_dqkv, amax_dp, amax_dqkv,
    )

    return output_tensors


def fused_attn_fwd_kvpacked(
    is_training: bool,
    max_seqlen_q: int,
    max_seqlen_kv: int,
    cu_seqlens_q: torch.Tensor,
    cu_seqlens_kv: torch.Tensor,
    q: torch.Tensor,
    kv: torch.Tensor,
    qkv_dtype: tex.DType,
    fused_attention_backend: tex.NVTE_Fused_Attn_Backend,
    seq_offsets_q: torch.Tensor = None,
    seq_offsets_k: torch.Tensor = None,
    seq_offsets_v: torch.Tensor = None,
    attn_bias: torch.Tensor = None,
    d_scale_qkv: torch.Tensor = None,
    d_scale_s: torch.Tensor = None,
    q_scale_s: torch.Tensor = None,
    q_scale_o: torch.Tensor = None,
    amax_s: torch.Tensor = None,
    amax_o: torch.Tensor = None,
    attn_scale: float = None,
    dropout: float = 0.0,
    fast_zero_fill: bool = True,
    qkv_layout: str = "sbhd_sbh2d",
    attn_bias_type: str = "no_bias",
    attn_mask_type: str = "padding",
    rng_gen: torch.Generator = None,
) -> Tuple[Union[torch.Tensor, None], ...]:
    """Fused Attention FWD for packed KV input.

    Parameters
    ----------
    is_training: bool
                if True, runs training and produces auxiliary tensors aux_ctx_tensors
                for the backward; if False, runs inference and doesn't produce aux_ctx_tensors
    max_seqlen_q: int
                max sequence length for Q, used for padding; may be larger than max(seqlens_q),
                seqlens_q = cu_seqlens_q[1:] - cu_seqlens_q[:-1]
    max_seqlen_kv: int
                max sequence length for KV, used for padding; may be larger than max(seqlens_kv),
                seqlens_kv = cu_seqlens_kv[1:] - cu_seqlens_kv[:-1]
    cu_seqlens_q: torch.Tensor
                cumulative sequence lengths for Q; shape [batch_size + 1]
    cu_seqlens_kv: torch.Tensor
                cumulative sequence lengths for KV; shape [batch_size + 1]
    q: torch.Tensor
                input tensor Q; shape thd, sbhd or bshd (see `qkv_layout` for details)
    kv: torch.Tensor
                packed input tensor KV; shape 2hd or h2d (see `qkv_layout` for details)
    qkv_dtype: tex.DType
                data type of Q and KV; in tex.DType, not torch.dtype
    fused_attention_backend: tex.NVTE_Fused_Attn_Backend
                please see FusedAttention module for details on supported backends.
    seq_offsets_q: torch.Tensor, default = None
                cumulative sequence offsets for Q; shape [batch_size + 1]
    seq_offsets_k: torch.Tensor, default = None
                cumulative sequence offsets for K; shape [batch_size + 1]
    seq_offsets_v: torch.Tensor, default = None
                cumulative sequence offsets for V; shape [batch_size + 1]
    attn_bias: torch.Tensor, default = None
                input tensor Bias when attn_bias_type is "pre_scale_bias" or "post_scale_bias";
                shape [1, num_heads, max_seqlen_q, max_seqlen_kv], same data type as q and kv
    d_scale_qkv: torch.Tensor, default = None
                input tensor for the dequantization of QKV in FP8 computations
    d_scale_s: torch.Tensor, default = None
                input tensor for the dequantization of S in FP8 computations, S = Softmax(Q * K.T)
    q_scale_s: torch.Tensor, default = None
                input tensor for the quantization of S in FP8 computations, S = Softmax(Q * K.T)
    q_scale_o: torch.Tensor, default = None
                input tensor for the quantization of O in FP8 computations
    amax_s: torch.Tensor, default = None
                output tensor, amax of S, used by the next iteration in FP8 computations
    amax_o: torch.Tensor, default = None
                output tensor, amax of O, used by the next iteration in FP8 computations
    attn_scale: float, default = None
                if not None, use attn_scale as the attention scale for Q*K.T BMM;
                if None, use 1.0/sqrt(head_dim) as the default
    dropout: float, default = 0.0
                dropout probability, 0.0 means no dropout, 1.0 means no output;
                dropout must be 0.0 if is_training is False
    fast_zero_fill: bool, default = True
                if True, initializes the output tensor O to zero using the fast filling method;
                if False, uses PyTorch's .fill_() method
    qkv_layout: str, default = "sbhd_sbh2d"
                layout of QKV;
                {"sbhd_sbh2d", "sbhd_sb2hd", "bshd_bsh2d", "bshd_bs2hd", "thd_th2d", "thd_t2hd"}
    attn_bias_type: str, default = "no_bias"
                type of the bias; {"no_bias", "pre_scale_bias", "post_scale_bias", "alibi"}
    attn_mask_type: str, default = "padding"
                type of the attention mask; {"padding", "causal", "padding_causal", "no_mask"}
    rng_gen: torch.Generator, default = None
                random number generator;
                if None, uses the default CUDA generator from PyTorch; otherwise, uses rng_gen

    Returns
    ----------
    o: torch.Tensor
                output tensor O, of the attention calculation; same data type as QKV;
                same shape as Q, i.e. thd, sbhd or bshd (see `qkv_layout` for details)
    aux_ctx_tensors: List[torch.Tensor]
                auxiliary output tensors used for the backward;
                if is_training is True, aux_ctx_tensors = [softmax-related tensors, rng_state]
                if is_training is False, aux_ctx_tensors = None

                softmax-related tensors:
                    1. if fused_attention_backend == FusedAttnBackend["F16_max512_seqlen"]
                       softmax: torch.Tensor
                           Softmax(Q*K.T)
                           shape [batch_size, num_heads, max_seqlen_q, max_seqlen_kv], dtype float32
                    2. if fused_attention_backend == FusedAttnBackend["F16_arbitrary_seqlen"]
                       softmaxStats: torch.Tensor
                           log(sum(e^(x - max(x)))), where x=Q*K.T
                           shape [batch_size, num_heads, max_seqlen_q, 1], dtype float32
                    3. if fused_attention_backend == FusedAttnBackend["FP8"]
                       M: torch.Tensor
                           max(Q*K.T)
                           shape [batch_size, num_heads, max_seqlen_q, 1], dtype float32
                       ZInv: torch.Tensor
                           1/sum(e^(x - max(x))), where x=Q*K.T
                           shape [batch_size, num_heads, max_seqlen_q, 1], dtype float32
                rng_state: torch.Tensor, optional, if backend is not F16_max512_seqlen
                    state of the random number generator;
                    [seed, offset], dtype uint64
    """

    if attn_scale is None:
        d = q.size(-1)
        attn_scale = 1.0 / math.sqrt(d)

    if attn_bias_type not in ["no_bias", "alibi"]:
        assert (attn_bias is not None
                ), "attn_bias tensor cannot be None when attn_bias_type is not no_bias or alibi."
        assert (attn_bias.dtype == q.dtype
                ), "attn_bias tensor must be in the same dtype as q and kv."

    assert (fused_attention_backend != FusedAttnBackend["No_Backend"]
            ), "Fused attention does not support this input combination."

    # BF16/FP16 fused attention API from fmha_v1 apex
    if fused_attention_backend == FusedAttnBackend["F16_max512_seqlen"]:
        rng_elts_per_thread = (max_seqlen_q * max_seqlen_kv
                + BACKEND_F16m512_FP8_THREADS_PER_CTA - 1)//BACKEND_F16m512_FP8_THREADS_PER_CTA

    # BF16/FP16 fused attention API from fmha_v2
    if fused_attention_backend == FusedAttnBackend["F16_arbitrary_seqlen"]:
        rng_elts_per_thread = BACKEND_F16arb_ELTS_PER_THREADS

    # FP8 fused attention API from fmha_v2
    if fused_attention_backend == FusedAttnBackend["FP8"]:
        rng_elts_per_thread = (max_seqlen_q * max_seqlen_q
                + BACKEND_F16m512_FP8_THREADS_PER_CTA - 1)//BACKEND_F16m512_FP8_THREADS_PER_CTA

        assert (d_scale_qkv is not None
                ), "d_scale_qkv is required as an input for FP8 fused attention."
        assert (d_scale_s is not None
                ), "q_scale_s is required as an input for FP8 fused attention."
        assert (q_scale_s is not None
                ), "q_scale_s is required as an input for FP8 fused attention."
        assert (q_scale_o is not None
                ), "q_scale_o is required as an input for FP8 fused attention."
        assert (amax_s is not None
                ), "amax_s is required as an input for FP8 fused attention."
        assert (amax_o is not None
                ), "amax_o is required as an input for FP8 fused attention."

    # execute kernel
    output_tensors = tex.fused_attn_fwd_kvpacked(
            max_seqlen_q, max_seqlen_kv, is_training, attn_scale, dropout, fast_zero_fill,
            QKVLayout[qkv_layout], AttnBiasType[attn_bias_type], AttnMaskType[attn_mask_type],
            cu_seqlens_q, cu_seqlens_kv, q, kv, qkv_dtype,
<<<<<<< HEAD
            d_scale_qkv, d_scale_s, q_scale_s, q_scale_o, amax_s, amax_o,
=======
            seq_offsets_q, seq_offsets_k, seq_offsets_v,
            d_scale_qkv, q_scale_s, q_scale_o, amax_s, amax_o,
>>>>>>> 42119f63
            attn_bias, rng_gen, rng_elts_per_thread,
    )

    # out, aux_ctx_tensors
    return output_tensors[0], output_tensors[1:]


def fused_attn_bwd_kvpacked(
    max_seqlen_q: int,
    max_seqlen_kv: int,
    cu_seqlens_q: torch.Tensor,
    cu_seqlens_kv: torch.Tensor,
    q: torch.Tensor,
    kv: torch.Tensor,
    o: torch.Tensor,
    d_o: torch.Tensor,
    qkv_dtype: tex.DType,
    dqkv_dtype: tex.DType,
    aux_ctx_tensors: List[torch.Tensor],
    fused_attention_backend: tex.NVTE_Fused_Attn_Backend,
    seq_offsets_q: torch.Tensor = None,
    seq_offsets_k: torch.Tensor = None,
    seq_offsets_v: torch.Tensor = None,
    d_scale_qkv: torch.Tensor = None,
    d_scale_s: torch.Tensor = None,
    d_scale_o: torch.Tensor = None,
    d_scale_do: torch.Tensor = None,
    d_scale_dp: torch.Tensor = None,
    q_scale_s: torch.Tensor = None,
    q_scale_dp: torch.Tensor = None,
    q_scale_dqkv: torch.Tensor = None,
    amax_dp: torch.Tensor = None,
    amax_dqkv: torch.Tensor = None,
    attn_scale: float = None,
    dropout: float = 0.0,
    fast_zero_fill: bool = True,
    qkv_layout: str = "sbhd_sbh2d",
    attn_bias_type: str = "no_bias",
    attn_mask_type: str = "padding",
) -> Tuple[Union[torch.Tensor, None], ...]:
    """Fused Attention BWD for packed KV input.

    Parameters
    ----------
    max_seqlen_q: int
                max sequence length for Q, used for padding; may be larger than max(seqlens_q),
                seqlens_q = cu_seqlens_q[1:] - cu_seqlens_q[:-1]
    max_seqlen_kv: int
                max sequence length for KV, used for padding; may be larger than max(seqlens_kv),
                seqlens_kv = cu_seqlens_kv[1:] - cu_seqlens_kv[:-1]
    cu_seqlens_q: torch.Tensor
                cumulative sequence lengths for Q; shape [batch_size + 1]
    cu_seqlens_kv: torch.Tensor
                cumulative sequence lengths for KV; shape [batch_size + 1]
    q: torch.Tensor
                input tensor Q; shape thd, sbhd or bshd (see `qkv_layout` for details)
    kv: torch.Tensor
                packed input tensor KV; shape h2d or 2hd (see `qkv_layout` for details)
    o: torch.Tensor
                input tensor O (output of forward);
                same shape as Q, i.e. thd, sbhd or bshd (see `qkv_layout` for details)
    d_o: torch.Tensor
                input tensor dO (gradient of O);
                same shape as Q, i.e. thd, sbhd or bshd (see `qkv_layout` for details)
    qkv_dtype: tex.DType
                data type of Q and KV; in tex.DType, not torch.dtype
    dqkv_dtype: tex.DType
                data type of dQ and dKV; in tex.DType, not torch.dtype
    aux_ctx_tensors: List[torch.Tensor]
                auxiliary output tensors of the forward pass when its is_training is True,
                e.g. aux_ctx_tensors = [M, ZInv, rng_state]
    fused_attention_backend: tex.NVTE_Fused_Attn_Backend
                please see FusedAttention module for details on supported backends.
    seq_offsets_q: torch.Tensor, default = None
                cumulative sequence offsets for Q; shape [batch_size + 1]
    seq_offsets_k: torch.Tensor, default = None
                cumulative sequence offsets for K; shape [batch_size + 1]
    seq_offsets_v: torch.Tensor, default = None
                cumulative sequence offsets for V; shape [batch_size + 1]
    d_scale_qkv: torch.Tensor, default = None
                input tensor for the dequantization of QKV in FP8 computations
    d_scale_s: torch.Tensor, default = None
                input tensor for the dequantization of S in FP8 computations, S = Softmax(Q * K.T)
    d_scale_o: torch.Tensor, default = None
                input tensor for the dequantization of O in FP8 computations
    d_scale_do: torch.Tensor, default = None
                input tensor for the dequantization of dO in FP8 computations
    d_scale_dp: torch.Tensor, default = None
                input tensor for the dequantization of dP in FP8 computations
    q_scale_s: torch.Tensor, default = None
                input tensor for the quantization of S in FP8 computations
    q_scale_dp: torch.Tensor, default = None
                input tensor for the quantization of dP in FP8 computations, P = Q * K.T
    q_scale_dqkv: torch.Tensor, default = None
                input tensor for the quantization of dQKV in FP8 computations
    amax_dp: torch.Tensor, default = None
                output tensor, amax of dP, used by the next iteration in FP8 computations,
                P = Q * K.T
    amax_dqkv: torch.Tensor, default = None
                output tensor, amax of dQKV, used by the next iteration in FP8 computations
    attn_scale: float, default = None
                if not None, use attn_scale as the attention scale for Q*K.T BMM;
                if None, use 1.0/sqrt(head_dim) as the default
    dropout: float, default = 0.0
                dropout probability, 0.0 means no dropout, 1.0 means no output;
                dropout must be 0.0 if is_training is False
    fast_zero_fill: bool, default = True
                if True, initializes the output tensor O to zero using the fast filling method;
                if False, uses PyTorch's .fill_() method
    qkv_layout: str, default = "sbhd_sbh2d"
                layout of QKV;
                {"sbhd_sbh2d", "sbhd_sb2hd", "bshd_bsh2d", "bshd_bs2hd", "thd_th2d", "thd_t2hd"}
    attn_bias_type: str, default = "no_bias"
                type of the bias; {"no_bias", "pre_scale_bias", "post_scale_bias", "alibi"}
    attn_mask_type: str, default = "padding"
                type of the attention mask; {"padding", "causal", "padding_causal", "no_mask"}

    Returns
    ----------
    d_q: torch.Tensor
                gradient tensor of Q; same data type and shape as Q
    d_kv: torch.Tensor
                gradient tensor of KV; same data type and shape as KV
    d_bias: torch.Tensor, optional
                gradient tensor of Bias when attn_bias_type is "pre_scale_bias"
                or "post_scale_bias"; same data type and shape as Bias
    """

    if attn_scale is None:
        d = q.size(-1)
        attn_scale = 1.0 / math.sqrt(d)

    assert (fused_attention_backend != FusedAttnBackend["No_Backend"]
            ), "Fused attention does not support this input combination."

    if fused_attention_backend != FusedAttnBackend["F16_max512_seqlen"]:
        assert (len(aux_ctx_tensors) >= 1
                ), "aux_ctx_tensors must contain rng_state as its last element."

    if fused_attention_backend == FusedAttnBackend["FP8"]:
        assert (d_scale_qkv is not None), "d_scale_qkv is required for FP8 fused attention."
        assert (d_scale_s is not None), "d_scale_s is required for FP8 fused attention."
        assert (d_scale_o is not None), "d_scale_o is required for FP8 fused attention."
        assert (d_scale_do is not None), "d_scale_do is required for FP8 fused attention."
        assert (d_scale_dp is not None), "d_scale_dp is required for FP8 fused attention."
        assert (q_scale_s is not None), "q_scale_s is required for FP8 fused attention."
        assert (q_scale_dp is not None), "q_scale_dp is required for FP8 fused attention."
        assert (q_scale_dqkv is not None), "q_scale_dqkv is required for FP8 fused attention."
        assert (amax_dp is not None), "amax_dp is required for FP8 fused attention."
        assert (amax_dqkv is not None), "amax_dqkv is required for FP8 fused attention."
        assert (len(aux_ctx_tensors) == 3
                ), "aux_ctx_tensors is required to be [M, ZInv, rng_state] for FP8 fused attention."

    # execute kernel
    output_tensors = tex.fused_attn_bwd_kvpacked(
            max_seqlen_q, max_seqlen_kv, attn_scale, dropout, fast_zero_fill,
            QKVLayout[qkv_layout], AttnBiasType[attn_bias_type], AttnMaskType[attn_mask_type],
<<<<<<< HEAD
            cu_seqlens_q, cu_seqlens_kv, q, kv, o, d_o, qkv_dtype, dqkv_dtype, aux_ctx_tensors,
            d_scale_qkv, d_scale_s, d_scale_o, d_scale_do, d_scale_dp,
=======
            cu_seqlens_q, cu_seqlens_kv, q, kv, o, d_o, qkv_dtype, aux_ctx_tensors,
            seq_offsets_q, seq_offsets_k, seq_offsets_v,
            d_scale_qkv, d_scale_s, d_scale_o, d_scale_do,
>>>>>>> 42119f63
            q_scale_s, q_scale_dp, q_scale_dqkv, amax_dp, amax_dqkv,
    )

    return output_tensors


def fused_attn_fwd(
    is_training: bool,
    max_seqlen_q: int,
    max_seqlen_kv: int,
    cu_seqlens_q: torch.Tensor,
    cu_seqlens_kv: torch.Tensor,
    q: torch.Tensor,
    k: torch.Tensor,
    v: torch.Tensor,
    qkv_dtype: tex.DType,
    fused_attention_backend: tex.NVTE_Fused_Attn_Backend,
    seq_offsets_q: torch.Tensor = None,
    seq_offsets_k: torch.Tensor = None,
    seq_offsets_v: torch.Tensor = None,
    attn_bias: torch.Tensor = None,
    d_scale_qkv: torch.Tensor = None,
    d_scale_s: torch.Tensor = None,
    q_scale_s: torch.Tensor = None,
    q_scale_o: torch.Tensor = None,
    amax_s: torch.Tensor = None,
    amax_o: torch.Tensor = None,
    attn_scale: float = None,
    dropout: float = 0.0,
    fast_zero_fill: bool = True,
    qkv_layout: str = "sbh3d",
    attn_bias_type: str = "no_bias",
    attn_mask_type: str = "padding",
    rng_gen: torch.Generator = None,
) -> Tuple[Union[torch.Tensor, None], ...]:
    """Fused Attention FWD for separate QKV input.

    Parameters
    ----------
    is_training: bool
                if True, runs training and produces auxiliary tensors aux_ctx_tensors
                for the backward; if False, runs inference and doesn't produce aux_ctx_tensors
    max_seqlen_q: int
                max sequence length for Q, used for padding;
                may be larger than max(seqlens_q),
                seqlens_q = cu_seqlens_q[1:] - cu_seqlens_q[:-1]
    max_seqlen_kv: int
                max sequence length for K and V, used for padding;
                may be larger than max(seqlens_kv),
                seqlens_kv = cu_seqlens_kv[1:] - cu_seqlens_kv[:-1]
    cu_seqlens_q: torch.Tensor
                cumulative sequence lengths for Q; shape [batch_size + 1]
    cu_seqlens_kv: torch.Tensor
                cumulative sequence lengths for K and V; shape [batch_size + 1]
    q: torch.Tensor
                input tensor Q; shape sbhd, bshd or thd (see `qkv_layout` for details)
    k: torch.Tensor
                input tensor K; shape sbhd, bshd or thd (see `qkv_layout` for details)
    v: torch.Tensor
                input tensor V; shape sbhd, bshd or thd (see `qkv_layout` for details)
    qkv_dtype: tex.DType
                data type of Q, K and V; in tex.DType, not torch.dtype
    fused_attention_backend: tex.NVTE_Fused_Attn_Backend
                please see FusedAttention module for details on supported backends.
    seq_offsets_q: torch.Tensor, default = None
                cumulative sequence offsets for Q; shape [batch_size + 1]
    seq_offsets_k: torch.Tensor, default = None
                cumulative sequence offsets for K; shape [batch_size + 1]
    seq_offsets_v: torch.Tensor, default = None
                cumulative sequence offsets for V; shape [batch_size + 1]
    attn_bias: torch.Tensor, default = None
                input tensor Bias when attn_bias_type is "pre_scale_bias" or "post_scale_bias";
                shape [1, num_heads, max_seqlen_q, max_seqlen_kv], same data type as q, k and v
    d_scale_qkv: torch.Tensor, default = None
                input tensor for the dequantization of Q, K and V in FP8 computations
    d_scale_s: torch.Tensor, default = None
                input tensor for the dequantization of S in FP8 computations, S = Softmax(Q * K.T)
    q_scale_s: torch.Tensor, default = None
                input tensor for the quantization of S in FP8 computations, S = Softmax(Q * K.T)
    q_scale_o: torch.Tensor, default = None
                input tensor for the quantization of O in FP8 computations
    amax_s: torch.Tensor, default = None
                output tensor, amax of S, used by the next iteration in FP8 computations
    amax_o: torch.Tensor, default = None
                output tensor, amax of O, used by the next iteration in FP8 computations
    attn_scale: float, default = None
                if not None, use attn_scale as the attention scale for Q*K.T BMM;
                if None, use 1.0/sqrt(head_dim) as the default
    dropout: float, default = 0.0
                dropout probability, 0.0 means no dropout, 1.0 means no output;
                dropout must be 0.0 if is_training is False
    fast_zero_fill: bool, default = True
                if True, initializes the output tensor O to zero using the fast filling method;
                if False, uses PyTorch's .fill_() method
    qkv_layout: str, default = "sbh3d"
                layout of Q, K and V;
                {"sb3hd", "sbh3d", "sbhd_sb2hd", "sbhd_sbh2d", "sbhd_sbhd_sbhd",
                "bs3hd", "bsh3d", "bshd_bs2hd", "bshd_bsh2d", "bshd_bshd_bshd",
                "t3hd", "th3d", "thd_t2hd", "thd_th2d", "thd_thd_thd"}
    attn_bias_type: str, default = "no_bias"
                type of the bias; {"no_bias", "pre_scale_bias", "post_scale_bias", "alibi"}
    attn_mask_type: str, default = "padding"
                type of the attention mask; {"padding", "causal", "padding_causal", "no_mask"}
    rng_gen: torch.Generator, default = None
                random number generator;
                if None, uses the default CUDA generator from PyTorch; otherwise, uses rng_gen

    Returns
    ----------
    o: torch.Tensor
                output tensor O, of the attention calculation; same data type as Q, K and V;
                same shape as Q
    aux_ctx_tensors: List[torch.Tensor]
                auxiliary output tensors used for the backward;
                if is_training is True, aux_ctx_tensors = [softmax-related tensors, rng_state]
                if is_training is False, aux_ctx_tensors = None

                softmax-related tensors:
                    1. if fused_attention_backend == FusedAttnBackend["F16_max512_seqlen"]
                       softmax: torch.Tensor
                           Softmax(Q*K.T)
                           shape [batch_size, num_heads, max_seqlen_q, max_seqlen_kv], dtype float32
                    2. if fused_attention_backend == FusedAttnBackend["F16_arbitrary_seqlen"]
                       softmaxStats: torch.Tensor
                           log(sum(e^(x - max(x)))), where x=Q*K.T
                           shape [batch_size, num_heads, max_seqlen_q, 1], dtype float32
                    3. if fused_attention_backend == FusedAttnBackend["FP8"]
                       M: torch.Tensor
                           max(Q*K.T)
                           shape [batch_size, num_heads, max_seqlen_q, 1], dtype float32
                       ZInv: torch.Tensor
                           1/sum(e^(x - max(x))), where x=Q*K.T
                           shape [batch_size, num_heads, max_seqlen_q, 1], dtype float32
                rng_state: torch.Tensor, optional, if backend is not F16_max512_seqlen
                    state of the random number generator;
                    [seed, offset], dtype uint64
    """

    if attn_scale is None:
        d = q.size(-1)
        attn_scale = 1.0 / math.sqrt(d)

    if attn_bias_type not in ["no_bias", "alibi"]:
        assert (attn_bias is not None
                ), "attn_bias tensor cannot be None when attn_bias_type is not no_bias or alibi."
        assert (attn_bias.dtype == q.dtype
                ), "attn_bias tensor must be in the same dtype as q and kv."

    assert (fused_attention_backend != FusedAttnBackend["No_Backend"]
            ), "Fused attention does not support this input combination."

    # BF16/FP16 fused attention API from fmha_v1 apex
    if fused_attention_backend == FusedAttnBackend["F16_max512_seqlen"]:
        rng_elts_per_thread = (max_seqlen_q * max_seqlen_kv
                + BACKEND_F16m512_FP8_THREADS_PER_CTA - 1)//BACKEND_F16m512_FP8_THREADS_PER_CTA

    # BF16/FP16 fused attention API from fmha_v2
    if fused_attention_backend == FusedAttnBackend["F16_arbitrary_seqlen"]:
        rng_elts_per_thread = BACKEND_F16arb_ELTS_PER_THREADS

    # FP8 fused attention API from fmha_v2
    if fused_attention_backend == FusedAttnBackend["FP8"]:
        rng_elts_per_thread = (max_seqlen_q * max_seqlen_q
                + BACKEND_F16m512_FP8_THREADS_PER_CTA - 1)//BACKEND_F16m512_FP8_THREADS_PER_CTA
<<<<<<< HEAD
    
=======

        assert (d_scale_qkv is not None
                ), "d_scale_qkv is required as an input for FP8 fused attention."
        assert (d_scale_s is not None
                ), "q_scale_s is required as an input for FP8 fused attention."
        assert (q_scale_s is not None
                ), "q_scale_s is required as an input for FP8 fused attention."
        assert (q_scale_o is not None
                ), "q_scale_o is required as an input for FP8 fused attention."
        assert (amax_s is not None
                ), "amax_s is required as an input for FP8 fused attention."
        assert (amax_o is not None
                ), "amax_o is required as an input for FP8 fused attention."

>>>>>>> main
    # execute kernel
    output_tensors = tex.fused_attn_fwd(
            max_seqlen_q, max_seqlen_kv, is_training, attn_scale, dropout, fast_zero_fill,
            QKVLayout[qkv_layout], AttnBiasType[attn_bias_type], AttnMaskType[attn_mask_type],
<<<<<<< HEAD
            cu_seqlens_q, cu_seqlens_kv, q, k, v, qkv_dtype,
            d_scale_qkv, d_scale_s, q_scale_s, q_scale_o, amax_s, amax_o,
=======
            cu_seqlens_q, cu_seqlens_kv,
            q, k, v, qkv_dtype,
            seq_offsets_q, seq_offsets_k, seq_offsets_v,
            d_scale_qkv, q_scale_s, q_scale_o, amax_s, amax_o,
>>>>>>> 42119f63
            attn_bias, rng_gen, rng_elts_per_thread,
    )

    # out, aux_ctx_tensors
    return output_tensors[0], output_tensors[1:]


def fused_attn_bwd(
    max_seqlen_q: int,
    max_seqlen_kv: int,
    cu_seqlens_q: torch.Tensor,
    cu_seqlens_kv: torch.Tensor,
    q: torch.Tensor,
    k: torch.Tensor,
    v: torch.Tensor,
    o: torch.Tensor,
    d_o: torch.Tensor,
    qkv_dtype: tex.DType,
    dqkv_dtype: tex.DType,
    aux_ctx_tensors: List[torch.Tensor],
    fused_attention_backend: tex.NVTE_Fused_Attn_Backend,
    seq_offsets_q: torch.Tensor = None,
    seq_offsets_k: torch.Tensor = None,
    seq_offsets_v: torch.Tensor = None,
    d_scale_qkv: torch.Tensor = None,
    d_scale_s: torch.Tensor = None,
    d_scale_o: torch.Tensor = None,
    d_scale_do: torch.Tensor = None,
    d_scale_dp: torch.Tensor = None,
    q_scale_s: torch.Tensor = None,
    q_scale_dp: torch.Tensor = None,
    q_scale_dqkv: torch.Tensor = None,
    amax_dp: torch.Tensor = None,
    amax_dqkv: torch.Tensor = None,
    attn_scale: float = None,
    dropout: float = 0.0,
    fast_zero_fill: bool = True,
    qkv_layout: str = "sbh3d",
    attn_bias_type: str = "no_bias",
    attn_mask_type: str = "padding",
) -> Tuple[Union[torch.Tensor, None], ...]:
    """Fused Attention BWD for packed KV input.

    Parameters
    ----------
    max_seqlen_q: int
                max sequence length for Q, used for padding; may be larger than max(seqlens_q),
                seqlens_q = cu_seqlens_q[1:] - cu_seqlens_q[:-1]
    max_seqlen_kv: int
                max sequence length for K and V, used for padding;
                may be larger than max(seqlens_kv),
                seqlens_kv = cu_seqlens_kv[1:] - cu_seqlens_kv[:-1]
    cu_seqlens_q: torch.Tensor
                cumulative sequence lengths for Q; shape [batch_size + 1]
    cu_seqlens_kv: torch.Tensor
                cumulative sequence lengths for K and V; shape [batch_size + 1]
    q: torch.Tensor
                input tensor Q; shape sbhd, bshd or thd (see `qkv_layout` for details)
    k: torch.Tensor
                input tensor K; shape sbhd, bshd or thd (see `qkv_layout` for details)
    v: torch.Tensor
                input tensor V; shape sbhd, bshd or thd (see `qkv_layout` for details)
    o: torch.Tensor
                input tensor O (output of forward); same data type as Q, K and V;
                same shape as Q
    d_o: torch.Tensor
                input tensor dO (gradient of O); same data type as Q, K and V;
                same shape as Q
    qkv_dtype: tex.DType
                data type of Q, K and V; in tex.DType, not torch.dtype
    dqkv_dtype: tex.DType
                data type of dQ, dK and dV; in tex.DType, not torch.dtype
    aux_ctx_tensors: List[torch.Tensor]
                auxiliary output tensors of the forward pass when its is_training is True,
                e.g. aux_ctx_tensors = [M, ZInv, rng_state]
    fused_attention_backend: tex.NVTE_Fused_Attn_Backend
                please see FusedAttention module for details on supported backends.
    seq_offsets_q: torch.Tensor, default = None
                cumulative sequence offsets for Q; shape [batch_size + 1]
    seq_offsets_k: torch.Tensor, default = None
                cumulative sequence offsets for K; shape [batch_size + 1]
    seq_offsets_v: torch.Tensor, default = None
                cumulative sequence offsets for V; shape [batch_size + 1]
    d_scale_qkv: torch.Tensor, default = None
                input tensor for the dequantization of Q, K and V in FP8 computations
    d_scale_s: torch.Tensor, default = None
                input tensor for the dequantization of S in FP8 computations, S = Softmax(Q * K.T)
    d_scale_o: torch.Tensor, default = None
                input tensor for the dequantization of O in FP8 computations
    d_scale_do: torch.Tensor, default = None
                input tensor for the dequantization of dO in FP8 computations
    d_scale_dp: torch.Tensor, default = None
                input tensor for the dequantization of dP in FP8 computations
    q_scale_s: torch.Tensor, default = None
                input tensor for the quantization of S in FP8 computations
    q_scale_dp: torch.Tensor, default = None
                input tensor for the quantization of dP in FP8 computations, P = Q * K.T
    q_scale_dqkv: torch.Tensor, default = None
                input tensor for the quantization of dQ, dK and dV in FP8 computations
    amax_dp: torch.Tensor, default = None
                output tensor, amax of dP, used by the next iteration in FP8 computations,
                P = Q * K.T
    amax_dqkv: torch.Tensor, default = None
                output tensor, amax of dQ, dK and dV, used by the next iteration in FP8 computations
    attn_scale: float, default = None
                if not None, use attn_scale as the attention scale for Q*K.T BMM;
                if None, use 1.0/sqrt(head_dim) as the default
    dropout: float, default = 0.0
                dropout probability, 0.0 means no dropout, 1.0 means no output;
                dropout must be 0.0 if is_training is False
    fast_zero_fill: bool, default = True
                if True, initializes the output tensor O to zero using the fast filling method;
                if False, uses PyTorch's .fill_() method
    qkv_layout: str, default = "sbh3d"
                layout of Q, K and V;
                {"sb3hd", "sbh3d", "sbhd_sb2hd", "sbhd_sbh2d", "sbhd_sbhd_sbhd",
                "bs3hd", "bsh3d", "bshd_bs2hd", "bshd_bsh2d", "bshd_bshd_bshd",
                "t3hd", "th3d", "thd_t2hd", "thd_th2d", "thd_thd_thd"}
    attn_bias_type: str, default = "no_bias"
                type of the bias; {"no_bias", "pre_scale_bias", "post_scale_bias", "alibi"}
    attn_mask_type: str, default = "padding"
                type of the attention mask; {"padding", "causal", "padding_causal", "no_mask"}

    Returns
    ----------
    d_q: torch.Tensor
                gradient tensor of Q; same data type and shape as Q
    d_k: torch.Tensor
                gradient tensor of K; same data type and shape as K
    d_v: torch.Tensor
                gradient tensor of V; same data type and shape as V
    d_bias: torch.Tensor, optional
                gradient tensor of Bias when attn_bias_type is "pre_scale_bias"
                or "post_scale_bias"; same data type and shape as Bias
    """

    if attn_scale is None:
        d = q.size(-1)
        attn_scale = 1.0 / math.sqrt(d)

    assert (fused_attention_backend != FusedAttnBackend["No_Backend"]
            ), "Fused attention does not support this input combination."

    if fused_attention_backend != FusedAttnBackend["F16_max512_seqlen"]:
        assert (len(aux_ctx_tensors) >= 1
                ), "aux_ctx_tensors must contain rng_state as its last element."

    if fused_attention_backend == FusedAttnBackend["FP8"]:
        print("rr")
        print(d_scale_qkv)
        exit()
        assert (d_scale_qkv is not None), "d_scale_qkv is required for FP8 fused attention."
        assert (d_scale_s is not None), "d_scale_s is required for FP8 fused attention."
        assert (d_scale_o is not None), "d_scale_o is required for FP8 fused attention."
        assert (d_scale_do is not None), "d_scale_do is required for FP8 fused attention."
        assert (d_scale_dp is not None), "d_scale_dp is required for FP8 fused attention."
        assert (q_scale_s is not None), "q_scale_s is required for FP8 fused attention."
        assert (q_scale_dp is not None), "q_scale_dp is required for FP8 fused attention."
        assert (q_scale_dqkv is not None), "q_scale_dqkv is required for FP8 fused attention."
        assert (amax_dp is not None), "amax_dp is required for FP8 fused attention."
        assert (amax_dqkv is not None), "amax_dqkv is required for FP8 fused attention."
        assert (len(aux_ctx_tensors) == 3
                ), "aux_ctx_tensors is required to be [M, ZInv, rng_state] for FP8 fused attention."

    # execute kernel
    output_tensors = tex.fused_attn_bwd(
            max_seqlen_q, max_seqlen_kv, attn_scale, dropout, fast_zero_fill,
            QKVLayout[qkv_layout], AttnBiasType[attn_bias_type], AttnMaskType[attn_mask_type],
<<<<<<< HEAD
            cu_seqlens_q, cu_seqlens_kv, q, k, v, o, d_o, qkv_dtype, dqkv_dtype, aux_ctx_tensors,
            d_scale_qkv, d_scale_s, d_scale_o, d_scale_do, d_scale_dp,
=======
            cu_seqlens_q, cu_seqlens_kv,
            q, k, v, o, d_o, qkv_dtype, aux_ctx_tensors,
            seq_offsets_q, seq_offsets_k, seq_offsets_v,
            d_scale_qkv, d_scale_s, d_scale_o, d_scale_do,
>>>>>>> 42119f63
            q_scale_s, q_scale_dp, q_scale_dqkv, amax_dp, amax_dqkv,
    )

    return output_tensors<|MERGE_RESOLUTION|>--- conflicted
+++ resolved
@@ -234,12 +234,8 @@
             max_seqlen, is_training, attn_scale, dropout, fast_zero_fill,
             QKVLayout[qkv_layout], AttnBiasType[attn_bias_type], AttnMaskType[attn_mask_type],
             cu_seqlens, qkv, qkv_dtype,
-<<<<<<< HEAD
-            d_scale_qkv, d_scale_s, q_scale_s, q_scale_o, amax_s, amax_o, attn_bias,
-=======
             seq_offsets_q, seq_offsets_k, seq_offsets_v,
             d_scale_qkv, q_scale_s, q_scale_o, amax_s, amax_o, attn_bias,
->>>>>>> 42119f63
             rng_gen, rng_elts_per_thread,
     )
 
@@ -383,14 +379,9 @@
     output_tensors = tex.fused_attn_bwd_qkvpacked(
             max_seqlen, attn_scale, dropout, fast_zero_fill,
             QKVLayout[qkv_layout], AttnBiasType[attn_bias_type], AttnMaskType[attn_mask_type],
-<<<<<<< HEAD
-            cu_seqlens, qkv, o, d_o, qkv_dtype, dqkv_dtype, aux_ctx_tensors,
-            d_scale_qkv, d_scale_s, d_scale_o, d_scale_do, d_scale_dp,
-=======
             cu_seqlens, qkv, o, d_o, qkv_dtype, aux_ctx_tensors,
             seq_offsets_q, seq_offsets_k, seq_offsets_v,
             d_scale_qkv, d_scale_s, d_scale_o, d_scale_do,
->>>>>>> 42119f63
             q_scale_s, q_scale_dp, q_scale_dqkv, amax_dp, amax_dqkv,
     )
 
@@ -567,12 +558,8 @@
             max_seqlen_q, max_seqlen_kv, is_training, attn_scale, dropout, fast_zero_fill,
             QKVLayout[qkv_layout], AttnBiasType[attn_bias_type], AttnMaskType[attn_mask_type],
             cu_seqlens_q, cu_seqlens_kv, q, kv, qkv_dtype,
-<<<<<<< HEAD
-            d_scale_qkv, d_scale_s, q_scale_s, q_scale_o, amax_s, amax_o,
-=======
             seq_offsets_q, seq_offsets_k, seq_offsets_v,
             d_scale_qkv, q_scale_s, q_scale_o, amax_s, amax_o,
->>>>>>> 42119f63
             attn_bias, rng_gen, rng_elts_per_thread,
     )
 
@@ -730,14 +717,9 @@
     output_tensors = tex.fused_attn_bwd_kvpacked(
             max_seqlen_q, max_seqlen_kv, attn_scale, dropout, fast_zero_fill,
             QKVLayout[qkv_layout], AttnBiasType[attn_bias_type], AttnMaskType[attn_mask_type],
-<<<<<<< HEAD
-            cu_seqlens_q, cu_seqlens_kv, q, kv, o, d_o, qkv_dtype, dqkv_dtype, aux_ctx_tensors,
-            d_scale_qkv, d_scale_s, d_scale_o, d_scale_do, d_scale_dp,
-=======
             cu_seqlens_q, cu_seqlens_kv, q, kv, o, d_o, qkv_dtype, aux_ctx_tensors,
             seq_offsets_q, seq_offsets_k, seq_offsets_v,
             d_scale_qkv, d_scale_s, d_scale_o, d_scale_do,
->>>>>>> 42119f63
             q_scale_s, q_scale_dp, q_scale_dqkv, amax_dp, amax_dqkv,
     )
 
@@ -902,9 +884,6 @@
     if fused_attention_backend == FusedAttnBackend["FP8"]:
         rng_elts_per_thread = (max_seqlen_q * max_seqlen_q
                 + BACKEND_F16m512_FP8_THREADS_PER_CTA - 1)//BACKEND_F16m512_FP8_THREADS_PER_CTA
-<<<<<<< HEAD
-    
-=======
 
         assert (d_scale_qkv is not None
                 ), "d_scale_qkv is required as an input for FP8 fused attention."
@@ -919,20 +898,14 @@
         assert (amax_o is not None
                 ), "amax_o is required as an input for FP8 fused attention."
 
->>>>>>> main
     # execute kernel
     output_tensors = tex.fused_attn_fwd(
             max_seqlen_q, max_seqlen_kv, is_training, attn_scale, dropout, fast_zero_fill,
             QKVLayout[qkv_layout], AttnBiasType[attn_bias_type], AttnMaskType[attn_mask_type],
-<<<<<<< HEAD
-            cu_seqlens_q, cu_seqlens_kv, q, k, v, qkv_dtype,
-            d_scale_qkv, d_scale_s, q_scale_s, q_scale_o, amax_s, amax_o,
-=======
             cu_seqlens_q, cu_seqlens_kv,
             q, k, v, qkv_dtype,
             seq_offsets_q, seq_offsets_k, seq_offsets_v,
             d_scale_qkv, q_scale_s, q_scale_o, amax_s, amax_o,
->>>>>>> 42119f63
             attn_bias, rng_gen, rng_elts_per_thread,
     )
 
@@ -1101,15 +1074,10 @@
     output_tensors = tex.fused_attn_bwd(
             max_seqlen_q, max_seqlen_kv, attn_scale, dropout, fast_zero_fill,
             QKVLayout[qkv_layout], AttnBiasType[attn_bias_type], AttnMaskType[attn_mask_type],
-<<<<<<< HEAD
-            cu_seqlens_q, cu_seqlens_kv, q, k, v, o, d_o, qkv_dtype, dqkv_dtype, aux_ctx_tensors,
-            d_scale_qkv, d_scale_s, d_scale_o, d_scale_do, d_scale_dp,
-=======
             cu_seqlens_q, cu_seqlens_kv,
             q, k, v, o, d_o, qkv_dtype, aux_ctx_tensors,
             seq_offsets_q, seq_offsets_k, seq_offsets_v,
             d_scale_qkv, d_scale_s, d_scale_o, d_scale_do,
->>>>>>> 42119f63
             q_scale_s, q_scale_dp, q_scale_dqkv, amax_dp, amax_dqkv,
     )
 
