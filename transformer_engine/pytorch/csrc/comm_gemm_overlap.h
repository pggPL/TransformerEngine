/*************************************************************************
 * Copyright (c) 2022-2024, NVIDIA CORPORATION & AFFILIATES. All rights reserved.
 *
 * See LICENSE for license information.
 ************************************************************************/

#ifndef TRANSFORMER_ENGINE_PYTORCH_CSRC_COMM_GEMM_OVERLAP_H_
#define TRANSFORMER_ENGINE_PYTORCH_CSRC_COMM_GEMM_OVERLAP_H_

#include <ATen/ATen.h>
#include <ATen/cuda/CUDAContext.h>
#include <c10/cuda/CUDAGuard.h>
#include <cuda.h>
#include <cuda_fp8.h>
#include <stdio.h>
#include <stdlib.h>
#include <torch/cuda.h>
#include <torch/custom_class.h>
#include <torch/extension.h>
#include <torch/types.h>

#include <torch/csrc/distributed/c10d/ProcessGroup.hpp>

#include "common/common.h"
#include "common/util/cuda_driver.h"
#include "common/util/logging.h"
#include "common/util/system.h"
#include "extensions.h"
#include "userbuffers/userbuffers.h"

#define HALF_BYTES 2
#define UB_MAX_SM 32

using namespace torch::indexing;
using namespace std::placeholders;

namespace ubuf {

bool device_supports_multicast() {
  int dev, supports_multicast;
  CUdevice cudev;

  NVTE_CHECK_CUDA(cudaGetDevice(&dev));
  NVTE_CALL_CHECK_CUDA_DRIVER(cuDeviceGet, &cudev, dev);
  NVTE_CALL_CHECK_CUDA_DRIVER(cuDeviceGetAttribute, &supports_multicast,
                              CU_DEVICE_ATTRIBUTE_MULTICAST_SUPPORTED, cudev);

  return static_cast<bool>(supports_multicast);
}

bool ubuf_built_with_mpi() {
#ifdef NVTE_UB_WITH_MPI
  return true;
#else
  return false;
#endif
}

class UbufBootstrapCallbacks : torch::CustomClassHolder {
 private:
  bool initialized{false};
  bool backend_is_nccl{false};
  std::map<std::string, c10d::ProcessGroup *> pgs;

 public:
  UbufBootstrapCallbacks() {
#ifndef NVTE_UB_WITH_MPI
    NVTE_ERROR("Internal TE error: Dummy UbufBootstrapCallbacks init without NVTE_UB_WITH_MPI=1!");
#endif
  }  // empty constructor for NVTE_UB_WITH_MPI=1

  UbufBootstrapCallbacks(c10d::ProcessGroup *world_group, c10d::ProcessGroup *intra_node_group) {
    pgs.insert({"world", world_group});
    c10d::ProcessGroup::BackendType backend = world_group->getBackendType();
    backend_is_nccl = (backend == c10d::ProcessGroup::BackendType::NCCL);

    NVTE_CHECK(intra_node_group->getBackendType() == backend,
               "Internal TE error: Intra-node group must be on the same backend (%s) as the world ",
               "group!", world_group->getBackendName());
    pgs.insert({"intra", intra_node_group});

    initialized = true;
  }

  ~UbufBootstrapCallbacks() {
    for (auto &pg : pgs) pg.second = nullptr;
    backend_is_nccl = false;
    initialized = false;
  }

  void ub_allgather(void *globaldata, size_t globalbytes, void *localdata, size_t localbytes,
                    char *group) {
    NVTE_CHECK(initialized, "Internal TE error: tex.UbufBootstrapCallbacks() is not initialized ",
               "with valid process groups!");

    auto localtensor =
        torch::from_blob(localdata, {static_cast<int64_t>(localbytes / sizeof(uint8_t))},
                         at::device(torch::kCPU).dtype(torch::kUInt8));
    auto localtmp = (backend_is_nccl) ? localtensor.cuda() : localtensor;
    auto globaltensor =
        torch::from_blob(globaldata, {static_cast<int64_t>(globalbytes / sizeof(uint8_t))},
                         at::device(torch::kCPU).dtype(torch::kUInt8));
    auto globaltmp = (backend_is_nccl) ? globaltensor.cuda() : globaltensor;

    std::vector<std::vector<torch::Tensor>> globalchunks = {globaltmp.chunk(pgs[group]->getSize())};
    std::vector<torch::Tensor> localchunk = {localtmp};
    auto work = pgs[group]->allgather(globalchunks, localchunk);
    work->wait();

    if (backend_is_nccl) {
      globaltensor.copy_(globaltmp.cpu());
      globaltmp = torch::Tensor();
      localtmp = torch::Tensor();
    }
  }

  void ub_barrier(char *group) {
    NVTE_CHECK(initialized, "Internal TE error: tex.UbufBootstrapCallbacks() is not initialized ",
               "with valid process groups!");
    auto work = pgs[group]->barrier();
    work->wait();
  }
};

enum class COMM_TYPE { RS = 0, AG = 1 };

enum class UBOverlapAlgo {
  BULK_OVERLAP_AG = 0,
  BULK_OVERLAP_RS = 1,
  SPLIT_PIPELINED_AG_P2P = 2,
  SPLIT_PIPELINED_RS = 3,
  SPLIT_PIPELINED_RS_P2P = 4,
  ATOMIC_GEMM_RS = 5,
  ATOMIC_GEMM_AG_P2P = 6,
  ATOMIC_GEMM_RS_P2P = 7
};

struct UbufBase {
  static inline communicator *_ub_comm{nullptr};
  static inline bool comm_created{false};
};
struct UbufCommOverlap : torch::CustomClassHolder, UbufBase {
  int _tp_id;
  int _tp_size;
  int _num_splits;
  int _math_sms;
  int _ub_reg;
  void *_ubuf_ptr;
  torch::Tensor _ubuf;
  torch::Tensor output_tensor;
  torch::Tensor _ubuf_scale_inv;
  bool _ubuf_scale_inv_initialized;
  torch::Tensor counter;
  at::cuda::CUDAStream _stream_comm = at::cuda::getStreamFromPool(true);
  std::vector<at::cuda::CUDAStream> _stream_compute;
  cudaEvent_t _start_compute, _stop_compute, _start_d2dcopy, _start_comm, _stop_comm;
  int _num_comm_sm;
  int _cga_size;
  int _use_ce;
  bool _atomic_gemm;

  UbufCommOverlap(torch::Tensor sample, int myrank, int numranks, int mylocal, int numlocal,
                  int mynode, int numnodes, int tp_size, int num_comm_sm, int comm_cga_size,
                  int num_splits, bool set_sm_margin, int num_max_streams, bool atomic_gemm,
                  UbufBootstrapCallbacks &callbacks) {
    // Initialize userbuf communicator
    if (!comm_created) {
      if (myrank == 0) {
        printf("!!! [UB] Create Userbuffers Communicator\n");
      }
#ifdef NVTE_UB_WITH_MPI
      create_communicator_grouped2_mpi(&_ub_comm, 1, 1, tp_size, 1);
#else
      create_communicator_grouped2(
          &_ub_comm, myrank, numranks, mylocal, numlocal, mynode, numnodes,
          std::bind(&UbufBootstrapCallbacks::ub_allgather, callbacks, _1, _2, _3, _4, _5),
          std::bind(&UbufBootstrapCallbacks::ub_barrier, callbacks, _1), 1, 1, tp_size, 1);
#endif
      comm_created = true;
    }
    _use_ce = 0;
    _num_comm_sm = num_comm_sm;
    _cga_size = comm_cga_size;

    // Allocate and register extra userbuffers
    int ubuf_bytes = sample.numel() * sample.element_size();
    _ub_reg = register_user_buffer_collective(reinterpret_cast<void **>(&_ubuf_ptr), ubuf_bytes,
                                              _ub_comm, true);
    _ubuf = torch::from_blob(_ubuf_ptr, {sample.size(0), sample.size(1)}, sample.options());

    if (_ub_comm->myrank == 0) {
      printf("!!! [UB] Register UBuf %d\n", _ub_reg);
    }

    at::cuda::CUDAStream stream_main = at::cuda::getCurrentCUDAStream();
    for (int i = 0; i < std::min(num_max_streams, num_splits); i++) {
      cudaStream_t stream;
      cudaStreamCreateWithPriority(&stream, cudaStreamNonBlocking, -1);
      _stream_compute.push_back(
          at::cuda::getStreamFromExternal(stream, stream_main.device_index()));
    }

    _num_splits = num_splits;
    _tp_size = tp_size;
    _tp_id = (_ub_comm->myrank % _tp_size);
    _ubuf_scale_inv_initialized = false;

    // Set the number of SMs for GEMM with margin
    cudaDeviceProp prop;
    cudaGetDeviceProperties(&prop, 0);
    _math_sms = (set_sm_margin) ? prop.multiProcessorCount - num_comm_sm : prop.multiProcessorCount;
    _math_sms -= transformer_engine::getenv<int>("NVTE_EXT_MARGIN_SM", 0);

    output_tensor = torch::Tensor();
    _atomic_gemm = atomic_gemm;
    if (_atomic_gemm) {
      auto counter_options = torch::TensorOptions().dtype(torch::kInt32).device(torch::kCUDA);
      counter = torch::zeros({num_splits * 2}, counter_options);
      counter.index_put_({Slice(None, num_splits)}, 1);
    }
    // CUDA event creation
    cudaEventCreateWithFlags(&_start_compute, 0);
    cudaEventCreateWithFlags(&_stop_compute, 0);
    cudaEventCreateWithFlags(&_start_d2dcopy, 0);
    cudaEventCreateWithFlags(&_start_comm, 0);
    cudaEventCreateWithFlags(&_stop_comm, 0);
  }

  ~UbufCommOverlap() {
    cudaEventDestroy(_stop_comm);
    cudaEventDestroy(_start_comm);
    cudaEventDestroy(_start_d2dcopy);
    cudaEventDestroy(_stop_compute);
    cudaEventDestroy(_start_compute);

    for (size_t i = 0; i < _stream_compute.size(); i++) cudaStreamDestroy(_stream_compute[i]);

    if (comm_created) {
#ifdef NVTE_UB_WITH_MPI
      destroy_communicator_mpi(_ub_comm);
#else
      destroy_communicator(_ub_comm);
#endif
      comm_created = false;
    }
  }

  /*
  ** Bulk GEMM + COMM
  ** This function assumes the communication input is pre-copied to _ubuf
  */
  std::vector<at::Tensor> bulk_overlap(
      at::Tensor A, at::Tensor A_scale_inverse, int64_t A_fp8_tensor,
      transformer_engine::DType A_type, std::vector<int64_t> A_scaling_mode, bool transa, at::Tensor B,
      at::Tensor B_scale_inverse, int64_t B_fp8_tensor, transformer_engine::DType B_type,
      std::vector<int64_t> B_scaling_mode, bool transb, at::Tensor D, at::Tensor D_scale,
      transformer_engine::DType D_type, at::Tensor D_amax, at::Tensor bias,
      transformer_engine::DType bias_type, at::Tensor pre_gelu_out, bool grad, at::Tensor workspace,
      size_t workspaceSize, bool accumulate, bool use_split_accumulator, int comm_type,
      at::Tensor rs_output) {
    int ori_sms = _ub_comm->sms;
    _ub_comm->use_ce = _use_ce;
    _ub_comm->sms = _num_comm_sm;
    _ub_comm->cga_size = _cga_size;
    // Get the current userbuf offset
    char *ubuf_wt_ptr = reinterpret_cast<char *>(_ubuf.data_ptr());
    int comm_elements = (_ubuf.numel() / 2) * _ubuf.element_size();  // UBUF uses 2Byte element size
    COMM_TYPE _comm_type = static_cast<COMM_TYPE>(comm_type);
    if (_comm_type == COMM_TYPE::RS) {
      ubuf_wt_ptr += _ubuf.numel() / _tp_size * _tp_id * _ubuf.element_size();
    }

    // Catch up the default torch stream
    at::cuda::CUDAStream stream_main = at::cuda::getCurrentCUDAStream();
    NVTE_CHECK_CUDA(cudaEventRecord(_start_comm, (cudaStream_t)stream_main));
    NVTE_CHECK_CUDA(cudaStreamWaitEvent((cudaStream_t)_stream_comm, _start_comm, 0));

    // Communication: AG and RS
    if (_comm_type == COMM_TYPE::AG) {
      allgather2_userbuff_inplace(_ub_reg, 0, comm_elements, _ub_comm, (cudaStream_t)_stream_comm);
    } else if (_comm_type == COMM_TYPE::RS) {
      if (_ubuf.element_size() == 1) {
        assert(_ubuf_scale_inv_initialized);
        comm_elements *= 2;
        float *scale_inv_ptr = reinterpret_cast<float *>(_ubuf_scale_inv.data_ptr());
        assert(rs_output.numel() == _ubuf.numel() / _tp_size);
        assert(rs_output.size(0) == _ubuf.size(0) / _tp_size);
        assert(rs_output.element_size() == 2);
        char *rs_output_ptr = reinterpret_cast<char *>(rs_output.data_ptr());
        reducescatter2_userbuff_fp8<__nv_fp8_e5m2>(rs_output_ptr, scale_inv_ptr, _ub_reg, 0,
                                                   comm_elements, _ub_comm,
                                                   (cudaStream_t)_stream_comm);
      } else {
        reducescatter2_userbuff_inplace(_ub_reg, 0, comm_elements, _ub_comm,
                                        (cudaStream_t)_stream_comm);
      }
    } else {
      NVTE_ERROR("Not supported communication type.");
    }

    if (A_scale_inverse.numel()) A_scale_inverse = A_scale_inverse[A_fp8_tensor];

    if (B_scale_inverse.numel()) B_scale_inverse = B_scale_inverse[B_fp8_tensor];

    assert(pre_gelu_out.numel() == 0);
    te_gemm(A, A_scale_inverse, A_type, A_scaling_mode, transa, B, B_scale_inverse, B_type,
            B_scaling_mode, transb, D, D_scale, D_type, D_amax, bias, bias_type, pre_gelu_out,
            grad, workspace, workspaceSize, accumulate, use_split_accumulator, _math_sms);

    NVTE_CHECK_CUDA(cudaEventRecord(_stop_comm, (cudaStream_t)_stream_comm));
    NVTE_CHECK_CUDA(cudaStreamWaitEvent((cudaStream_t)stream_main, _stop_comm, 0));

    // Generate output tensor from userbuf data pointer
    int output_c_dim0 = (_comm_type == COMM_TYPE::AG) ? _ubuf.size(0) : _ubuf.size(0) / _tp_size;
    int output_c_dim1 = _ubuf.size(1);
    output_tensor = torch::from_blob(ubuf_wt_ptr, {output_c_dim0, output_c_dim1}, _ubuf.options());
    _ub_comm->sms = ori_sms;

    return {D, output_tensor};
  }  // bulk_overlap

  /*
  ** Split FPROP GEMM + ReduceScatter
  */
<<<<<<< HEAD
  void atomic_gemm_overlap_rs(
    at::Tensor A, at::Tensor A_scale_inverse, int64_t A_fp8_tensor,
    transformer_engine::DType A_type, std::vector<int64_t> A_scaling_mode, bool transa, at::Tensor B,
    at::Tensor B_scale_inverse, int64_t B_fp8_tensor, transformer_engine::DType B_type,
    std::vector<int64_t> B_scaling_mode, bool transb, at::Tensor D, at::Tensor D_scale,
    transformer_engine::DType D_type, at::Tensor D_amax, at::Tensor bias, 
    transformer_engine::DType bias_type, at::Tensor pre_gelu_out, bool grad, at::Tensor workspace,
    size_t workspaceSize, bool accumulate, bool use_split_accumulator, bool gemm_overlap,
    at::Tensor rs_output) {
=======
  void atomic_gemm_overlap_rs(at::Tensor A, at::Tensor A_scale_inverse, int64_t A_fp8_tensor,
                              transformer_engine::DType A_type, bool transa, at::Tensor B,
                              at::Tensor B_scale_inverse, int64_t B_fp8_tensor,
                              transformer_engine::DType B_type, bool transb, at::Tensor D,
                              at::Tensor D_scale, transformer_engine::DType D_type,
                              at::Tensor D_amax, at::Tensor bias,
                              transformer_engine::DType bias_type, at::Tensor pre_gelu_out,
                              bool grad, at::Tensor workspace, size_t workspaceSize,
                              bool accumulate, bool use_split_accumulator, bool gemm_overlap,
                              at::Tensor rs_output) {
    int ori_sms = _ub_comm->sms;
>>>>>>> 833f0b94
    _ub_comm->use_ce = _use_ce;
    _ub_comm->sms = _num_comm_sm;
    _ub_comm->cga_size = _cga_size;
    // Get GEMM dimensions
    int m = A.size(0);
    int k = A.size(1);
    int n = B.size(0);
    int m_chunk = m / _num_splits;
    int workspace_size_chunk = workspaceSize / _stream_compute.size();

    // Get input, output, and workspace data pointers
    char *input_a_chunk_ptr = reinterpret_cast<char *>(A.data_ptr());
    char *output_buf_chunk_ptr = reinterpret_cast<char *>(_ubuf.data_ptr());
    char *workspace_ptr = reinterpret_cast<char *>(workspace.data_ptr());
    int *counter_ptr = reinterpret_cast<int *>(counter.data_ptr());
    char *rs_output_ptr = reinterpret_cast<char *>(rs_output.data_ptr());

    // Catch up the default torch stream
    at::cuda::CUDAStream stream_main = at::cuda::getCurrentCUDAStream();
    NVTE_CHECK_CUDA(cudaEventRecord(_start_compute, stream_main));
    NVTE_CHECK_CUDA(cudaStreamWaitEvent((cudaStream_t)_stream_compute[0], _start_compute, 0));
    NVTE_CHECK_CUDA(cudaStreamWaitEvent((cudaStream_t)_stream_comm, _start_compute, 0));

    if (A_scale_inverse.numel()) A_scale_inverse = A_scale_inverse[A_fp8_tensor];

    if (B_scale_inverse.numel()) B_scale_inverse = B_scale_inverse[B_fp8_tensor];

    assert(pre_gelu_out.numel() == 0);

    torch::Tensor input_a = torch::from_blob(input_a_chunk_ptr, {m, k}, A.options());
    torch::Tensor output_d = torch::from_blob(output_buf_chunk_ptr, {n, m}, _ubuf.options());
    //    torch::zeros({n, m}, _ubuf.options());
    torch::Tensor workspace_chunk =
        torch::from_blob(workspace_ptr, {workspace_size_chunk}, workspace.options());
    at::cuda::setCurrentCUDAStream(_stream_compute[0]);
    te_atomic_gemm(input_a, A_scale_inverse, A_type, A_scaling_mode, transa, B, B_scale_inverse,
                   B_type, B_scaling_mode, transb, output_d, D_scale, D_type, D_amax, bias,
                   bias_type, pre_gelu_out, grad, workspace_chunk, workspace_size_chunk,
                   accumulate, use_split_accumulator, _math_sms, _num_splits /*m_split*/,
                   0 /*n_split*/, true /*gemm_producer*/, counter);

    for (int i = 0; i < _num_splits; i++) {
      const char *env_p = std::getenv("NVTE_RS_STRIDED_ATOMIC");
      if (env_p != nullptr && env_p[0] == '1') {
        if (i == _num_splits - 1) {
          _ub_comm->sms = UB_MAX_SM;
        }
        if (_ubuf.element_size() == 1) {
          assert(_ubuf_scale_inv_initialized);
          float *d_scale_inv_ptr = reinterpret_cast<float *>(_ubuf_scale_inv.data_ptr());
          TRANSFORMER_ENGINE_TYPE_SWITCH_FP8ONLY(
              D_type, fp8_type,
              reducescatter2_userbuff_strided_atomic_fp8<fp8_type>(
                  rs_output_ptr, d_scale_inv_ptr, _ub_reg, i * m_chunk, m_chunk, n, m, m,
                  _num_splits, &counter_ptr[i], _ub_comm, (cudaStream_t)_stream_comm););
        } else {
          reducescatter2_userbuff_strided_atomic(rs_output_ptr, _ub_reg, i * m_chunk, m_chunk, n, m,
                                                 _num_splits, &counter_ptr[i], _ub_comm,
                                                 (cudaStream_t)_stream_comm);
        }
      } else if (env_p != nullptr && env_p[0] == '2') {
        if (_ubuf.element_size() == 1) {
          assert(_ubuf_scale_inv_initialized);
          float *d_scale_inv_ptr = reinterpret_cast<float *>(_ubuf_scale_inv.data_ptr());
          TRANSFORMER_ENGINE_TYPE_SWITCH_FP8ONLY(
              D_type, fp8_type,
              reducescatter2_userbuff_strided_multiatomic_fp8<fp8_type>(
                  rs_output_ptr, d_scale_inv_ptr, _ub_reg, m_chunk, m_chunk, n, m, m, _num_splits,
                  counter_ptr, _ub_comm, (cudaStream_t)_stream_comm););
        } else {
          reducescatter2_userbuff_strided_multiatomic(rs_output_ptr, _ub_reg, m_chunk, m_chunk, n,
                                                      m, _num_splits, counter_ptr, _ub_comm,
                                                      (cudaStream_t)_stream_comm);
        }
        break;
      } else {
        assert(_ubuf.element_size() != 1);
        consumer(counter_ptr, i, (cudaStream_t)_stream_comm);
        reducescatter2_userbuff_strided(rs_output_ptr, _ub_reg, i * m_chunk, m_chunk, n, m,
                                        _ub_comm, (cudaStream_t)_stream_comm);
      }

      rs_output_ptr += m_chunk * rs_output.element_size();
    }

    _ub_comm->sms = ori_sms;
    NVTE_CHECK_CUDA(cudaEventRecord(_stop_compute, (cudaStream_t)_stream_compute[0]));
    NVTE_CHECK_CUDA(cudaEventRecord(_stop_comm, (cudaStream_t)_stream_comm));
    NVTE_CHECK_CUDA(cudaStreamWaitEvent((cudaStream_t)stream_main, _stop_compute, 0));
    NVTE_CHECK_CUDA(cudaStreamWaitEvent((cudaStream_t)stream_main, _stop_comm, 0));
    at::cuda::setCurrentCUDAStream(stream_main);

    return;
  }  // atomic_gemm_overlap_rs

  /*
  ** Split FPROP GEMM + ReduceScatter
  */
  void split_overlap_rs(
    at::Tensor A, at::Tensor A_scale_inverse, int64_t A_fp8_tensor,
    transformer_engine::DType A_type, std::vector<int64_t> A_scaling_mode, bool transa, at::Tensor B,
    at::Tensor B_scale_inverse, int64_t B_fp8_tensor, transformer_engine::DType B_type,
    std::vector<int64_t> B_scaling_mode, bool transb, at::Tensor D, at::Tensor D_scale,
    transformer_engine::DType D_type, at::Tensor D_amax, at::Tensor bias,
    transformer_engine::DType bias_type, at::Tensor pre_gelu_out, bool grad, at::Tensor workspace,
    size_t workspaceSize, bool accumulate, bool use_split_accumulator, bool gemm_overlap,
    at::Tensor rs_output) {
    // Get GEMM dimensions
    int ori_sms = _ub_comm->sms;
    _ub_comm->use_ce = _use_ce;
    _ub_comm->sms = _num_comm_sm;
    _ub_comm->cga_size = _cga_size;
    int m = A.size(0);
    int k = A.size(1);
    int n = B.size(0);
    int m_chunk = m / _num_splits;
    int input_a_chunk_size = m_chunk * k;
    int output_chunk_size = n * m_chunk;
    int workspace_size_chunk = workspaceSize / _stream_compute.size();

    // Get input, output, and workspace data pointers
    char *input_a_chunk_ptr = reinterpret_cast<char *>(A.data_ptr());
    char *output_buf_chunk_ptr = reinterpret_cast<char *>(_ubuf.data_ptr());
    char *workspace_ptr = reinterpret_cast<char *>(workspace.data_ptr());

    char *rs_output_ptr = reinterpret_cast<char *>(rs_output.data_ptr());

    // Catch up the default torch stream
    at::cuda::CUDAStream stream_main = at::cuda::getCurrentCUDAStream();
    NVTE_CHECK_CUDA(cudaEventRecord(_start_compute, stream_main));
    for (size_t i = 0; i < _stream_compute.size(); i++) {
      NVTE_CHECK_CUDA(cudaStreamWaitEvent((cudaStream_t)_stream_compute[i], _start_compute, 0));
    }
    NVTE_CHECK_CUDA(cudaStreamWaitEvent((cudaStream_t)_stream_comm, _start_compute, 0));

    if (A_scale_inverse.numel()) A_scale_inverse = A_scale_inverse[A_fp8_tensor];

    if (B_scale_inverse.numel()) B_scale_inverse = B_scale_inverse[B_fp8_tensor];

    assert(pre_gelu_out.numel() == 0);

    if (gemm_overlap) {
      torch::Tensor input_a_chunk = torch::from_blob(input_a_chunk_ptr, {m_chunk, k}, A.options());
      torch::Tensor output_chunk =
          torch::from_blob(output_buf_chunk_ptr, {n, m_chunk}, _ubuf.options());
      torch::Tensor workspace_chunk =
          torch::from_blob(workspace_ptr, {workspace_size_chunk}, workspace.options());
      at::cuda::setCurrentCUDAStream(_stream_compute[0]);
      te_gemm(input_a_chunk, A_scale_inverse, A_type, A_scaling_mode, transa, B, B_scale_inverse,
              B_type, B_scaling_mode, transb, output_chunk, D_scale, D_type, D_amax, bias,
              bias_type, pre_gelu_out, grad, workspace_chunk, workspace_size_chunk, accumulate,
              use_split_accumulator, _math_sms);

      for (int i = 1; i < _num_splits; i++) {
        input_a_chunk_ptr += input_a_chunk_size * B.element_size();
        output_buf_chunk_ptr += output_chunk_size * _ubuf.element_size();

        torch::Tensor input_a_chunk =
            torch::from_blob(input_a_chunk_ptr, {m_chunk, k}, A.options());
        torch::Tensor output_chunk =
            torch::from_blob(output_buf_chunk_ptr, {n, m_chunk}, _ubuf.options());
        torch::Tensor workspace_chunk =
            torch::from_blob(workspace_ptr + (i % _stream_compute.size()) * workspace_size_chunk,
                             {workspace_size_chunk}, workspace.options());
        at::cuda::setCurrentCUDAStream(_stream_compute[i % _stream_compute.size()]);
        te_gemm(input_a_chunk, A_scale_inverse, A_type, A_scaling_mode, transa, B, B_scale_inverse,
                B_type, B_scaling_mode, transb, output_chunk, D_scale, D_type, D_amax, bias,
                bias_type, pre_gelu_out, grad, workspace_chunk, workspace_size_chunk, accumulate,
                use_split_accumulator, _math_sms);

        NVTE_CHECK_CUDA(cudaEventRecord(
            _start_comm, (cudaStream_t)_stream_compute[(i - 1) % _stream_compute.size()]));
        NVTE_CHECK_CUDA(cudaStreamWaitEvent((cudaStream_t)_stream_comm, _start_comm, 0));

        // Communication chunk
        if (_ubuf.element_size() == 1) {
          assert(_ubuf_scale_inv_initialized);
          float *d_scale_inv_ptr = reinterpret_cast<float *>(_ubuf_scale_inv.data_ptr());
          TRANSFORMER_ENGINE_TYPE_SWITCH_FP8ONLY(
              D_type, fp8_type,
              reducescatter2_userbuff_stridedoutput_fp8<fp8_type>(
                  rs_output_ptr, d_scale_inv_ptr, _ub_reg, (i - 1) * output_chunk_size, m_chunk, n,
                  m, _ub_comm, (cudaStream_t)_stream_comm););
        } else {
          reducescatter2_userbuff_stridedoutput(rs_output_ptr, _ub_reg, (i - 1) * output_chunk_size,
                                                m_chunk, n, m, _ub_comm,
                                                (cudaStream_t)_stream_comm);
        }

        rs_output_ptr += m_chunk * rs_output.element_size();
      }
      int last_compute_stream_id =
          (_num_splits + _stream_compute.size() - 1) % _stream_compute.size();
      NVTE_CHECK_CUDA(
          cudaEventRecord(_start_comm, (cudaStream_t)_stream_compute[last_compute_stream_id]));
      NVTE_CHECK_CUDA(cudaStreamWaitEvent((cudaStream_t)_stream_comm, _start_comm, 0));

      // Last communication chunk with max SM
      _ub_comm->sms = UB_MAX_SM;
      if (_ubuf.element_size() == 1) {
        assert(_ubuf_scale_inv_initialized);
        float *d_scale_inv_ptr = reinterpret_cast<float *>(_ubuf_scale_inv.data_ptr());
        TRANSFORMER_ENGINE_TYPE_SWITCH_FP8ONLY(
            D_type, fp8_type,
            reducescatter2_userbuff_stridedoutput_fp8<fp8_type>(
                rs_output_ptr, d_scale_inv_ptr, _ub_reg, (_num_splits - 1) * output_chunk_size,
                m_chunk, n, m, _ub_comm, (cudaStream_t)_stream_comm););
      } else {
        reducescatter2_userbuff_stridedoutput(rs_output_ptr, _ub_reg,
                                              (_num_splits - 1) * output_chunk_size, m_chunk, n, m,
                                              _ub_comm, (cudaStream_t)_stream_comm);
      }
    } else {
      for (int i = 0; i < _num_splits; i++) {
        torch::Tensor input_a_chunk =
            torch::from_blob(input_a_chunk_ptr, {m_chunk, k}, A.options());
        torch::Tensor output_chunk =
            torch::from_blob(output_buf_chunk_ptr, {n, m_chunk}, _ubuf.options());
        torch::Tensor workspace_chunk =
            torch::from_blob(workspace_ptr + (i % _stream_compute.size()) * workspace_size_chunk,
                             {workspace_size_chunk}, workspace.options());
        at::cuda::setCurrentCUDAStream(_stream_compute[i % _stream_compute.size()]);
        te_gemm(input_a_chunk, A_scale_inverse, A_type, A_scaling_mode, transa, B, B_scale_inverse,
                B_type, B_scaling_mode, transb, output_chunk, D_scale, D_type, D_amax, bias,
                bias_type, pre_gelu_out, grad, workspace_chunk, workspace_size_chunk, accumulate,
                use_split_accumulator, _math_sms);

        NVTE_CHECK_CUDA(cudaEventRecord(_start_comm,
                                        (cudaStream_t)_stream_compute[i % _stream_compute.size()]));
        NVTE_CHECK_CUDA(cudaStreamWaitEvent((cudaStream_t)_stream_comm, _start_comm, 0));

        // Communication chunk. Uses MAX_SM at the last chunk
        if (i == _num_splits - 1) {
          _ub_comm->sms = UB_MAX_SM;
        }
        if (_ubuf.element_size() == 1) {
          assert(_ubuf_scale_inv_initialized);
          float *d_scale_inv_ptr = reinterpret_cast<float *>(_ubuf_scale_inv.data_ptr());
          TRANSFORMER_ENGINE_TYPE_SWITCH_FP8ONLY(
              D_type, fp8_type,
              reducescatter2_userbuff_stridedoutput_fp8<fp8_type>(
                  rs_output_ptr, d_scale_inv_ptr, _ub_reg, i * output_chunk_size, m_chunk, n, m,
                  _ub_comm, (cudaStream_t)_stream_comm););
        } else {
          reducescatter2_userbuff_stridedoutput(rs_output_ptr, _ub_reg, i * output_chunk_size,
                                                m_chunk, n, m, _ub_comm,
                                                (cudaStream_t)_stream_comm);
        }
        rs_output_ptr += m_chunk * rs_output.element_size();
        input_a_chunk_ptr += input_a_chunk_size * B.element_size();
        output_buf_chunk_ptr += output_chunk_size * _ubuf.element_size();
      }
    }
    for (size_t i = 0; i < _stream_compute.size(); i++) {
      NVTE_CHECK_CUDA(cudaEventRecord(_stop_compute, (cudaStream_t)_stream_compute[i]));
      NVTE_CHECK_CUDA(cudaStreamWaitEvent((cudaStream_t)stream_main, _stop_compute, 0));
    }
    _ub_comm->sms = ori_sms;
    NVTE_CHECK_CUDA(cudaEventRecord(_stop_comm, (cudaStream_t)_stream_comm));
    NVTE_CHECK_CUDA(cudaStreamWaitEvent((cudaStream_t)stream_main, _stop_comm, 0));
    at::cuda::setCurrentCUDAStream(stream_main);

    return;
  }  // split_overlap_rs

  void set_ubuf_scale_inv(const torch::Tensor &scale_inv) {
    _ubuf_scale_inv = scale_inv;
    _ubuf_scale_inv_initialized = true;
  }

  bool is_fp8_ubuf() { return (_ubuf.element_size() == 1); }
  /*
  ** Helper function to copy input to _ubuf
  */
  void copy_input_to_ubuf(torch::Tensor input, int comm_type) {
    char *ubuf_ptr = reinterpret_cast<char *>(_ubuf.data_ptr());
    COMM_TYPE _comm_type = static_cast<COMM_TYPE>(comm_type);
    if (_comm_type == COMM_TYPE::AG) {
      if ((input.numel() * _tp_size) != _ubuf.numel() ||
          input.element_size() != _ubuf.element_size()) {
        NVTE_ERROR("input and ubuf size do not match!");
      }
      ubuf_ptr += _ubuf.numel() / _tp_size * _tp_id * _ubuf.element_size();
    } else {
      if (input.numel() != _ubuf.numel() || input.element_size() != _ubuf.element_size()) {
        NVTE_ERROR("input and ubuf size do not match!");
      }
    }

    at::cuda::CUDAStream stream_main = at::cuda::getCurrentCUDAStream();
    NVTE_CHECK_CUDA(cudaEventRecord(_start_d2dcopy, (cudaStream_t)stream_main));
    NVTE_CHECK_CUDA(cudaStreamWaitEvent((cudaStream_t)_stream_comm, _start_d2dcopy, 0));
    NVTE_CHECK_CUDA(cudaMemcpyAsync(ubuf_ptr, input.data_ptr(),
                                    input.numel() * input.element_size(), cudaMemcpyDeviceToDevice,
                                    (cudaStream_t)_stream_comm));
  }

  torch::Tensor &get_ubuf_output(int comm_type) {
    char *ubuf_wt_ptr = reinterpret_cast<char *>(_ubuf.data_ptr());
    COMM_TYPE _comm_type = static_cast<COMM_TYPE>(comm_type);
    if (_comm_type != COMM_TYPE::AG && _comm_type != COMM_TYPE::RS) NVTE_ERROR("Invalid comm_type");
    if (_comm_type == COMM_TYPE::RS)
      ubuf_wt_ptr += _ubuf.numel() / _tp_size * _tp_id * _ubuf.element_size();
    int output_c_dim0 = (_comm_type == COMM_TYPE::AG) ? _ubuf.size(0) : _ubuf.size(0) / _tp_size;
    int output_c_dim1 = _ubuf.size(1);
    output_tensor = torch::from_blob(ubuf_wt_ptr, {output_c_dim0, output_c_dim1}, _ubuf.options());
    return output_tensor;
  }

  bool is_atomic_gemm() { return _atomic_gemm; }
  bool is_p2p_overlap() { return false; }
};  // UbufCommOverlap

struct UbufP2PCommOverlap : torch::CustomClassHolder, UbufBase {
  int _tp_id;
  int _tp_size;
  int _ub_reg, _ub_reg2;
  int _next_rank, _prev_rank, _rank, _rank_round_tp;
  int _aggregate2;
  int _math_sms;
  int _self_chunk_id;
  void *_ubuf_ptr;
  torch::Tensor _ubuf;
  torch::Tensor counter;
  torch::Tensor _ubuf_scale_inv;
  bool _ubuf_scale_inv_initialized;
  std::vector<torch::Tensor> _ubufs;
  at::cuda::CUDAStream _stream_send = at::cuda::getStreamFromPool(true);
  at::cuda::CUDAStream _stream_recv = at::cuda::getStreamFromPool(true);
  std::vector<at::cuda::CUDAStream> _stream_compute;
  cudaEvent_t _start_compute, _stop_compute, _start_comm, _stop_send, _stop_recv;
  int _use_ce;
  int _num_comm_sm;
  int _cga_size;
  bool _atomic_gemm;

  UbufP2PCommOverlap(torch::Tensor sample, int myrank, int numranks, int mylocal, int numlocal,
                     int mynode, int numnodes, int tp_size, int num_comm_sm, int comm_cga_size,
                     bool set_sm_margin, bool aggregate2, int num_max_streams,
                     bool is_reduce_scatter, bool atomic_gemm, bool use_ce,
                     UbufBootstrapCallbacks &callbacks) {
    // Initialize userbuf communicator
    if (!comm_created) {
      if (myrank == 0) {
        printf("!!! [UB] Create Userbuffers Communicator\n");
      }
#ifdef NVTE_UB_WITH_MPI
      create_communicator_grouped2_mpi(&_ub_comm, 1, 1, tp_size, 1);
#else
      create_communicator_grouped2(
          &_ub_comm, myrank, numranks, mylocal, numlocal, mynode, numnodes,
          std::bind(&UbufBootstrapCallbacks::ub_allgather, callbacks, _1, _2, _3, _4, _5),
          std::bind(&UbufBootstrapCallbacks::ub_barrier, callbacks, _1), 1, 1, tp_size, 1);
#endif
      comm_created = true;
    }
    _use_ce = use_ce;
    _num_comm_sm = num_comm_sm;
    _cga_size = comm_cga_size;

    // Create workspace tensor with userbuffer
    int ubuf_bytes = sample.numel() * sample.element_size();
    int ubuf_chunk_bytes = ubuf_bytes / tp_size;
    int num_ubuf_chunks = tp_size;
    if (is_reduce_scatter) {
      // GEMM + RS overlap: Allocate `2 x tp_size - 1` buffers to hold recieved GEMM chunk
      // outputs for reduction at the end of the pipelining.
      ubuf_bytes = static_cast<int>(ubuf_bytes / tp_size * (tp_size * 2 - 1));
      num_ubuf_chunks = static_cast<int>(tp_size * 2 - 1);
    }

    _ub_reg = register_user_buffer_collective(reinterpret_cast<void **>(&_ubuf_ptr), ubuf_bytes,
                                              _ub_comm, true);
    _ubuf = torch::from_blob(
        _ubuf_ptr, {sample.size(0) / tp_size * num_ubuf_chunks, sample.size(1)}, sample.options());
    if (_ub_comm->myrank == 0) {
      printf("!!! [UBP2P] Register UBuf %d\n", _ub_reg);
    }

    // Create tensor chunks for easy management
    char *ubuf_byte_ptr = reinterpret_cast<char *>(_ubuf.data_ptr());
    for (int i = 0; i < num_ubuf_chunks; i++) {
      auto ubuf_chunk = torch::from_blob(ubuf_byte_ptr, {sample.size(0) / tp_size, sample.size(1)},
                                         sample.options());
      _ubufs.push_back(std::move(ubuf_chunk));
      ubuf_byte_ptr += ubuf_chunk_bytes;
    }

    at::cuda::CUDAStream stream_main = at::cuda::getCurrentCUDAStream();
    for (int i = 0; i < std::min(num_max_streams, tp_size); i++) {
      cudaStream_t stream;
      cudaStreamCreateWithPriority(&stream, cudaStreamNonBlocking, -1);
      _stream_compute.push_back(
          at::cuda::getStreamFromExternal(stream, stream_main.device_index()));
    }

    // Set the number of SMs for GEMM with margin
    cudaDeviceProp prop;
    cudaGetDeviceProperties(&prop, 0);
    _math_sms = (set_sm_margin) ? prop.multiProcessorCount - num_comm_sm : prop.multiProcessorCount;
    _math_sms -= transformer_engine::getenv<int>("NVTE_EXT_MARGIN_SM", 0);

    _tp_size = tp_size;
    _aggregate2 = aggregate2;

    _rank = _ub_comm->myrank;
    _tp_id = (_rank % _tp_size);
    _rank_round_tp = (_rank / _tp_size) * _tp_size;
    _next_rank = (_tp_size + _rank + 1) % _tp_size + _rank_round_tp;
    _prev_rank = (_tp_size + _rank + -1) % _tp_size + _rank_round_tp;
    _ubuf_scale_inv_initialized = false;

    _atomic_gemm = atomic_gemm;
    _self_chunk_id = _tp_id;
    if (_atomic_gemm) {
      auto counter_options = torch::TensorOptions().dtype(torch::kInt32).device(torch::kCUDA);
      counter = torch::zeros({_tp_size * 2}, counter_options);
      counter.index_put_({Slice(None, _tp_size)}, 1);

      if (!is_reduce_scatter) {
        const char *env_p = std::getenv("NVTE_AG_P2P_MULTI_ATOMIC");
        if (_rank == 0 && env_p != nullptr) {
          if (env_p[0] == '1') {
            _use_ce = 0;
            _ub_comm->push = 1;
            printf("!!userbuffers_sendrecv_multi_atomic_shuffle\n");
          }
        }
        _self_chunk_id = 0;
        counter.index_put_({_self_chunk_id}, 0);
      }
    }

    // CUDA event creation
    cudaEventCreateWithFlags(&_start_compute, 0);
    cudaEventCreateWithFlags(&_stop_compute, 0);
    cudaEventCreateWithFlags(&_start_comm, 0);
    cudaEventCreateWithFlags(&_stop_send, 0);
    cudaEventCreateWithFlags(&_stop_recv, 0);
  }

  ~UbufP2PCommOverlap() {
    cudaEventDestroy(_stop_recv);
    cudaEventDestroy(_stop_send);
    cudaEventDestroy(_start_comm);
    cudaEventDestroy(_stop_compute);
    cudaEventDestroy(_start_compute);

    for (size_t i = 0; i < _stream_compute.size(); i++) cudaStreamDestroy(_stream_compute[i]);

    if (comm_created) {
#ifdef NVTE_UB_WITH_MPI
      destroy_communicator_mpi(_ub_comm);
#else
      destroy_communicator(_ub_comm);
#endif
      comm_created = false;
    }
  }

  /*
  ** Split AllGather + AtomicGEMM using P2P communication
  ** This function assumes the input_b is pre-copied to _ubufs[rank_id]. This is
  *needed to have AG outputs
  ** in each rank to be in the contiguous memory space after all ring exchange
  *phases.
  */
  torch::Tensor atomic_gemm_overlap_ag(
      at::Tensor A, at::Tensor A_scale_inverse, int64_t A_fp8_tensor,
      transformer_engine::DType A_type, std::vector<int64_t> A_scaling_mode, bool transa, at::Tensor B,
      at::Tensor B_scale_inverse, int64_t B_fp8_tensor, transformer_engine::DType B_type,
      std::vector<int64_t> B_scaling_mode, bool transb, at::Tensor D, at::Tensor D_scale,
      transformer_engine::DType D_type, at::Tensor D_amax, at::Tensor bias,
      transformer_engine::DType bias_type, at::Tensor pre_gelu_out, bool grad, at::Tensor workspace,
      size_t workspaceSize, bool accumulate, bool use_split_accumulator, at::Tensor B_copy) {
    int ori_sms = _ub_comm->sms;
    _ub_comm->use_ce = _use_ce;
    _ub_comm->sms = _num_comm_sm;
    _ub_comm->cga_size = _cga_size;
    // Get GEMM dimensions between TN and NN input layouts
    const int m = (transa) ? A.size(0) : A.size(1);
    const int n = _ubuf.size(0);
    const int n_chunk = n / _tp_size;

    // Get communication and GEMM output chunk sizes
    const int comm_bytes = _ubufs[0].numel() * _ubufs[0].element_size();

    // Create an GEMM output buffer with N+1 chunks in a contiguous memory
    torch::Tensor D_buffer = torch::empty({n_chunk * (_tp_size + 1), m}, D.options());
    D = torch::from_blob(D_buffer.data_ptr(), {D.size(0), D.size(1)}, D.options());

    // Get output and workspace data pointers
    char *workspace_ptr = reinterpret_cast<char *>(workspace.data_ptr());
    int *counter_ptr = reinterpret_cast<int *>(counter.data_ptr());
    int workspace_size_chunk = workspaceSize / _stream_compute.size();

    if (A_scale_inverse.numel()) A_scale_inverse = A_scale_inverse[A_fp8_tensor];

    if (B_scale_inverse.numel()) B_scale_inverse = B_scale_inverse[B_fp8_tensor];

    assert(pre_gelu_out.numel() == 0);

    // Catch up the default torch stream
    at::cuda::CUDAStream stream_main = at::cuda::getCurrentCUDAStream();
    NVTE_CHECK_CUDA(cudaEventRecord(_start_compute, (cudaStream_t)stream_main));
    NVTE_CHECK_CUDA(cudaStreamWaitEvent((cudaStream_t)_stream_send, _start_compute, 0));
    NVTE_CHECK_CUDA(cudaStreamWaitEvent((cudaStream_t)_stream_recv, _start_compute, 0));

    torch::Tensor workspace_chunk =
        torch::from_blob(workspace_ptr, {workspace_size_chunk}, workspace.options());

    for (int i = 0; i < _tp_size - 1; i++) {
      // Set the userbuffer id. Buffer under send is the input for the current
      // GEMM chunk The initial input chunk is stored _ubuf[rank]. This is to
      // have the AG output in all ranks to be contiguous after the ring
      // exchanges
      int send_chunk_id = i;
      int recv_chunk_id = i + 1;
      int send_offset = comm_bytes * send_chunk_id;
      int recv_offset = comm_bytes * recv_chunk_id;

      const char *env_p = std::getenv("NVTE_AG_P2P_MULTI_ATOMIC");
      if (env_p != nullptr && env_p[0] == '1') {
        if (i == 0) {
          _ub_comm->use_ce = 0;
          userbuffers_sendrecv_multiatomic(_ub_reg, _ub_reg, comm_bytes, comm_bytes, comm_bytes,
                                           _ub_comm, _next_rank, _prev_rank, _tp_size, counter_ptr,
                                           true, (cudaStream_t)_stream_recv);
        }
      } else {
        userbuffers_send(_ub_reg, send_offset, _ub_reg, recv_offset, comm_bytes, _ub_comm,
                         _next_rank, (cudaStream_t)_stream_recv);
        userbuffers_recv(_ub_reg, send_offset, _ub_reg, recv_offset, comm_bytes, _ub_comm,
                         _prev_rank, (cudaStream_t)_stream_recv);
        producer(counter_ptr, recv_chunk_id, (cudaStream_t)_stream_recv);
      }
      if (i == 0) {
        te_atomic_gemm(A, A_scale_inverse, A_type, A_scaling_mode, transa, _ubuf, B_scale_inverse,
                       B_type, B_scaling_mode, transb, D, D_scale, D_type, D_amax, bias, bias_type,
                       pre_gelu_out, grad, workspace_chunk, workspace_size_chunk, accumulate,
                       use_split_accumulator, _math_sms, 0, _tp_size, false, counter);
      }
    }

    // Store the input activation for backprop
    if (B_copy.numel() > 0) {
      assert(B_copy.numel() == _ubufs[_self_chunk_id].numel());
      assert(B_copy.element_size() == _ubufs[_self_chunk_id].element_size());
      NVTE_CHECK_CUDA(
          cudaMemcpyAsync(B_copy.data_ptr(), _ubufs[_self_chunk_id].data_ptr(),
                          _ubufs[_self_chunk_id].numel() * _ubufs[_self_chunk_id].element_size(),
                          cudaMemcpyDeviceToDevice, (cudaStream_t)_stream_send));
      NVTE_CHECK_CUDA(cudaEventRecord(_stop_send, (cudaStream_t)_stream_send));
      NVTE_CHECK_CUDA(cudaStreamWaitEvent((cudaStream_t)stream_main, _stop_send, 0));
    }

    // Reset atomic counters
    consumer_batch(counter_ptr, 1, _tp_size, (cudaStream_t)stream_main);

    // Copy the first GEMM output chunk to the end chunk position of D_buffer
    char *src_ptr = reinterpret_cast<char *>(D_buffer.data_ptr());
    NVTE_CHECK_CUDA(cudaMemcpyAsync(src_ptr + (D.numel() * D.element_size()), src_ptr,
                                    n_chunk * m * D.element_size(), cudaMemcpyDeviceToDevice,
                                    (cudaStream_t)stream_main));
    // Return the last N rows of D_buffer
    _ub_comm->sms = ori_sms;
    torch::Tensor D_return = D_buffer.narrow(0, n_chunk, n);
    return D_return;
  }  // atomic_gemm_overlap_ag

  /*
  ** Split AllGather + GEMM using P2P communication
  ** This function assumes the input_b is pre-copied to _ubufs[rank_id]. This is
  *needed to have AG outputs
  ** in each rank to be in the contiguous memory space after all ring exchange
  *phases.
  */
<<<<<<< HEAD
  torch::Tensor split_overlap_ag(
    at::Tensor A, at::Tensor A_scale_inverse, int64_t A_fp8_tensor,
    transformer_engine::DType A_type, std::vector<int64_t> A_scaling_mode, bool transa, at::Tensor B,
    at::Tensor B_scale_inverse, int64_t B_fp8_tensor, transformer_engine::DType B_type,
    std::vector<int64_t> B_scaling_mode, bool transb, at::Tensor D, at::Tensor D_scale,
    transformer_engine::DType D_type, at::Tensor D_amax, at::Tensor bias,
    transformer_engine::DType bias_type, at::Tensor pre_gelu_out, bool grad, at::Tensor workspace,
    size_t workspaceSize, bool accumulate, bool use_split_accumulator, at::Tensor B_copy) {
=======
  torch::Tensor split_overlap_ag(at::Tensor A, at::Tensor A_scale_inverse, int64_t A_fp8_tensor,
                                 transformer_engine::DType A_type, bool transa, at::Tensor B,
                                 at::Tensor B_scale_inverse, int64_t B_fp8_tensor,
                                 transformer_engine::DType B_type, bool transb, at::Tensor D,
                                 at::Tensor D_scale, transformer_engine::DType D_type,
                                 at::Tensor D_amax, at::Tensor bias,
                                 transformer_engine::DType bias_type, at::Tensor pre_gelu_out,
                                 bool grad, at::Tensor workspace, size_t workspaceSize,
                                 bool accumulate, bool use_split_accumulator, at::Tensor B_copy) {
    int ori_sms = _ub_comm->sms;
>>>>>>> 833f0b94
    _ub_comm->use_ce = _use_ce;
    _ub_comm->sms = _num_comm_sm;
    _ub_comm->cga_size = _cga_size;
    // Get GEMM dimensions between TN and NN input layouts
    const int m = (transa) ? A.size(0) : A.size(1);
    const int k = (transa) ? A.size(1) : A.size(0);
    const int n_chunk = _ubufs[0].size(0);

    // Get communication and GEMM output chunk sizes
    const int comm_bytes = _ubufs[0].numel() * _ubufs[0].element_size();
    const bool do_gelu = pre_gelu_out.numel() > 0;
    const int output_chunk_bytes = (n_chunk * m) * D.element_size();
    const int aux_chunk_bytes = do_gelu ? (n_chunk * m) * pre_gelu_out.element_size() : 0;

    // Get output and workspace data pointers
    char *output_ptr = reinterpret_cast<char *>(D.data_ptr());
    char *pre_gelu_out_ptr = reinterpret_cast<char *>(pre_gelu_out.data_ptr());
    char *workspace_ptr = reinterpret_cast<char *>(workspace.data_ptr());
    int workspace_size_chunk = workspaceSize / _stream_compute.size();

    if (A_scale_inverse.numel()) A_scale_inverse = A_scale_inverse[A_fp8_tensor];

    if (B_scale_inverse.numel()) B_scale_inverse = B_scale_inverse[B_fp8_tensor];

    at::cuda::CUDAStream stream_main = at::cuda::getCurrentCUDAStream();
    NVTE_CHECK_CUDA(cudaEventRecord(_start_compute, (cudaStream_t)stream_main));

    NVTE_CHECK_CUDA(cudaStreamWaitEvent((cudaStream_t)_stream_send, _start_compute, 0));
    NVTE_CHECK_CUDA(cudaStreamWaitEvent((cudaStream_t)_stream_recv, _start_compute, 0));
    for (size_t i = 0; i < _stream_compute.size(); i++) {
      NVTE_CHECK_CUDA(cudaStreamWaitEvent((cudaStream_t)_stream_compute[i], _start_compute, 0));
    }
    if (_aggregate2) {
      const int num_steps = _tp_size / 2;
      char *input_b_ptr = reinterpret_cast<char *>(_ubuf.data_ptr());

      // Initial 1X input chunk exchange between neighboring peers
      int send_chunk_id = _tp_id;
      int recv_chunk_id = (_tp_id % 2 == 0) ? _tp_id + 1 : _tp_id - 1;
      int send_offset = comm_bytes * send_chunk_id;
      int recv_offset = comm_bytes * recv_chunk_id;
      int peer_rank = (_tp_id % 2 == 0) ? _next_rank : _prev_rank;
      userbuffers_send(_ub_reg, send_offset, _ub_reg, send_offset, comm_bytes, _ub_comm, peer_rank,
                       (cudaStream_t)_stream_send);
      userbuffers_recv(_ub_reg, recv_offset, _ub_reg, recv_offset, comm_bytes, _ub_comm, peer_rank,
                       (cudaStream_t)_stream_recv);
      NVTE_CHECK_CUDA(cudaEventRecord(_stop_recv, (cudaStream_t)_stream_recv));
      NVTE_CHECK_CUDA(cudaStreamWaitEvent((cudaStream_t)_stream_send, _stop_recv, 0));
      NVTE_CHECK_CUDA(cudaStreamWaitEvent((cudaStream_t)_stream_compute[0], _stop_recv, 0));

      int local_rank_round2 = (_tp_id % 2 == 0) ? _tp_id : _tp_id - 1;
      const int next_rank = (_tp_size + _tp_id + 2) % _tp_size + _rank_round_tp;
      const int prev_rank = (_tp_size + _tp_id - 2) % _tp_size + _rank_round_tp;

      // Ring exchange of 2X inputs chunks
      for (int i = 0; i < num_steps; i++) {
        send_chunk_id = (_tp_size + local_rank_round2 - i * 2) % _tp_size;
        recv_chunk_id = (_tp_size + local_rank_round2 - i * 2 - 2) % _tp_size;
        send_offset = comm_bytes * send_chunk_id;
        recv_offset = comm_bytes * recv_chunk_id;

        // GEMM
        torch::Tensor input_b_chunk =
            torch::from_blob(input_b_ptr + send_offset, {n_chunk * 2, k}, _ubuf.options());
        torch::Tensor output_chunk = torch::from_blob(
            output_ptr + (send_chunk_id * output_chunk_bytes), {n_chunk * 2, m}, D.options());
        if (do_gelu) {
          pre_gelu_out = torch::from_blob(pre_gelu_out_ptr + (send_chunk_id * aux_chunk_bytes),
                                          {n_chunk * 2, m}, pre_gelu_out.options());
        }
        torch::Tensor workspace_chunk =
            torch::from_blob(workspace_ptr + (i % _stream_compute.size()) * workspace_size_chunk,
                             {workspace_size_chunk}, workspace.options());
        at::cuda::setCurrentCUDAStream(_stream_compute[i % _stream_compute.size()]);
        te_gemm(A, A_scale_inverse, A_type, A_scaling_mode, transa, input_b_chunk, B_scale_inverse,
                B_type, B_scaling_mode, transb, output_chunk, D_scale, D_type, D_amax, bias,
                bias_type, pre_gelu_out, grad, workspace_chunk, workspace_size_chunk, accumulate,
                use_split_accumulator, _math_sms);

        if (i < num_steps - 1) {
          // P2P communication
          userbuffers_send(_ub_reg, send_offset, _ub_reg, send_offset, comm_bytes * 2, _ub_comm,
                           next_rank, (cudaStream_t)_stream_send);
          userbuffers_recv(_ub_reg, recv_offset, _ub_reg, recv_offset, comm_bytes * 2, _ub_comm,
                           prev_rank, (cudaStream_t)_stream_recv);
          NVTE_CHECK_CUDA(cudaEventRecord(_stop_recv, (cudaStream_t)_stream_recv));
          NVTE_CHECK_CUDA(cudaStreamWaitEvent((cudaStream_t)_stream_send, _stop_recv, 0));
          NVTE_CHECK_CUDA(cudaStreamWaitEvent(
              (cudaStream_t)_stream_compute[(i + 1) % _stream_compute.size()], _stop_recv, 0));
        } else if (B_copy.numel() > 0) {
          assert(B_copy.numel() == _ubufs[_tp_id].numel());
          assert(B_copy.element_size() == _ubufs[_tp_id].element_size());
          NVTE_CHECK_CUDA(cudaMemcpyAsync(B_copy.data_ptr(), _ubufs[_tp_id].data_ptr(),
                                          _ubufs[_tp_id].numel() * _ubufs[_tp_id].element_size(),
                                          cudaMemcpyDeviceToDevice, (cudaStream_t)_stream_send));
        }
      }
    } else {
      for (int i = 0; i < _tp_size; i++) {
        // Set the userbuffer id. Buffer under send is the input for the current
        // GEMM chunk The initial input chunk is stored _ubuf[rank]. This is to
        // have the AG output in all ranks to be contiguous after the ring
        // exchanges
        int send_chunk_id = (_tp_size + _tp_id - i) % _tp_size;
        int recv_chunk_id = (_tp_size + _tp_id - i - 1) % _tp_size;
        int send_offset = comm_bytes * send_chunk_id;
        int recv_offset = comm_bytes * recv_chunk_id;

        // GEMM
        torch::Tensor output_chunk = torch::from_blob(
            output_ptr + (send_chunk_id * output_chunk_bytes), {n_chunk, m}, D.options());
        if (do_gelu) {
          pre_gelu_out = torch::from_blob(pre_gelu_out_ptr + (send_chunk_id * aux_chunk_bytes),
                                          {n_chunk, m}, pre_gelu_out.options());
        }
        torch::Tensor workspace_chunk =
            torch::from_blob(workspace_ptr + (i % _stream_compute.size()) * workspace_size_chunk,
                             {workspace_size_chunk}, workspace.options());
        at::cuda::setCurrentCUDAStream(_stream_compute[i % _stream_compute.size()]);
        te_gemm(A, A_scale_inverse, A_type, A_scaling_mode, transa, _ubufs[send_chunk_id],
                B_scale_inverse, B_type, B_scaling_mode, transb, output_chunk, D_scale, D_type,
                D_amax, bias, bias_type, pre_gelu_out, grad, workspace_chunk, workspace_size_chunk,
                accumulate, use_split_accumulator, _math_sms);

        if (i < _tp_size - 1) {
          // P2P communication
          userbuffers_send(_ub_reg, send_offset, _ub_reg, send_offset, comm_bytes, _ub_comm,
                           _next_rank, (cudaStream_t)_stream_send);
          userbuffers_recv(_ub_reg, recv_offset, _ub_reg, recv_offset, comm_bytes, _ub_comm,
                           _prev_rank, (cudaStream_t)_stream_recv);
          NVTE_CHECK_CUDA(cudaEventRecord(_stop_recv, (cudaStream_t)_stream_recv));
          NVTE_CHECK_CUDA(cudaStreamWaitEvent((cudaStream_t)_stream_send, _stop_recv, 0));
          NVTE_CHECK_CUDA(cudaStreamWaitEvent(
              (cudaStream_t)_stream_compute[(i + 1) % _stream_compute.size()], _stop_recv, 0));
        } else if (B_copy.numel() > 0) {
          assert(B_copy.numel() == _ubufs[_tp_id].numel());
          assert(B_copy.element_size() == _ubufs[_tp_id].element_size());
          NVTE_CHECK_CUDA(cudaMemcpyAsync(B_copy.data_ptr(), _ubufs[_tp_id].data_ptr(),
                                          _ubufs[_tp_id].numel() * _ubufs[_tp_id].element_size(),
                                          cudaMemcpyDeviceToDevice, (cudaStream_t)_stream_send));
        }
      }
    }
    for (size_t i = 0; i < _stream_compute.size(); i++) {
      NVTE_CHECK_CUDA(cudaEventRecord(_stop_compute, (cudaStream_t)_stream_compute[i]));
      NVTE_CHECK_CUDA(cudaStreamWaitEvent((cudaStream_t)stream_main, _stop_compute, 0));
    }
    NVTE_CHECK_CUDA(cudaEventRecord(_stop_send, (cudaStream_t)_stream_send));
    NVTE_CHECK_CUDA(cudaStreamWaitEvent((cudaStream_t)stream_main, _stop_send, 0));
    NVTE_CHECK_CUDA(cudaEventRecord(_stop_recv, (cudaStream_t)_stream_recv));
    NVTE_CHECK_CUDA(cudaStreamWaitEvent((cudaStream_t)stream_main, _stop_recv, 0));
    at::cuda::setCurrentCUDAStream(stream_main);
    _ub_comm->sms = ori_sms;

    return D;
  }  // split_overlap_ag

  /*
  ** Split ReduceScatter + GEMM using P2P communication
  */
<<<<<<< HEAD
  void atomic_gemm_overlap_rs(
    at::Tensor A, at::Tensor A_scale_inverse, int64_t A_fp8_tensor,
    transformer_engine::DType A_type, std::vector<int64_t> A_scaling_mode, bool transa, at::Tensor B,
    at::Tensor B_scale_inverse, int64_t B_fp8_tensor, transformer_engine::DType B_type,
    std::vector<int64_t> B_scaling_mode, bool transb, at::Tensor D, at::Tensor D_scale,
    transformer_engine::DType D_type, at::Tensor D_amax, at::Tensor bias,
    transformer_engine::DType bias_type, at::Tensor pre_gelu_out, bool grad, at::Tensor workspace,
    size_t workspaceSize, bool accumulate, bool use_split_accumulator, at::Tensor rs_output) {
=======
  void atomic_gemm_overlap_rs(at::Tensor A, at::Tensor A_scale_inverse, int64_t A_fp8_tensor,
                              transformer_engine::DType A_type, bool transa, at::Tensor B,
                              at::Tensor B_scale_inverse, int64_t B_fp8_tensor,
                              transformer_engine::DType B_type, bool transb, at::Tensor D,
                              at::Tensor D_scale, transformer_engine::DType D_type,
                              at::Tensor D_amax, at::Tensor bias,
                              transformer_engine::DType bias_type, at::Tensor pre_gelu_out,
                              bool grad, at::Tensor workspace, size_t workspaceSize,
                              bool accumulate, bool use_split_accumulator, at::Tensor rs_output) {
    int ori_sms = _ub_comm->sms;
>>>>>>> 833f0b94
    _ub_comm->use_ce = _use_ce;
    _ub_comm->sms = _num_comm_sm;
    _ub_comm->cga_size = _cga_size;

    // Get communication and GEMM input chunk sizes
    const int comm_bytes = _ubufs[0].numel() * _ubufs[0].element_size();

    // Get input and workspace data pointers
    char *workspace_ptr = reinterpret_cast<char *>(workspace.data_ptr());
    int *counter_ptr = reinterpret_cast<int *>(counter.data_ptr());
    int workspace_size_chunk = workspaceSize / _stream_compute.size();

    if (A_scale_inverse.numel()) A_scale_inverse = A_scale_inverse[A_fp8_tensor];

    if (B_scale_inverse.numel()) B_scale_inverse = B_scale_inverse[B_fp8_tensor];

    // Catch up the main stream
    at::cuda::CUDAStream stream_main = at::cuda::getCurrentCUDAStream();
    NVTE_CHECK_CUDA(cudaEventRecord(_start_compute, (cudaStream_t)stream_main));
    NVTE_CHECK_CUDA(cudaStreamWaitEvent((cudaStream_t)_stream_recv, _start_compute, 0));

    // Atomic GEMM
    // Process GEMM chunks in the order that AG+GEMM places the output chunks.
    torch::Tensor workspace_chunk =
        torch::from_blob(workspace_ptr, {workspace_size_chunk}, workspace.options());
    te_atomic_gemm(A, A_scale_inverse, A_type, A_scaling_mode, transa, B, B_scale_inverse,
                   B_type, B_scaling_mode, transb, _ubuf, D_scale, D_type, D_amax, bias, bias_type,
                   pre_gelu_out, grad, workspace_chunk, workspace_size_chunk, accumulate,
                   use_split_accumulator, _math_sms, 0, _tp_size, true, counter);

    // P2P communication chunk
    for (int i = 1; i < _tp_size; i++) {
      int send_chunk_id = i - 1;
      int recv_chunk_id = send_chunk_id + _tp_size;
      int send_offset = comm_bytes * send_chunk_id;
      int recv_offset = comm_bytes * recv_chunk_id;
      int send_rank = (_tp_size + _tp_id - i) % _tp_size + _rank_round_tp;
      int recv_rank = (_tp_id + i) % _tp_size + _rank_round_tp;

      consumer(counter_ptr, send_chunk_id, (cudaStream_t)_stream_recv);
      userbuffers_send(_ub_reg, send_offset, _ub_reg, recv_offset, comm_bytes, _ub_comm, send_rank,
                       (cudaStream_t)_stream_recv);
      userbuffers_recv(_ub_reg, send_offset, _ub_reg, recv_offset, comm_bytes, _ub_comm, recv_rank,
                       (cudaStream_t)_stream_recv);
    }
    NVTE_CHECK_CUDA(cudaEventRecord(_stop_recv, (cudaStream_t)_stream_recv));
    NVTE_CHECK_CUDA(cudaStreamWaitEvent((cudaStream_t)stream_main, _stop_recv, 0));

    // Reduce GEMM output chunks
    char *reduce_buf_ptr = reinterpret_cast<char *>(_ubufs[_tp_size - 1].data_ptr());
    if (_ubuf.element_size() == 1 && rs_output.element_size() == 2) {
      assert(_ubuf_scale_inv_initialized);
      float *d_scale_inv_ptr = reinterpret_cast<float *>(_ubuf_scale_inv.data_ptr());
      char *rs_output_ptr = reinterpret_cast<char *>(rs_output.data_ptr());
      TRANSFORMER_ENGINE_TYPE_SWITCH_FP8ONLY(
          D_type, fp8_type,
          reduce_fp8_in_bf16_out<fp8_type>(reduce_buf_ptr, rs_output_ptr, d_scale_inv_ptr, _tp_size,
                                           _ubufs[0].numel(), (cudaStream_t)stream_main););
    } else {
      torch::Tensor reduce_buf = torch::from_blob(
          reduce_buf_ptr, {_tp_size, _ubufs[0].size(0), _ubufs[0].size(1)}, _ubuf.options());
      torch::sum_out(rs_output, reduce_buf, 0);
    }
    _ub_comm->sms = ori_sms;
  }

  /*
  ** Split ReduceScatter + GEMM using P2P communication
  */
<<<<<<< HEAD
  void split_overlap_rs(
    at::Tensor A, at::Tensor A_scale_inverse, int64_t A_fp8_tensor,
    transformer_engine::DType A_type, std::vector<int64_t> A_scaling_mode, bool transa, at::Tensor B,
    at::Tensor B_scale_inverse, int64_t B_fp8_tensor, transformer_engine::DType B_type,
    std::vector<int64_t> B_scaling_mode, bool transb, at::Tensor D, at::Tensor D_scale,
    transformer_engine::DType D_type, at::Tensor D_amax, at::Tensor bias,
    transformer_engine::DType bias_type, at::Tensor pre_gelu_out, bool grad, at::Tensor workspace,
    size_t workspaceSize, bool accumulate, bool use_split_accumulator, at::Tensor rs_output) {
=======
  void split_overlap_rs(at::Tensor A, at::Tensor A_scale_inverse, int64_t A_fp8_tensor,
                        transformer_engine::DType A_type, bool transa, at::Tensor B,
                        at::Tensor B_scale_inverse, int64_t B_fp8_tensor,
                        transformer_engine::DType B_type, bool transb, at::Tensor D,
                        at::Tensor D_scale, transformer_engine::DType D_type, at::Tensor D_amax,
                        at::Tensor bias, transformer_engine::DType bias_type,
                        at::Tensor pre_gelu_out, bool grad, at::Tensor workspace,
                        size_t workspaceSize, bool accumulate, bool use_split_accumulator,
                        at::Tensor rs_output) {
    int ori_sms = _ub_comm->sms;
>>>>>>> 833f0b94
    _ub_comm->use_ce = _use_ce;
    _ub_comm->sms = _num_comm_sm;
    _ub_comm->cga_size = _cga_size;
    int k = A.size(1);
    int n = B.size(0);

    // Get communication and GEMM input chunk sizes
    int n_chunk = n / _tp_size;
    const int comm_bytes = _ubufs[0].numel() * _ubufs[0].element_size();
    const int input_b_chunk_bytes = n_chunk * k * B.element_size();

    // Get input and workspace data pointers
    char *input_b_ptr = reinterpret_cast<char *>(B.data_ptr());
    char *workspace_ptr = reinterpret_cast<char *>(workspace.data_ptr());
    int workspace_size_chunk = workspaceSize / _stream_compute.size();

    if (A_scale_inverse.numel()) A_scale_inverse = A_scale_inverse[A_fp8_tensor];

    if (B_scale_inverse.numel()) B_scale_inverse = B_scale_inverse[B_fp8_tensor];

    // Catch up the main stream
    at::cuda::CUDAStream stream_main = at::cuda::getCurrentCUDAStream();
    NVTE_CHECK_CUDA(cudaEventRecord(_start_compute, (cudaStream_t)stream_main));
    NVTE_CHECK_CUDA(cudaStreamWaitEvent((cudaStream_t)_stream_send, _start_compute, 0));
    NVTE_CHECK_CUDA(cudaStreamWaitEvent((cudaStream_t)_stream_recv, _start_compute, 0));
    for (size_t i = 0; i < _stream_compute.size(); i++) {
      NVTE_CHECK_CUDA(cudaStreamWaitEvent((cudaStream_t)_stream_compute[i], _start_compute, 0));
    }

    // GEMM and send/recv chunks
    for (int i = 0; i < _tp_size; i++) {
      // GEMM chunk
      int input_b_chunk_id = (_tp_id + i + 1) % _tp_size;
      char *input_b_chunk_ptr = input_b_ptr + (input_b_chunk_id * input_b_chunk_bytes);
      torch::Tensor input_b_chunk = torch::from_blob(input_b_chunk_ptr, {n_chunk, k}, B.options());
      // Store the last GEMM chunk output to the recieve buffer.
      torch::Tensor workspace_chunk =
          torch::from_blob(workspace_ptr + (i % _stream_compute.size()) * workspace_size_chunk,
                           {workspace_size_chunk}, workspace.options());
<<<<<<< HEAD
      if (i == _tp_size - 1) {
        at::cuda::setCurrentCUDAStream(stream_main);
      } else {
        at::cuda::setCurrentCUDAStream(_stream_compute[i % _stream_compute.size()]);
      }
      te_gemm(A, A_scale_inverse, A_type, A_scaling_mode, transa, input_b_chunk, B_scale_inverse,
              B_type, B_scaling_mode, transb, _ubufs[i], D_scale, D_type, D_amax, bias, bias_type,
              pre_gelu_out, grad, workspace_chunk, workspace_size_chunk, accumulate,
              use_split_accumulator, _math_sms);
=======
      at::cuda::setCurrentCUDAStream(_stream_compute[i % _stream_compute.size()]);
      te_gemm(A, A_scale_inverse, A_type, transa, input_b_chunk, B_scale_inverse, B_type, transb,
              _ubufs[i], D_scale, D_type, D_amax, bias, bias_type, pre_gelu_out, grad,
              workspace_chunk, workspace_size_chunk, accumulate, use_split_accumulator, _math_sms);
>>>>>>> 833f0b94

      if (i > 0) {
        // P2P communication chunk
        int send_offset = comm_bytes * (i - 1);
        int recv_offset = comm_bytes * (i - 1 + _tp_size);
        int send_rank = (_tp_id + i) % _tp_size + _rank_round_tp;
        int recv_rank = (_tp_size + _tp_id - i) % _tp_size + _rank_round_tp;
        NVTE_CHECK_CUDA(cudaEventRecord(
            _start_comm, (cudaStream_t)_stream_compute[(i - 1) % _stream_compute.size()]));
        NVTE_CHECK_CUDA(cudaStreamWaitEvent((cudaStream_t)_stream_send, _start_comm, 0));
        NVTE_CHECK_CUDA(cudaStreamWaitEvent((cudaStream_t)_stream_recv, _start_comm, 0));
        userbuffers_send(_ub_reg, send_offset, _ub_reg, recv_offset, comm_bytes, _ub_comm,
                         send_rank, (cudaStream_t)_stream_send);
        userbuffers_recv(_ub_reg, send_offset, _ub_reg, recv_offset, comm_bytes, _ub_comm,
                         recv_rank, (cudaStream_t)_stream_recv);
      }
    }
    at::cuda::setCurrentCUDAStream(stream_main);
    for (size_t i = 0; i < _stream_compute.size(); i++) {
      NVTE_CHECK_CUDA(cudaEventRecord(_stop_compute, (cudaStream_t)_stream_compute[i]));
      NVTE_CHECK_CUDA(cudaStreamWaitEvent((cudaStream_t)stream_main, _stop_compute, 0));
    }
    NVTE_CHECK_CUDA(cudaEventRecord(_stop_send, (cudaStream_t)_stream_send));
    NVTE_CHECK_CUDA(cudaStreamWaitEvent((cudaStream_t)stream_main, _stop_send, 0));
    NVTE_CHECK_CUDA(cudaEventRecord(_stop_recv, (cudaStream_t)_stream_recv));
    NVTE_CHECK_CUDA(cudaStreamWaitEvent((cudaStream_t)stream_main, _stop_recv, 0));

    // Reduce GEMM output chunks
    char *reduce_buf_ptr = reinterpret_cast<char *>(_ubufs[_tp_size - 1].data_ptr());
    if (_ubuf.element_size() == 1 && rs_output.element_size() == 2) {
      assert(_ubuf_scale_inv_initialized);
      float *d_scale_inv_ptr = reinterpret_cast<float *>(_ubuf_scale_inv.data_ptr());
      char *rs_output_ptr = reinterpret_cast<char *>(rs_output.data_ptr());
      TRANSFORMER_ENGINE_TYPE_SWITCH_FP8ONLY(
          D_type, fp8_type,
          reduce_fp8_in_bf16_out<fp8_type>(reduce_buf_ptr, rs_output_ptr, d_scale_inv_ptr, _tp_size,
                                           _ubufs[0].numel(), (cudaStream_t)stream_main););
    } else {
      torch::Tensor reduce_buf = torch::from_blob(
          reduce_buf_ptr, {_tp_size, _ubufs[0].size(0), _ubufs[0].size(1)}, _ubuf.options());
      torch::sum_out(rs_output, reduce_buf, 0);
    }
    _ub_comm->sms = ori_sms;
  }

  /*
  ** Copy input to _ubufs[0]
  */
  void copy_input_to_ubuf(torch::Tensor input, bool chunk) {
    at::cuda::CUDAStream stream_main = at::cuda::getCurrentCUDAStream();
    if (chunk) {
      // Copy input to the target ubuf chunk by rank offset
      if (input.numel() != _ubufs[0].numel() || input.element_size() != _ubufs[0].element_size()) {
        NVTE_ERROR("input and ubuf size do not match!");
      }
      NVTE_CHECK_CUDA(cudaMemcpyAsync(_ubufs[_tp_id].data_ptr(), input.data_ptr(),
                                      input.numel() * input.element_size(),
                                      cudaMemcpyDeviceToDevice, (cudaStream_t)stream_main));
    } else {
      if (input.numel() != _ubuf.numel() || input.element_size() != _ubuf.element_size()) {
        NVTE_ERROR("input and ubuf size do not match!");
      }
      NVTE_CHECK_CUDA(cudaMemcpyAsync(_ubuf.data_ptr(), input.data_ptr(),
                                      input.numel() * input.element_size(),
                                      cudaMemcpyDeviceToDevice, (cudaStream_t)stream_main));
    }
  }

  torch::Tensor get_ubuf_output(int comm_type) {
    char *ubuf_wt_ptr = reinterpret_cast<char *>(_ubuf.data_ptr());
    COMM_TYPE _comm_type = static_cast<COMM_TYPE>(comm_type);
    if (_comm_type != COMM_TYPE::AG && _comm_type != COMM_TYPE::RS) NVTE_ERROR("Invalid comm_type");
    if (_comm_type == COMM_TYPE::RS)
      ubuf_wt_ptr += _ubuf.numel() / _tp_size * _self_chunk_id * _ubuf.element_size();
    int output_c_dim0 = (_comm_type == COMM_TYPE::AG) ? _ubuf.size(0) : _ubuf.size(0) / _tp_size;
    int output_c_dim1 = _ubuf.size(1);
    return torch::from_blob(ubuf_wt_ptr, {output_c_dim0, output_c_dim1}, _ubuf.options());
  }

  void set_ubuf_scale_inv(const torch::Tensor &scale_inv) {
    _ubuf_scale_inv = scale_inv;
    _ubuf_scale_inv_initialized = true;
  }

  bool is_fp8_ubuf() { return (_ubuf.element_size() == 1); }
  bool is_atomic_gemm() { return _atomic_gemm; }
  bool is_p2p_overlap() { return true; }
};  // UbufP2PCommOverlap

}  // namespace ubuf

#endif  // TRANSFORMER_ENGINE_PYTORCH_CSRC_COMM_GEMM_OVERLAP_H_<|MERGE_RESOLUTION|>--- conflicted
+++ resolved
@@ -322,7 +322,6 @@
   /*
   ** Split FPROP GEMM + ReduceScatter
   */
-<<<<<<< HEAD
   void atomic_gemm_overlap_rs(
     at::Tensor A, at::Tensor A_scale_inverse, int64_t A_fp8_tensor,
     transformer_engine::DType A_type, std::vector<int64_t> A_scaling_mode, bool transa, at::Tensor B,
@@ -332,19 +331,7 @@
     transformer_engine::DType bias_type, at::Tensor pre_gelu_out, bool grad, at::Tensor workspace,
     size_t workspaceSize, bool accumulate, bool use_split_accumulator, bool gemm_overlap,
     at::Tensor rs_output) {
-=======
-  void atomic_gemm_overlap_rs(at::Tensor A, at::Tensor A_scale_inverse, int64_t A_fp8_tensor,
-                              transformer_engine::DType A_type, bool transa, at::Tensor B,
-                              at::Tensor B_scale_inverse, int64_t B_fp8_tensor,
-                              transformer_engine::DType B_type, bool transb, at::Tensor D,
-                              at::Tensor D_scale, transformer_engine::DType D_type,
-                              at::Tensor D_amax, at::Tensor bias,
-                              transformer_engine::DType bias_type, at::Tensor pre_gelu_out,
-                              bool grad, at::Tensor workspace, size_t workspaceSize,
-                              bool accumulate, bool use_split_accumulator, bool gemm_overlap,
-                              at::Tensor rs_output) {
     int ori_sms = _ub_comm->sms;
->>>>>>> 833f0b94
     _ub_comm->use_ce = _use_ce;
     _ub_comm->sms = _num_comm_sm;
     _ub_comm->cga_size = _cga_size;
@@ -922,7 +909,6 @@
   ** in each rank to be in the contiguous memory space after all ring exchange
   *phases.
   */
-<<<<<<< HEAD
   torch::Tensor split_overlap_ag(
     at::Tensor A, at::Tensor A_scale_inverse, int64_t A_fp8_tensor,
     transformer_engine::DType A_type, std::vector<int64_t> A_scaling_mode, bool transa, at::Tensor B,
@@ -931,18 +917,7 @@
     transformer_engine::DType D_type, at::Tensor D_amax, at::Tensor bias,
     transformer_engine::DType bias_type, at::Tensor pre_gelu_out, bool grad, at::Tensor workspace,
     size_t workspaceSize, bool accumulate, bool use_split_accumulator, at::Tensor B_copy) {
-=======
-  torch::Tensor split_overlap_ag(at::Tensor A, at::Tensor A_scale_inverse, int64_t A_fp8_tensor,
-                                 transformer_engine::DType A_type, bool transa, at::Tensor B,
-                                 at::Tensor B_scale_inverse, int64_t B_fp8_tensor,
-                                 transformer_engine::DType B_type, bool transb, at::Tensor D,
-                                 at::Tensor D_scale, transformer_engine::DType D_type,
-                                 at::Tensor D_amax, at::Tensor bias,
-                                 transformer_engine::DType bias_type, at::Tensor pre_gelu_out,
-                                 bool grad, at::Tensor workspace, size_t workspaceSize,
-                                 bool accumulate, bool use_split_accumulator, at::Tensor B_copy) {
     int ori_sms = _ub_comm->sms;
->>>>>>> 833f0b94
     _ub_comm->use_ce = _use_ce;
     _ub_comm->sms = _num_comm_sm;
     _ub_comm->cga_size = _cga_size;
@@ -1103,7 +1078,6 @@
   /*
   ** Split ReduceScatter + GEMM using P2P communication
   */
-<<<<<<< HEAD
   void atomic_gemm_overlap_rs(
     at::Tensor A, at::Tensor A_scale_inverse, int64_t A_fp8_tensor,
     transformer_engine::DType A_type, std::vector<int64_t> A_scaling_mode, bool transa, at::Tensor B,
@@ -1112,18 +1086,7 @@
     transformer_engine::DType D_type, at::Tensor D_amax, at::Tensor bias,
     transformer_engine::DType bias_type, at::Tensor pre_gelu_out, bool grad, at::Tensor workspace,
     size_t workspaceSize, bool accumulate, bool use_split_accumulator, at::Tensor rs_output) {
-=======
-  void atomic_gemm_overlap_rs(at::Tensor A, at::Tensor A_scale_inverse, int64_t A_fp8_tensor,
-                              transformer_engine::DType A_type, bool transa, at::Tensor B,
-                              at::Tensor B_scale_inverse, int64_t B_fp8_tensor,
-                              transformer_engine::DType B_type, bool transb, at::Tensor D,
-                              at::Tensor D_scale, transformer_engine::DType D_type,
-                              at::Tensor D_amax, at::Tensor bias,
-                              transformer_engine::DType bias_type, at::Tensor pre_gelu_out,
-                              bool grad, at::Tensor workspace, size_t workspaceSize,
-                              bool accumulate, bool use_split_accumulator, at::Tensor rs_output) {
     int ori_sms = _ub_comm->sms;
->>>>>>> 833f0b94
     _ub_comm->use_ce = _use_ce;
     _ub_comm->sms = _num_comm_sm;
     _ub_comm->cga_size = _cga_size;
@@ -1193,7 +1156,6 @@
   /*
   ** Split ReduceScatter + GEMM using P2P communication
   */
-<<<<<<< HEAD
   void split_overlap_rs(
     at::Tensor A, at::Tensor A_scale_inverse, int64_t A_fp8_tensor,
     transformer_engine::DType A_type, std::vector<int64_t> A_scaling_mode, bool transa, at::Tensor B,
@@ -1202,18 +1164,7 @@
     transformer_engine::DType D_type, at::Tensor D_amax, at::Tensor bias,
     transformer_engine::DType bias_type, at::Tensor pre_gelu_out, bool grad, at::Tensor workspace,
     size_t workspaceSize, bool accumulate, bool use_split_accumulator, at::Tensor rs_output) {
-=======
-  void split_overlap_rs(at::Tensor A, at::Tensor A_scale_inverse, int64_t A_fp8_tensor,
-                        transformer_engine::DType A_type, bool transa, at::Tensor B,
-                        at::Tensor B_scale_inverse, int64_t B_fp8_tensor,
-                        transformer_engine::DType B_type, bool transb, at::Tensor D,
-                        at::Tensor D_scale, transformer_engine::DType D_type, at::Tensor D_amax,
-                        at::Tensor bias, transformer_engine::DType bias_type,
-                        at::Tensor pre_gelu_out, bool grad, at::Tensor workspace,
-                        size_t workspaceSize, bool accumulate, bool use_split_accumulator,
-                        at::Tensor rs_output) {
     int ori_sms = _ub_comm->sms;
->>>>>>> 833f0b94
     _ub_comm->use_ce = _use_ce;
     _ub_comm->sms = _num_comm_sm;
     _ub_comm->cga_size = _cga_size;
@@ -1253,22 +1204,11 @@
       torch::Tensor workspace_chunk =
           torch::from_blob(workspace_ptr + (i % _stream_compute.size()) * workspace_size_chunk,
                            {workspace_size_chunk}, workspace.options());
-<<<<<<< HEAD
-      if (i == _tp_size - 1) {
-        at::cuda::setCurrentCUDAStream(stream_main);
-      } else {
-        at::cuda::setCurrentCUDAStream(_stream_compute[i % _stream_compute.size()]);
-      }
+      at::cuda::setCurrentCUDAStream(_stream_compute[i % _stream_compute.size()]);
       te_gemm(A, A_scale_inverse, A_type, A_scaling_mode, transa, input_b_chunk, B_scale_inverse,
               B_type, B_scaling_mode, transb, _ubufs[i], D_scale, D_type, D_amax, bias, bias_type,
               pre_gelu_out, grad, workspace_chunk, workspace_size_chunk, accumulate,
               use_split_accumulator, _math_sms);
-=======
-      at::cuda::setCurrentCUDAStream(_stream_compute[i % _stream_compute.size()]);
-      te_gemm(A, A_scale_inverse, A_type, transa, input_b_chunk, B_scale_inverse, B_type, transb,
-              _ubufs[i], D_scale, D_type, D_amax, bias, bias_type, pre_gelu_out, grad,
-              workspace_chunk, workspace_size_chunk, accumulate, use_split_accumulator, _math_sms);
->>>>>>> 833f0b94
 
       if (i > 0) {
         // P2P communication chunk
