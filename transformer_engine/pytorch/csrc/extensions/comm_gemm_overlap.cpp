--- conflicted
+++ resolved
@@ -15,36 +15,17 @@
 
 namespace te = transformer_engine;
 
-<<<<<<< HEAD
 // TODO: Actually take care of scaling modes
-=======
->>>>>>> a959ff56
 #define MAKE_TRANSFORMER_ENGINE_TENSORS(A, A_scale_inv, A_scaling_mode, A_type, B, B_scale_inv,    \
                                         B_scaling_mode, B_type, D, D_amax, D_scale, D_type, bias,  \
                                         bias_type, pre_gelu_out, workspace)                        \
   A = A.contiguous();                                                                              \
-<<<<<<< HEAD
   NVTEScalingMode nvte_scaling_modeA = NVTE_DELAYED_TENSOR_SCALING;                                \
-=======
-  auto dimA = A_scaling_mode.size();                                                               \
-  NVTE_CHECK(dimA == 3, "Incorrect size ", dimA, " for scaling mode.");                            \
-  NVTEScalingMode nvte_scaling_modeA = {static_cast<int>(A_scaling_mode[0]),                       \
-                                        static_cast<int>(A_scaling_mode[1]),                       \
-                                        static_cast<int>(A_scaling_mode[2])};                      \
->>>>>>> a959ff56
   auto A_ = makeTransformerEngineTensor(                                                           \
       A.data_ptr(), {static_cast<size_t>(A.size(0)), static_cast<size_t>(A.size(1))}, A_type,      \
       nullptr, nullptr, A_scale_inv.data_ptr(), getTensorShape(A_scale_inv), nvte_scaling_modeA);  \
   B = B.contiguous();                                                                              \
-<<<<<<< HEAD
   NVTEScalingMode nvte_scaling_modeB = NVTE_DELAYED_TENSOR_SCALING;                                \
-=======
-  auto dimB = B_scaling_mode.size();                                                               \
-  NVTE_CHECK(dimB == 3, "Incorrect size ", dimB, " for scaling mode.");                            \
-  NVTEScalingMode nvte_scaling_modeB = {static_cast<int>(B_scaling_mode[0]),                       \
-                                        static_cast<int>(B_scaling_mode[1]),                       \
-                                        static_cast<int>(B_scaling_mode[2])};                      \
->>>>>>> a959ff56
   auto B_ = makeTransformerEngineTensor(                                                           \
       B.data_ptr(), {static_cast<size_t>(B.size(0)), static_cast<size_t>(B.size(1))}, B_type,      \
       nullptr, nullptr, B_scale_inv.data_ptr(), getTensorShape(B_scale_inv), nvte_scaling_modeB);  \
@@ -193,15 +174,9 @@
                          int num_max_streams, int comm_cga_size, int gemm_priority,
                          int comm_priority, int num_comm_sm, bool set_sm_margin, bool atomic_gemm)
     : te::CommOverlapBase(
-<<<<<<< HEAD
           buffer_shape, te::pytorch::GetTransformerEngineDType(buffer_dtype), helper->myrank,
           helper->numranks, helper->mylocal, helper->numlocal, helper->mynode, helper->numnodes,
           tp_size, std::bind(&CommOverlapHelper::ub_allgather, helper, _1, _2, _3, _4, _5),
-=======
-          buffer_shape, GetTransformerEngineDType(buffer_dtype), helper->myrank, helper->numranks,
-          helper->mylocal, helper->numlocal, helper->mynode, helper->numnodes, tp_size,
-          std::bind(&CommOverlapHelper::ub_allgather, helper, _1, _2, _3, _4, _5),
->>>>>>> a959ff56
           std::bind(&CommOverlapHelper::ub_barrier, helper, _1), num_splits, num_max_streams,
           comm_cga_size, gemm_priority, comm_priority, num_comm_sm, set_sm_margin, atomic_gemm) {
   // Even though we never use these PyTorch tensor wrappers directly, they're still necessary to
@@ -227,10 +202,7 @@
     te::DType D_type, at::Tensor D_amax, at::Tensor bias, te::DType bias_type,
     at::Tensor pre_gelu_out, bool grad, at::Tensor workspace, size_t workspaceSize, bool accumulate,
     bool use_split_accumulator, te::CommOverlapType comm_type, at::Tensor rs_output) {
-<<<<<<< HEAD
-  using namespace transformer_engine::pytorch;
-=======
->>>>>>> a959ff56
+  using namespace transformer_engine::pytorch;
   MAKE_TRANSFORMER_ENGINE_TENSORS(A, A_scale_inverse, A_scaling_mode, A_type, B, B_scale_inverse,
                                   B_scaling_mode, B_type, D, D_amax, D_scale, D_type, bias,
                                   bias_type, pre_gelu_out, workspace)
@@ -267,10 +239,7 @@
     te::DType D_type, at::Tensor D_amax, at::Tensor bias, te::DType bias_type,
     at::Tensor pre_gelu_out, bool grad, at::Tensor workspace, size_t workspaceSize, bool accumulate,
     bool use_split_accumulator, bool gemm_overlap, at::Tensor rs_output) {
-<<<<<<< HEAD
-  using namespace transformer_engine::pytorch;
-=======
->>>>>>> a959ff56
+  using namespace transformer_engine::pytorch;
   MAKE_TRANSFORMER_ENGINE_TENSORS(A, A_scale_inverse, A_scaling_mode, A_type, B, B_scale_inverse,
                                   B_scaling_mode, B_type, D, D_amax, D_scale, D_type, bias,
                                   bias_type, pre_gelu_out, workspace)
@@ -294,10 +263,7 @@
                                    bool grad, at::Tensor workspace, size_t workspaceSize,
                                    bool accumulate, bool use_split_accumulator, bool gemm_overlap,
                                    at::Tensor rs_output) {
-<<<<<<< HEAD
-  using namespace transformer_engine::pytorch;
-=======
->>>>>>> a959ff56
+  using namespace transformer_engine::pytorch;
   MAKE_TRANSFORMER_ENGINE_TENSORS(A, A_scale_inverse, A_scaling_mode, A_type, B, B_scale_inverse,
                                   B_scaling_mode, B_type, D, D_amax, D_scale, D_type, bias,
                                   bias_type, pre_gelu_out, workspace)
@@ -393,10 +359,7 @@
     te::DType D_type, at::Tensor D_amax, at::Tensor bias, te::DType bias_type,
     at::Tensor pre_gelu_out, bool grad, at::Tensor workspace, size_t workspaceSize, bool accumulate,
     bool use_split_accumulator, at::Tensor B_copy) {
-<<<<<<< HEAD
-  using namespace transformer_engine::pytorch;
-=======
->>>>>>> a959ff56
+  using namespace transformer_engine::pytorch;
   MAKE_TRANSFORMER_ENGINE_TENSORS(A, A_scale_inverse, A_scaling_mode, A_type, B, B_scale_inverse,
                                   B_scaling_mode, B_type, D, D_amax, D_scale, D_type, bias,
                                   bias_type, pre_gelu_out, workspace)
@@ -424,10 +387,7 @@
                                       at::Tensor pre_gelu_out, bool grad, at::Tensor workspace,
                                       size_t workspaceSize, bool accumulate,
                                       bool use_split_accumulator, at::Tensor B_copy) {
-<<<<<<< HEAD
-  using namespace transformer_engine::pytorch;
-=======
->>>>>>> a959ff56
+  using namespace transformer_engine::pytorch;
   MAKE_TRANSFORMER_ENGINE_TENSORS(A, A_scale_inverse, A_scaling_mode, A_type, B, B_scale_inverse,
                                   B_scaling_mode, B_type, D, D_amax, D_scale, D_type, bias,
                                   bias_type, pre_gelu_out, workspace)
@@ -449,10 +409,7 @@
     te::DType D_type, at::Tensor D_amax, at::Tensor bias, te::DType bias_type,
     at::Tensor pre_gelu_out, bool grad, at::Tensor workspace, size_t workspaceSize, bool accumulate,
     bool use_split_accumulator, at::Tensor rs_output) {
-<<<<<<< HEAD
-  using namespace transformer_engine::pytorch;
-=======
->>>>>>> a959ff56
+  using namespace transformer_engine::pytorch;
   MAKE_TRANSFORMER_ENGINE_TENSORS(A, A_scale_inverse, A_scaling_mode, A_type, B, B_scale_inverse,
                                   B_scaling_mode, B_type, D, D_amax, D_scale, D_type, bias,
                                   bias_type, pre_gelu_out, workspace)
@@ -476,10 +433,7 @@
                                       at::Tensor pre_gelu_out, bool grad, at::Tensor workspace,
                                       size_t workspaceSize, bool accumulate,
                                       bool use_split_accumulator, at::Tensor rs_output) {
-<<<<<<< HEAD
-  using namespace transformer_engine::pytorch;
-=======
->>>>>>> a959ff56
+  using namespace transformer_engine::pytorch;
   MAKE_TRANSFORMER_ENGINE_TENSORS(A, A_scale_inverse, A_scaling_mode, A_type, B, B_scale_inverse,
                                   B_scaling_mode, B_type, D, D_amax, D_scale, D_type, bias,
                                   bias_type, pre_gelu_out, workspace)
