--- conflicted
+++ resolved
@@ -59,26 +59,17 @@
   auto start_positions_cu = makeTransformerEngineTensor(start_positions);
   auto output_cu = makeTransformerEngineTensor(output);
 
-<<<<<<< HEAD
   nvte_fused_rope_forward(input_cu.data(), freqs_cu.data(), start_positions_cu.data(),
                           output_cu.data(), s, b, h, d, d2,
                           stride_s, stride_b, stride_h, stride_d,
                           o_stride_s, o_stride_b, o_stride_h, o_stride_d,
                           at::cuda::getCurrentCUDAStream());
-=======
-  nvte_fused_rope_forward(input_cu.data(), freqs_cu.data(), output_cu.data(), s, b, h, d, d2,
-                          stride_s, stride_b, stride_h, stride_d, o_stride_s, o_stride_b,
-                          o_stride_h, o_stride_d, at::cuda::getCurrentCUDAStream());
->>>>>>> 70117306
 
   return output;
 }
 
 at::Tensor fused_rope_backward(const at::Tensor &output_grads, const at::Tensor &freqs,
-<<<<<<< HEAD
                                const at::Tensor &start_positions,
-=======
->>>>>>> 70117306
                                const bool transpose_output_memory) {
   using namespace transformer_engine;
   TORCH_CHECK(output_grads.dim() == 4, "expected 4D tensor");
@@ -128,29 +119,18 @@
   auto start_positions_cu = makeTransformerEngineTensor(start_positions);
   auto input_grads_cu = makeTransformerEngineTensor(input_grads);
 
-<<<<<<< HEAD
   nvte_fused_rope_backward(
       output_grads_cu.data(), freqs_cu.data(), start_positions_cu.data(), input_grads_cu.data(),
       s, b, h, d, d2, stride_s, stride_b, stride_h, stride_d, o_stride_s, o_stride_b,
       o_stride_h, o_stride_d, at::cuda::getCurrentCUDAStream());
-=======
-  nvte_fused_rope_backward(output_grads_cu.data(), freqs_cu.data(), input_grads_cu.data(), s, b, h,
-                           d, d2, stride_s, stride_b, stride_h, stride_d, o_stride_s, o_stride_b,
-                           o_stride_h, o_stride_d, at::cuda::getCurrentCUDAStream());
->>>>>>> 70117306
 
   return input_grads;
 }
 
-<<<<<<< HEAD
 at::Tensor fused_rope_thd_forward(const at::Tensor &input,
                                   const at::Tensor &cu_seqlens,
                                   const at::Tensor &freqs,
                                   const at::Tensor &start_positions) {
-=======
-at::Tensor fused_rope_thd_forward(const at::Tensor &input, const at::Tensor &cu_seqlens,
-                                  const at::Tensor &freqs) {
->>>>>>> 70117306
   using namespace transformer_engine;
   TORCH_CHECK(input.dim() == 3, "expected 3D tensor");
   TORCH_CHECK(cu_seqlens.dim() == 1, "expected 1D tensor");
@@ -194,30 +174,19 @@
   auto output_cu = makeTransformerEngineTensor(output);
   auto start_positions_cu = makeTransformerEngineTensor(start_positions);
 
-<<<<<<< HEAD
   nvte_fused_rope_thd_forward(
       input_cu.data(), cu_seqlens_cu.data(), freqs_cu.data(), start_positions_cu.data(),
       output_cu.data(), max_s, b, h, d, d2,
       stride_t, stride_h, stride_d, o_stride_t, o_stride_h,
       o_stride_d, at::cuda::getCurrentCUDAStream());
-=======
-  nvte_fused_rope_thd_forward(input_cu.data(), cu_seqlens_cu.data(), freqs_cu.data(),
-                              output_cu.data(), max_s, b, h, d, d2, stride_t, stride_h, stride_d,
-                              o_stride_t, o_stride_h, o_stride_d, at::cuda::getCurrentCUDAStream());
->>>>>>> 70117306
 
   return output;
 }
 
-<<<<<<< HEAD
 at::Tensor fused_rope_thd_backward(const at::Tensor &output_grads,
                                    const at::Tensor &cu_seqlens,
                                    const at::Tensor &freqs,
                                    const at::Tensor &start_positions) {
-=======
-at::Tensor fused_rope_thd_backward(const at::Tensor &output_grads, const at::Tensor &cu_seqlens,
-                                   const at::Tensor &freqs) {
->>>>>>> 70117306
   using namespace transformer_engine;
   TORCH_CHECK(output_grads.dim() == 3, "expected 3D tensor");
   TORCH_CHECK(cu_seqlens.dim() == 1, "expected 1D tensor");
@@ -259,17 +228,10 @@
   auto input_grads_cu = makeTransformerEngineTensor(input_grads);
   auto start_positions_cu = makeTransformerEngineTensor(start_positions);
 
-<<<<<<< HEAD
   nvte_fused_rope_thd_backward(
       output_grads_cu.data(), cu_seqlens_cu.data(), freqs_cu.data(), start_positions_cu.data(),
       input_grads_cu.data(), max_s, b, h, d, d2, stride_t, stride_h, stride_d,
       o_stride_t, o_stride_h, o_stride_d, at::cuda::getCurrentCUDAStream());
-=======
-  nvte_fused_rope_thd_backward(output_grads_cu.data(), cu_seqlens_cu.data(), freqs_cu.data(),
-                               input_grads_cu.data(), max_s, b, h, d, d2, stride_t, stride_h,
-                               stride_d, o_stride_t, o_stride_h, o_stride_d,
-                               at::cuda::getCurrentCUDAStream());
->>>>>>> 70117306
 
   return input_grads;
 }