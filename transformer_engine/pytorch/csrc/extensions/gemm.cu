/*************************************************************************
 * Copyright (c) 2022-2024, NVIDIA CORPORATION & AFFILIATES. All rights reserved.
 *
 * See LICENSE for license information.
 ************************************************************************/

#include <optional>

#include "common.h"
#include "common/util/cuda_runtime.h"
#include "common/util/system.h"
#include "extensions.h"
#include "object.h"
#include "pytorch/csrc/common.h"
#include "transformer_engine/transformer_engine.h"
#include "pybind.h"

namespace {

void* get_data_ptr(MaybeTensor tensor) {
  if (tensor.has_value()) return tensor->data_ptr();
  return nullptr;
}

size_t get_size(MaybeTensor tensor, int dim) {
  if (tensor.has_value()) return static_cast<size_t>(tensor->size(dim));
  return 0;
}

}  // namespace

namespace transformer_engine::pytorch {

namespace detail {

std::vector<size_t> getGemmOutputShape(const NVTEShape& A_shape,
                                       const bool transa,
                                       const NVTEShape& B_shape,
                                       const bool transb) {
  // reshape [x_1,...,x_{n-1}, x_n] -> [y, x_n]
  const size_t A0 = product(A_shape, 0, A_shape.ndim - 1);
  const size_t A1 = A_shape.data[A_shape.ndim - 1];
  // const size_t B0 = product(B_shape, 0, B_shape.ndim - 1);
  const size_t B1 = B_shape.data[B_shape.ndim - 1];

  std::vector<size_t> ret;
  if (transb) {
    ret.emplace_back(B1);
  } else {
    // full B0
    for (size_t i = 0; i < B_shape.ndim - 1; ++i) {
      ret.emplace_back(B_shape.data[i]);
    }
  }
  if (transa) {
    ret.emplace_back(A0);
  } else {
    ret.emplace_back(A1);
  }

  return ret;
}

bool checkGemmShape(const std::vector<size_t>& expected,
                    const NVTEShape& actual) {
  if (expected.size() != actual.ndim) return false;
  for (size_t i = 0; i < expected.size(); ++i) {
    if (expected[i] != actual.data[i]) return false;
  }
  return true;
}

}  // namespace detail

std::pair<TensorWrapper, py::object> createOutputTensor(const std::vector<size_t>& shape,
                                                        DType dtype,
                                                        py::handle quantization_params) {
  std::unique_ptr<QuantizationParams> qparams = convert_quantization_params(quantization_params);
  return qparams->create_tensor(shape, dtype);
}

std::vector<py::object> gemm(py::handle A, bool transa, py::handle B, bool transb,
                             py::object D, py::handle quantization_params,
                             std::optional<DType> out_dtype,
                             MaybeTensor bias, DType bias_type, bool gelu,
                             bool grad, at::Tensor workspace, size_t workspaceSize,
                             bool accumulate, bool use_split_accumulator) {
  NVTE_CHECK(!A.is_none() && !B.is_none(), "A and B matrices cannot be None!");
  auto none = py::none();
  const TensorWrapper& A_tensor = makeTransformerEngineTensor(A, none);
  const TensorWrapper& B_tensor = makeTransformerEngineTensor(B, none);

  NVTE_CHECK(A_tensor.shape().ndim == 2, "Tensor A needs to have at least 2 dimensions!");
  NVTE_CHECK(B_tensor.shape().ndim >= 2, "Tensor B needs to have at least 2 dimensions!");

  DType output_dtype = out_dtype ? *out_dtype
                                 : A_tensor.dtype();

  TensorWrapper D_tensor;
  const auto& A_shape = A_tensor.shape();
  const auto& B_shape = B_tensor.shape();
  const auto& D_shape = detail::getGemmOutputShape(A_shape, transa, B_shape, transb);
  if (D.is_none()) {
    std::tie(D_tensor, D) = createOutputTensor(D_shape, output_dtype, quantization_params);
  } else {
    D_tensor = makeTransformerEngineTensor(D, quantization_params);
    NVTE_CHECK(detail::checkGemmShape(D_shape, D_tensor.shape()),
               "Incorrect shape of the GEMM output. Expected " +
               std::to_string(D_shape) + " and got " +
               std::to_string(D_tensor.shape()) + ".");
  }

  TensorWrapper bias_tensor;
  MaybeTensor bias_grad = std::nullopt;
  if (bias.has_value()) {
    if (!grad) {
      bias_tensor = makeTransformerEngineTensor(*bias);
    } else {
      *bias_grad = at::empty_like(*bias);
      bias_tensor = makeTransformerEngineTensor(*bias_grad);
    }
  }

  MaybeTensor pre_gelu_out = std::nullopt;
  DType gelu_type = bias_type;
  if (gelu && !grad) {
    auto dtype = GetATenDType(bias_type);
    auto opts = torch::TensorOptions().dtype(dtype).device(torch::kCUDA);
    std::vector<int64_t> torch_shape;
    for (auto v : D_shape) {
      torch_shape.push_back(v);
    }
    *pre_gelu_out = at::empty(torch_shape, opts);
  }
  const auto gelu_shape = gelu ? D_shape : std::vector<size_t>{0};
  auto te_pre_gelu_out =
      makeTransformerEngineTensor(get_data_ptr(pre_gelu_out), gelu_shape, gelu_type);
  auto te_workspace =
      makeTransformerEngineTensor(workspace.data_ptr(), {workspaceSize}, DType::kByte);
  // Set an external SM Margin to all the GEMMs.
  // This comes in handy when DP is overlapped with GEMMs

  const int device_id = at::cuda::current_device();
  const int sm_count = transformer_engine::cuda::sm_count(device_id);
  int num_math_sms = sm_count - transformer_engine::getenv<int>("NVTE_EXT_MARGIN_SM", sm_count);

  nvte_cublas_gemm(A_tensor.data(), B_tensor.data(), D_tensor.data(), bias_tensor.data(),
                   te_pre_gelu_out.data(), transa, transb, grad, te_workspace.data(), accumulate,
                   use_split_accumulator, num_math_sms, at::cuda::getCurrentCUDAStream());

<<<<<<< HEAD
  return {D,
          py::cast(bias_grad),
          py::cast(pre_gelu_out.value_or(at::Tensor())).release()};
=======
  // Pack outputs
  std::vector<py::object> out;
  out.emplace_back(std::move(D));
  if (pre_gelu_out) {
    out.emplace_back(py::cast(pre_gelu_out));
  } else {
    out.emplace_back(py::cast(at::Tensor()));
  }
  return out;
>>>>>>> 336e87f7
}

}  // namespace transformer_engine::pytorch

void te_gemm(at::Tensor A, at::Tensor A_scale_inverse, transformer_engine::DType A_type,
             std::vector<int64_t> A_scaling_mode, bool transa, at::Tensor B,
             at::Tensor B_scale_inverse, transformer_engine::DType B_type,
             std::vector<int64_t> B_scaling_mode, bool transb, at::Tensor D, at::Tensor D_scale,
             transformer_engine::DType D_type, at::Tensor D_amax, at::Tensor bias,
             transformer_engine::DType bias_type, at::Tensor pre_gelu_out, bool grad,
             at::Tensor workspace, size_t workspaceSize, bool accumulate,
             bool use_split_accumulator, int math_sm_count) {
  using namespace transformer_engine::pytorch;
  using namespace transformer_engine;
  if (A.numel() == 0 || B.numel() == 0) {
    if (D.numel() != 0 && !accumulate) D.zero_();
    if (bias.numel() != 0 && grad) {
      if (B.numel() == 0) {
        bias.zero_();
      } else {
        bias.copy_(B.sum(0));
      }
    }
    if (pre_gelu_out.numel() != 0) pre_gelu_out.zero_();
    return;
  }

  A = A.contiguous();
  B = B.contiguous();
  auto dimA = A_scaling_mode.size();
  NVTE_CHECK(dimA == 3, "Incorrect size ", dimA, " for scaling mode.");
  auto dimB = B_scaling_mode.size();
  NVTE_CHECK(dimB == 3, "Incorrect size ", dimB, " for scaling mode.");

  NVTEScalingMode nvte_scaling_modeA = {A_scaling_mode[0], A_scaling_mode[1], A_scaling_mode[2]};
  NVTEScalingMode nvte_scaling_modeB = {B_scaling_mode[0], B_scaling_mode[1], B_scaling_mode[2]};

  auto te_A = makeTransformerEngineTensor(
      A.data_ptr(), {static_cast<size_t>(A.size(0)), static_cast<size_t>(A.size(1))}, A_type,
      nullptr, nullptr, A_scale_inverse.data_ptr(), getTensorShape(A_scale_inverse),
      nvte_scaling_modeA);
  auto te_B = makeTransformerEngineTensor(
      B.data_ptr(), {static_cast<size_t>(B.size(0)), static_cast<size_t>(B.size(1))}, B_type,
      nullptr, nullptr, B_scale_inverse.data_ptr(), getTensorShape(B_scale_inverse),
      nvte_scaling_modeB);
  auto te_D = makeTransformerEngineTensor(
      D.data_ptr(), {static_cast<size_t>(D.size(0)), static_cast<size_t>(D.size(1))}, D_type,
      D_amax.data_ptr(), D_scale.data_ptr(), nullptr);
  auto te_bias =
      makeTransformerEngineTensor(bias.data_ptr(), {static_cast<size_t>(bias.size(0))}, bias_type);

  const auto gelu_shape = pre_gelu_out.data_ptr() == nullptr
                              ? std::vector<size_t>{static_cast<size_t>(pre_gelu_out.size(0))}
                              : std::vector<size_t>{static_cast<size_t>(pre_gelu_out.size(0)),
                                                    static_cast<size_t>(pre_gelu_out.size(1))};
  auto te_pre_gelu_out = makeTransformerEngineTensor(
      pre_gelu_out.data_ptr(), gelu_shape, GetTransformerEngineDType(pre_gelu_out.scalar_type()));
  auto te_workspace =
      makeTransformerEngineTensor(workspace.data_ptr(), {workspaceSize}, DType::kByte);

  nvte_cublas_gemm(te_A.data(), te_B.data(), te_D.data(), te_bias.data(), te_pre_gelu_out.data(),
                   transa, transb, grad, te_workspace.data(), accumulate, use_split_accumulator,
                   math_sm_count, at::cuda::getCurrentCUDAStream());
}

void te_atomic_gemm(at::Tensor A, at::Tensor A_scale_inverse, transformer_engine::DType A_type,
                    std::vector<int64_t> A_scaling_mode, bool transa, at::Tensor B,
                    at::Tensor B_scale_inverse, transformer_engine::DType B_type,
                    std::vector<int64_t> B_scaling_mode, bool transb, at::Tensor D,
                    at::Tensor D_scale, transformer_engine::DType D_type, at::Tensor D_amax,
                    at::Tensor bias, transformer_engine::DType bias_type, at::Tensor pre_gelu_out,
                    bool grad, at::Tensor workspace, size_t workspaceSize, bool accumulate,
                    bool use_split_accumulator, int math_sm_count, int m_split, int n_split,
                    bool gemm_producer, at::Tensor counter) {
  using namespace transformer_engine;
  using namespace transformer_engine::pytorch;

  auto dimA = A_scaling_mode.size();
  NVTE_CHECK(dimA == 3, "Incorrect size ", dimA, " for scaling mode.");
  auto dimB = B_scaling_mode.size();
  NVTE_CHECK(dimB == 3, "Incorrect size ", dimB, " for scaling mode.");

  NVTEScalingMode nvte_scaling_modeA = {A_scaling_mode[0], A_scaling_mode[1], A_scaling_mode[2]};
  NVTEScalingMode nvte_scaling_modeB = {B_scaling_mode[0], B_scaling_mode[1], B_scaling_mode[2]};

  auto te_A = makeTransformerEngineTensor(
      A.data_ptr(), {static_cast<size_t>(A.size(0)), static_cast<size_t>(A.size(1))}, A_type,
      nullptr, nullptr, A_scale_inverse.data_ptr(), getTensorShape(A_scale_inverse),
      nvte_scaling_modeA);
  auto te_B = makeTransformerEngineTensor(
      B.data_ptr(), {static_cast<size_t>(B.size(0)), static_cast<size_t>(B.size(1))}, B_type,
      nullptr, nullptr, B_scale_inverse.data_ptr(), getTensorShape(B_scale_inverse),
      nvte_scaling_modeB);
  auto te_D = makeTransformerEngineTensor(
      D.data_ptr(), {static_cast<size_t>(D.size(0)), static_cast<size_t>(D.size(1))}, D_type,
      D_amax.data_ptr(), D_scale.data_ptr(), nullptr);
  auto te_bias =
      makeTransformerEngineTensor(bias.data_ptr(), {static_cast<size_t>(bias.size(0))}, bias_type);
  auto te_counter = makeTransformerEngineTensor(
      counter.data_ptr(), {static_cast<size_t>(counter.size(0))}, DType::kInt32);

  const auto gelu_shape = pre_gelu_out.data_ptr() == nullptr
                              ? std::vector<size_t>{static_cast<size_t>(pre_gelu_out.size(0))}
                              : std::vector<size_t>{static_cast<size_t>(pre_gelu_out.size(0)),
                                                    static_cast<size_t>(pre_gelu_out.size(1))};
  auto te_pre_gelu_out = makeTransformerEngineTensor(
      pre_gelu_out.data_ptr(), gelu_shape, GetTransformerEngineDType(pre_gelu_out.scalar_type()));
  auto te_workspace =
      makeTransformerEngineTensor(workspace.data_ptr(), {workspaceSize}, DType::kByte);

  nvte_cublas_atomic_gemm(te_A.data(), te_B.data(), te_D.data(), te_bias.data(),
                          te_pre_gelu_out.data(), transa, transb, grad, te_workspace.data(),
                          accumulate, use_split_accumulator, math_sm_count, m_split, n_split,
                          gemm_producer, te_counter.data(), at::cuda::getCurrentCUDAStream());
}

void te_grouped_gemm(std::vector<at::Tensor> A, at::Tensor A_scale_inverse, int A_offset,
                     transformer_engine::DType A_type, std::vector<int64_t> A_scaling_mode,
                     bool transa, std::vector<at::Tensor> B, at::Tensor B_scale_inverse,
                     int B_offset, transformer_engine::DType B_type,
                     std::vector<int64_t> B_scaling_mode, bool transb, std::vector<at::Tensor> D,
                     int D_offset, at::Tensor D_scale, transformer_engine::DType D_type,
                     at::Tensor D_amax, std::vector<at::Tensor> bias,
                     transformer_engine::DType bias_type, std::vector<at::Tensor> pre_gelu_out,
                     bool grad, std::vector<at::Tensor> workspace, size_t workspaceSize,
                     bool accumulate, bool use_split_accumulator, int math_sm_count) {
  using namespace transformer_engine;
  using namespace transformer_engine::pytorch;
  std::vector<NVTETensor> te_A, te_B, te_D, te_bias, te_pre_gelu_out, te_workspace;
  std::vector<transformer_engine::TensorWrapper> tensor_wrappers;

  auto dimA = A_scaling_mode.size();
  NVTE_CHECK(dimA == 3, "Incorrect size ", dimA, " for scaling mode.");
  auto dimB = B_scaling_mode.size();
  NVTE_CHECK(dimB == 3, "Incorrect size ", dimB, " for scaling mode.");

  NVTEScalingMode nvte_scaling_modeA = {A_scaling_mode[0], A_scaling_mode[1], A_scaling_mode[2]};
  NVTEScalingMode nvte_scaling_modeB = {B_scaling_mode[0], B_scaling_mode[1], B_scaling_mode[2]};

  auto make_tensor = [&tensor_wrappers](void* dptr, const std::vector<size_t>& shape,
                                        transformer_engine::DType dtype, void* amax_dptr,
                                        void* scale_dptr, void* scale_inv_dptr,
                                        NVTEScalingMode scaling_mode = {-1, -1, 1}) -> NVTETensor {
    // TODO(ksivamani): check scaling factor shapes for mxfp8.
    tensor_wrappers.emplace_back(makeTransformerEngineTensor(
        dptr, shape, dtype, amax_dptr, scale_dptr, scale_inv_dptr, {1}, scaling_mode));
    return tensor_wrappers.back().data();
  };
  for (size_t i = 0; i < A.size(); i++) {
    if (A[i].numel() == 0 || B[i].numel() == 0) {
      if (D[i].numel() != 0 && !accumulate) D[i].zero_();
      if (bias[i].numel() != 0 && grad) {
        if (B[i].numel() == 0) {
          bias[i].zero_();
        } else {
          bias[i].copy_(B[i].sum(0));
        }
      }
      if (pre_gelu_out[i].numel() != 0) pre_gelu_out[i].zero_();
      continue;
    }

    NVTE_CHECK(A[i].is_contiguous(), "A[", i, "] must be contiguous.");
    NVTE_CHECK(B[i].is_contiguous(), "B[", i, "] must be contiguous.");
    NVTE_CHECK(D[i].is_contiguous(), "D[", i, "] must be contiguous.");

    te_A.emplace_back(make_tensor(
        A[i].data_ptr(), {static_cast<size_t>(A[i].size(0)), static_cast<size_t>(A[i].size(1))},
        A_type, nullptr, nullptr, getDataPtr(A_scale_inverse, A_offset + i), nvte_scaling_modeA));
    te_B.emplace_back(make_tensor(
        B[i].data_ptr(), {static_cast<size_t>(B[i].size(0)), static_cast<size_t>(B[i].size(1))},
        B_type, nullptr, nullptr, getDataPtr(B_scale_inverse, B_offset + i), nvte_scaling_modeB));
    te_D.emplace_back(make_tensor(
        D[i].data_ptr(), {static_cast<size_t>(D[i].size(0)), static_cast<size_t>(D[i].size(1))},
        D_type, getDataPtr(D_amax, D_offset + i), getDataPtr(D_scale, D_offset + i), nullptr));
    te_bias.emplace_back(make_tensor(bias[i].data_ptr(), {static_cast<size_t>(bias[i].size(0))},
                                     bias_type, nullptr, nullptr, nullptr));

    const auto gelu_shape = pre_gelu_out[i].data_ptr() == nullptr
                                ? std::vector<size_t>{static_cast<size_t>(pre_gelu_out[i].size(0))}
                                : std::vector<size_t>{static_cast<size_t>(pre_gelu_out[i].size(0)),
                                                      static_cast<size_t>(pre_gelu_out[i].size(1))};
    te_pre_gelu_out.emplace_back(make_tensor(
        pre_gelu_out[i].data_ptr(), gelu_shape,
        GetTransformerEngineDType(pre_gelu_out[i].scalar_type()), nullptr, nullptr, nullptr));
  }
  for (size_t i = 0; i < workspace.size(); i++) {
    te_workspace.emplace_back(make_tensor(workspace[i].data_ptr(), {workspaceSize}, DType::kByte,
                                          nullptr, nullptr, nullptr));
  }

  // For now, we only have multi-stream cublas backend.
  nvte_multi_stream_cublas_gemm(te_A.data(), te_B.data(), te_D.data(), te_bias.data(),
                                te_pre_gelu_out.data(), te_A.size(), transa, transb, grad,
                                te_workspace.data(), accumulate, use_split_accumulator,
                                math_sm_count, at::cuda::getCurrentCUDAStream());
}

void te_grouped_gemm_single_output(
    std::vector<at::Tensor> A, std::vector<at::Tensor> A_scale_inverse, int A_offset,
    transformer_engine::DType A_type, bool transa, std::vector<at::Tensor> B,
    at::Tensor B_scale_inverse, int B_offset, transformer_engine::DType B_type, bool transb,
    std::vector<int64_t> m_splits, at::Tensor D, int D_offset, at::Tensor D_scale,
    transformer_engine::DType D_type, at::Tensor D_amax, std::vector<at::Tensor> bias,
    transformer_engine::DType bias_type, std::vector<at::Tensor> pre_gelu_out, bool grad,
    std::vector<at::Tensor> workspace, size_t workspaceSize, bool accumulate,
    bool use_split_accumulator, int math_sm_count) {
  using namespace transformer_engine;
  using namespace transformer_engine::pytorch;
  std::vector<NVTETensor> te_A, te_B, te_D, te_bias, te_pre_gelu_out, te_workspace;
  std::vector<transformer_engine::TensorWrapper> tensor_wrappers;
  auto make_tensor = [&tensor_wrappers](void* dptr, const std::vector<size_t>& shape,
                                        transformer_engine::DType dtype, void* amax_dptr,
                                        void* scale_dptr, void* scale_inv_dptr) -> NVTETensor {
    tensor_wrappers.emplace_back(
        makeTransformerEngineTensor(dptr, shape, dtype, amax_dptr, scale_dptr, scale_inv_dptr));
    return tensor_wrappers.back().data();
  };
  NVTE_CHECK(D.is_contiguous(), "D must be contiguous.");
  void* d_i_ptr = reinterpret_cast<void*>(D.data_ptr());
  for (size_t i = 0; i < A.size(); i++) {
    if (m_splits[i] == 0) continue;
    NVTE_CHECK(A[i].data_ptr() != nullptr, "A[", i, "] must not be nullptr.");
    NVTE_CHECK(B[i].data_ptr() != nullptr, "B[", i, "] must not be nullptr.");
    NVTE_CHECK(A[i].is_contiguous(), "A[", i, "] must be contiguous.");
    NVTE_CHECK(B[i].is_contiguous(), "B[", i, "] must be contiguous.");
    te_A.emplace_back(make_tensor(
        A[i].data_ptr(), {static_cast<size_t>(A[i].size(0)), static_cast<size_t>(A[i].size(1))},
        A_type, nullptr, nullptr, getDataPtr(A_scale_inverse[i], A_offset)));
    te_B.emplace_back(make_tensor(
        B[i].data_ptr(), {static_cast<size_t>(B[i].size(0)), static_cast<size_t>(B[i].size(1))},
        B_type, nullptr, nullptr, getDataPtr(B_scale_inverse, B_offset + i)));
    te_D.emplace_back(make_tensor(
        d_i_ptr, {static_cast<size_t>(m_splits[i]), static_cast<size_t>(A[i].size(0))}, D_type,
        getDataPtr(D_amax, D_offset + i), getDataPtr(D_scale, D_offset + i), nullptr));
    te_bias.emplace_back(make_tensor(bias[i].data_ptr(), {static_cast<size_t>(bias[i].size(0))},
                                     bias_type, nullptr, nullptr, nullptr));

    const auto gelu_shape = pre_gelu_out[i].data_ptr() == nullptr
                                ? std::vector<size_t>{static_cast<size_t>(pre_gelu_out[i].size(0))}
                                : std::vector<size_t>{static_cast<size_t>(pre_gelu_out[i].size(0)),
                                                      static_cast<size_t>(pre_gelu_out[i].size(1))};
    te_pre_gelu_out.emplace_back(make_tensor(
        pre_gelu_out[i].data_ptr(), gelu_shape,
        GetTransformerEngineDType(pre_gelu_out[i].scalar_type()), nullptr, nullptr, nullptr));
    // Move the D pointer to the next split.
    char* char_ptr = reinterpret_cast<char*>(d_i_ptr);
    char_ptr += m_splits[i] * A[i].size(0) * D.element_size();
    d_i_ptr = reinterpret_cast<void*>(char_ptr);
  }
  for (size_t i = 0; i < workspace.size(); i++) {
    te_workspace.emplace_back(make_tensor(workspace[i].data_ptr(), {workspaceSize}, DType::kByte,
                                          nullptr, nullptr, nullptr));
  }

  // For now, we only have multi-stream cublas backend.
  nvte_multi_stream_cublas_gemm(te_A.data(), te_B.data(), te_D.data(), te_bias.data(),
                                te_pre_gelu_out.data(), te_A.size(), transa, transb, grad,
                                te_workspace.data(), accumulate, use_split_accumulator,
                                math_sm_count, at::cuda::getCurrentCUDAStream());
}<|MERGE_RESOLUTION|>--- conflicted
+++ resolved
@@ -148,21 +148,12 @@
                    te_pre_gelu_out.data(), transa, transb, grad, te_workspace.data(), accumulate,
                    use_split_accumulator, num_math_sms, at::cuda::getCurrentCUDAStream());
 
-<<<<<<< HEAD
-  return {D,
-          py::cast(bias_grad),
-          py::cast(pre_gelu_out.value_or(at::Tensor())).release()};
-=======
   // Pack outputs
   std::vector<py::object> out;
   out.emplace_back(std::move(D));
-  if (pre_gelu_out) {
-    out.emplace_back(py::cast(pre_gelu_out));
-  } else {
-    out.emplace_back(py::cast(at::Tensor()));
-  }
+  out.emplace_back(py::cast(bias_grad));
+  out.emplace_back(py::cast(pre_gelu_out));
   return out;
->>>>>>> 336e87f7
 }
 
 }  // namespace transformer_engine::pytorch
