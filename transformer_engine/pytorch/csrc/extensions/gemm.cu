/*************************************************************************
 * Copyright (c) 2022-2024, NVIDIA CORPORATION & AFFILIATES. All rights reserved.
 *
 * See LICENSE for license information.
 ************************************************************************/

#include "common/util/cuda_runtime.h"
#include "extensions.h"

void te_gemm(
    at::Tensor A, at::Tensor A_scale_inverse, transformer_engine::DType A_type,
    std::vector<int64_t> A_scaling_mode, bool transa, at::Tensor B, at::Tensor B_scale_inverse,
    transformer_engine::DType B_type, std::vector<int64_t> B_scaling_mode, bool transb,
    at::Tensor D, at::Tensor D_scale, transformer_engine::DType D_type, at::Tensor D_amax,
    at::Tensor bias, transformer_engine::DType bias_type, at::Tensor pre_gelu_out, bool grad,
    at::Tensor workspace, size_t workspaceSize, bool accumulate, bool use_split_accumulator,
    int math_sm_count) {
  using namespace transformer_engine;
  if (A.data_ptr() == nullptr || B.data_ptr() == nullptr) {
    if (D.data_ptr() != nullptr && !accumulate) D.zero_();
    if (bias.data_ptr() != nullptr) bias.zero_();
    if (pre_gelu_out.data_ptr() != nullptr) pre_gelu_out.zero_();
    return;
  }

<<<<<<< HEAD
  auto dimA = A_scaling_mode.size();
  NVTE_CHECK(dimA == 3, "Incorrect size ", dimA, " for scaling mode.");
  auto dimB = B_scaling_mode.size();
  NVTE_CHECK(dimB == 3, "Incorrect size ", dimB, " for scaling mode.");

  NVTEScalingMode nvte_scaling_modeA = {A_scaling_mode[0], A_scaling_mode[1], A_scaling_mode[2]};
  NVTEScalingMode nvte_scaling_modeB = {B_scaling_mode[0], B_scaling_mode[1], B_scaling_mode[2]};
=======
  A = A.contiguous();
  B = B.contiguous();
>>>>>>> ecb86e5d

  auto te_A = makeTransformerEngineTensor(
      A.data_ptr(), {static_cast<size_t>(A.size(0)), static_cast<size_t>(A.size(1))}, A_type,
      nullptr, nullptr, A_scale_inverse.data_ptr(), nvte_scaling_modeA);
  auto te_B = makeTransformerEngineTensor(
      B.data_ptr(), {static_cast<size_t>(B.size(0)), static_cast<size_t>(B.size(1))}, B_type,
      nullptr, nullptr, B_scale_inverse.data_ptr(), nvte_scaling_modeB);
  auto te_D = makeTransformerEngineTensor(
      D.data_ptr(), {static_cast<size_t>(D.size(0)), static_cast<size_t>(D.size(1))}, D_type,
      D_amax.data_ptr(), D_scale.data_ptr(), nullptr);
  auto te_bias =
      makeTransformerEngineTensor(bias.data_ptr(), {static_cast<size_t>(bias.size(0))}, bias_type);

  const auto gelu_shape = pre_gelu_out.data_ptr() == nullptr
                              ? std::vector<size_t>{static_cast<size_t>(pre_gelu_out.size(0))}
                              : std::vector<size_t>{static_cast<size_t>(pre_gelu_out.size(0)),
                                                    static_cast<size_t>(pre_gelu_out.size(1))};
  auto te_pre_gelu_out = makeTransformerEngineTensor(
      pre_gelu_out.data_ptr(), gelu_shape, GetTransformerEngineDType(pre_gelu_out.scalar_type()));
  auto te_workspace =
      makeTransformerEngineTensor(workspace.data_ptr(), {workspaceSize}, DType::kByte);

  nvte_cublas_gemm(te_A.data(), te_B.data(), te_D.data(), te_bias.data(), te_pre_gelu_out.data(),
                   transa, transb, grad, te_workspace.data(), accumulate, use_split_accumulator,
                   math_sm_count, at::cuda::getCurrentCUDAStream());
}

void te_atomic_gemm(
    at::Tensor A, at::Tensor A_scale_inverse, transformer_engine::DType A_type,
    std::vector<int64_t> A_scaling_mode, bool transa, at::Tensor B, at::Tensor B_scale_inverse,
    transformer_engine::DType B_type, std::vector<int64_t> B_scaling_mode, bool transb,
    at::Tensor D, at::Tensor D_scale, transformer_engine::DType D_type, at::Tensor D_amax,
    at::Tensor bias, transformer_engine::DType bias_type, at::Tensor pre_gelu_out, bool grad,
    at::Tensor workspace, size_t workspaceSize, bool accumulate, bool use_split_accumulator,
    int math_sm_count, int m_split, int n_split, bool gemm_producer, at::Tensor counter) {
  using namespace transformer_engine;

  auto dimA = A_scaling_mode.size();
  NVTE_CHECK(dimA == 3, "Incorrect size ", dimA, " for scaling mode.");
  auto dimB = B_scaling_mode.size();
  NVTE_CHECK(dimB == 3, "Incorrect size ", dimB, " for scaling mode.");

  NVTEScalingMode nvte_scaling_modeA = {A_scaling_mode[0], A_scaling_mode[1], A_scaling_mode[2]};
  NVTEScalingMode nvte_scaling_modeB = {B_scaling_mode[0], B_scaling_mode[1], B_scaling_mode[2]};

  auto te_A = makeTransformerEngineTensor(
      A.data_ptr(), {static_cast<size_t>(A.size(0)), static_cast<size_t>(A.size(1))}, A_type,
      nullptr, nullptr, A_scale_inverse.data_ptr(), nvte_scaling_modeA);
  auto te_B = makeTransformerEngineTensor(
      B.data_ptr(), {static_cast<size_t>(B.size(0)), static_cast<size_t>(B.size(1))}, B_type,
      nullptr, nullptr, B_scale_inverse.data_ptr(), nvte_scaling_modeB);
  auto te_D = makeTransformerEngineTensor(
      D.data_ptr(), {static_cast<size_t>(D.size(0)), static_cast<size_t>(D.size(1))}, D_type,
      D_amax.data_ptr(), D_scale.data_ptr(), nullptr);
  auto te_bias =
      makeTransformerEngineTensor(bias.data_ptr(), {static_cast<size_t>(bias.size(0))}, bias_type);
  auto te_counter = makeTransformerEngineTensor(
      counter.data_ptr(), {static_cast<size_t>(counter.size(0))}, DType::kInt32);

  const auto gelu_shape = pre_gelu_out.data_ptr() == nullptr
                              ? std::vector<size_t>{static_cast<size_t>(pre_gelu_out.size(0))}
                              : std::vector<size_t>{static_cast<size_t>(pre_gelu_out.size(0)),
                                                    static_cast<size_t>(pre_gelu_out.size(1))};
  auto te_pre_gelu_out = makeTransformerEngineTensor(
      pre_gelu_out.data_ptr(), gelu_shape, GetTransformerEngineDType(pre_gelu_out.scalar_type()));
  auto te_workspace =
      makeTransformerEngineTensor(workspace.data_ptr(), {workspaceSize}, DType::kByte);

  nvte_cublas_atomic_gemm(te_A.data(), te_B.data(), te_D.data(), te_bias.data(),
                          te_pre_gelu_out.data(), transa, transb, grad, te_workspace.data(),
                          accumulate, use_split_accumulator, math_sm_count, m_split, n_split,
                          gemm_producer, te_counter.data(), at::cuda::getCurrentCUDAStream());
}

void te_grouped_gemm(
    std::vector<at::Tensor> A, at::Tensor A_scale_inverse, int A_offset,
    transformer_engine::DType A_type, std::vector<int64_t> A_scaling_mode, bool transa,
    std::vector<at::Tensor> B, at::Tensor B_scale_inverse, int B_offset,
    transformer_engine::DType B_type, std::vector<int64_t> B_scaling_mode, bool transb,
    std::vector<at::Tensor> D, int D_offset, at::Tensor D_scale, transformer_engine::DType D_type,
    at::Tensor D_amax, std::vector<at::Tensor> bias, transformer_engine::DType bias_type,
    std::vector<at::Tensor> pre_gelu_out, bool grad, std::vector<at::Tensor> workspace,
    size_t workspaceSize, bool accumulate, bool use_split_accumulator, int math_sm_count) {
  using namespace transformer_engine;
  std::vector<NVTETensor> te_A, te_B, te_D, te_bias, te_pre_gelu_out, te_workspace;
  std::vector<transformer_engine::TensorWrapper> tensor_wrappers;

  auto dimA = A_scaling_mode.size();
  NVTE_CHECK(dimA == 3, "Incorrect size ", dimA, " for scaling mode.");
  auto dimB = B_scaling_mode.size();
  NVTE_CHECK(dimB == 3, "Incorrect size ", dimB, " for scaling mode.");

  NVTEScalingMode nvte_scaling_modeA = {A_scaling_mode[0], A_scaling_mode[1], A_scaling_mode[2]};
  NVTEScalingMode nvte_scaling_modeB = {B_scaling_mode[0], B_scaling_mode[1], B_scaling_mode[2]};

  auto make_tensor = [&tensor_wrappers](void* dptr, const std::vector<size_t>& shape,
                                        transformer_engine::DType dtype, void* amax_dptr,
                                        void* scale_dptr, void* scale_inv_dptr,
                                        NVTEScalingMode scaling_mode = {-1, -1, 1}) -> NVTETensor {
    tensor_wrappers.emplace_back(
        makeTransformerEngineTensor(
            dptr, shape, dtype, amax_dptr, scale_dptr, scale_inv_dptr, scaling_mode));
    return tensor_wrappers.back().data();
  };
  for (size_t i = 0; i < A.size(); i++) {
    if (A[i].data_ptr() == nullptr || B[i].data_ptr() == nullptr) {
      if (D[i].data_ptr() != nullptr && !accumulate) D[i].zero_();
      if (bias[i].data_ptr() != nullptr) bias[i].zero_();
      if (pre_gelu_out[i].data_ptr() != nullptr) pre_gelu_out[i].zero_();
      continue;
    }
    te_A.emplace_back(make_tensor(
        A[i].data_ptr(), {static_cast<size_t>(A[i].size(0)), static_cast<size_t>(A[i].size(1))},
        A_type, nullptr, nullptr, getDataPtr(A_scale_inverse, A_offset + i), nvte_scaling_modeA));
    te_B.emplace_back(make_tensor(
        B[i].data_ptr(), {static_cast<size_t>(B[i].size(0)), static_cast<size_t>(B[i].size(1))},
        B_type, nullptr, nullptr, getDataPtr(B_scale_inverse, B_offset + i), nvte_scaling_modeB));
    te_D.emplace_back(make_tensor(
        D[i].data_ptr(), {static_cast<size_t>(D[i].size(0)), static_cast<size_t>(D[i].size(1))},
        D_type, getDataPtr(D_amax, D_offset + i), getDataPtr(D_scale, D_offset + i), nullptr));
    te_bias.emplace_back(make_tensor(bias[i].data_ptr(), {static_cast<size_t>(bias[i].size(0))},
                                     bias_type, nullptr, nullptr, nullptr));

    const auto gelu_shape = pre_gelu_out[i].data_ptr() == nullptr
                                ? std::vector<size_t>{static_cast<size_t>(pre_gelu_out[i].size(0))}
                                : std::vector<size_t>{static_cast<size_t>(pre_gelu_out[i].size(0)),
                                                      static_cast<size_t>(pre_gelu_out[i].size(1))};
    te_pre_gelu_out.emplace_back(make_tensor(
        pre_gelu_out[i].data_ptr(), gelu_shape,
        GetTransformerEngineDType(pre_gelu_out[i].scalar_type()), nullptr, nullptr, nullptr));
  }
  for (size_t i = 0; i < workspace.size(); i++) {
    te_workspace.emplace_back(make_tensor(workspace[i].data_ptr(), {workspaceSize}, DType::kByte,
                                          nullptr, nullptr, nullptr));
  }

  // For now, we only have multi-stream cublas backend.
  nvte_multi_stream_cublas_gemm(te_A.data(), te_B.data(), te_D.data(), te_bias.data(),
                                te_pre_gelu_out.data(), te_A.size(), transa, transb, grad,
                                te_workspace.data(), accumulate, use_split_accumulator,
                                math_sm_count, at::cuda::getCurrentCUDAStream());
}<|MERGE_RESOLUTION|>--- conflicted
+++ resolved
@@ -23,7 +23,8 @@
     return;
   }
 
-<<<<<<< HEAD
+  A = A.contiguous();
+  B = B.contiguous();
   auto dimA = A_scaling_mode.size();
   NVTE_CHECK(dimA == 3, "Incorrect size ", dimA, " for scaling mode.");
   auto dimB = B_scaling_mode.size();
@@ -31,10 +32,6 @@
 
   NVTEScalingMode nvte_scaling_modeA = {A_scaling_mode[0], A_scaling_mode[1], A_scaling_mode[2]};
   NVTEScalingMode nvte_scaling_modeB = {B_scaling_mode[0], B_scaling_mode[1], B_scaling_mode[2]};
-=======
-  A = A.contiguous();
-  B = B.contiguous();
->>>>>>> ecb86e5d
 
   auto te_A = makeTransformerEngineTensor(
       A.data_ptr(), {static_cast<size_t>(A.size(0)), static_cast<size_t>(A.size(1))}, A_type,
