--- conflicted
+++ resolved
@@ -109,19 +109,11 @@
 
 
   // Query workspace sizes
-<<<<<<< HEAD
-  transformer_engine::TensorWrapper workspace, barrier;
-  func(input_tensor.data(), weight_tensor.data(), bias_tensor.data(), eps, ln_out_tensor.data(), mu_cu.data(),
-       rsigma_cu.data(), at::cuda::getCurrentCUDAStream(),
-       at::cuda::getCurrentDeviceProperties()->multiProcessorCount - sm_margin, workspace.data(),
-       barrier.data());
-=======
-  transformer_engine::TensorWrapper workspace;
-  nvte_layernorm_fwd(input_cu.data(), gamma_cu.data(), beta_cu.data(), eps, z_cu.data(),
-                     mu_cu.data(), rsigma_cu.data(), workspace.data(),
-                     at::cuda::getCurrentDeviceProperties()->multiProcessorCount - sm_margin,
-                     zero_centered_gamma, at::cuda::getCurrentCUDAStream());
->>>>>>> 52de1ac0
+  transformer_engine::TensorWrapper workspace;
+  nvte_layernorm_fwd(input_tensor.data(), weight_tensor.data(), bias_tensor.data(), eps,
+                     ln_out_tensor.data(), mu_cu.data(), rsigma_cu.data(), workspace.data(),
+                     at::cuda::getCurrentDeviceProperties()->multiProcessorCount - sm_margin,
+                     zero_centered_gamma, at::cuda::getCurrentCUDAStream());
 
   // Allocate workspaces
   auto workspace_data = allocateSpace(workspace.shape(), workspace.dtype());
@@ -129,59 +121,12 @@
       makeTransformerEngineTensor(workspace_data.data_ptr(), workspace.shape(), workspace.dtype());
 
   // Launch kernel
-<<<<<<< HEAD
-  func(input_tensor.data(), weight_tensor.data(), bias_tensor.data(), eps, ln_out_tensor.data(), mu_cu.data(),
-       rsigma_cu.data(), at::cuda::getCurrentCUDAStream(),
-       at::cuda::getCurrentDeviceProperties()->multiProcessorCount - sm_margin, workspace.data(),
-       barrier.data());
+  nvte_layernorm_fwd(input_tensor.data(), weight_tensor.data(), bias_tensor.data(), eps,
+                     ln_out_tensor.data(), mu_cu.data(), rsigma_cu.data(), workspace.data(),
+                     at::cuda::getCurrentDeviceProperties()->multiProcessorCount - sm_margin,
+                     zero_centered_gamma, at::cuda::getCurrentCUDAStream());
+
   return {ln_out, py::cast(mu), py::cast(rsigma)};
-=======
-  nvte_layernorm_fwd(input_cu.data(), gamma_cu.data(), beta_cu.data(), eps, z_cu.data(),
-                     mu_cu.data(), rsigma_cu.data(), workspace.data(),
-                     at::cuda::getCurrentDeviceProperties()->multiProcessorCount - sm_margin,
-                     zero_centered_gamma, at::cuda::getCurrentCUDAStream());
-
-  return {ln_out, mu, rsigma};
-}
-
-at::Tensor layernorm_fwd_fp8_inf(const at::Tensor &input, const at::Tensor &weight,
-                                 const at::Tensor &bias, float eps, at::Tensor scale,
-                                 at::Tensor amax, at::Tensor scale_inv,
-                                 transformer_engine::DType otype, const int sm_margin,
-                                 const bool zero_centered_gamma, const int scale_offset,
-                                 const int amax_offset, const int scale_inv_offset
-
-) {
-  // This is a specialized version of layernorm_fwd_fp8, optimized for inference,
-  // which only returns the normalized output.
-  std::vector<at::Tensor> out =
-      layernorm_fwd_fp8(input, weight, bias, eps, scale, amax, scale_inv, otype, sm_margin,
-                        zero_centered_gamma, scale_offset, amax_offset, scale_inv_offset);
-  return out[0];
-}
-
-std::vector<at::Tensor> layernorm_fwd(const at::Tensor &input, const at::Tensor &weight,
-                                      const at::Tensor &bias, float eps, const int sm_margin,
-                                      const bool zero_centered_gamma) {
-  using namespace transformer_engine;
-
-  DType itype = GetTransformerEngineDType(input.scalar_type());
-  const auto &input_ = input.contiguous();
-  auto ln_out = at::empty_like(input_, at::CUDA(GetATenDType(itype)));
-
-  return layernorm_fwd_noalloc(input_, weight, bias, ln_out, eps, sm_margin, zero_centered_gamma);
-}
-
-std::vector<at::Tensor> layernorm_fwd_noalloc(const at::Tensor &input, const at::Tensor &weight,
-                                              const at::Tensor &bias, at::Tensor ln_out, float eps,
-                                              const int sm_margin, const bool zero_centered_gamma) {
-  using namespace transformer_engine;
-
-  DType itype = GetTransformerEngineDType(input.scalar_type());
-
-  return layernorm_fwd_fp8_noalloc(input, weight, bias, eps, at::Tensor(), ln_out, at::Tensor(),
-                                   at::Tensor(), itype, sm_margin, zero_centered_gamma);
->>>>>>> 52de1ac0
 }
 
 
@@ -242,8 +187,6 @@
 
   // Construct Transformer Engine tensors
   auto rsigma = at::empty({static_cast<int64_t>(N)}, at::CUDA(at::kFloat));
-  auto input_cu = makeTransformerEngineTensor(input, none);
-  auto gamma_cu = makeTransformerEngineTensor(weight, none);
   std::vector<size_t> size = {N, H};  
   TensorWrapper ln_out_tensor;
 
@@ -255,19 +198,11 @@
   auto rsigma_cu = makeTransformerEngineTensor(rsigma);
 
   // Query workspace sizes
-<<<<<<< HEAD
-  transformer_engine::TensorWrapper workspace, barrier;
-  func(input_cu.data(), gamma_cu.data(), eps, ln_out_tensor.data(), rsigma_cu.data(),
-       at::cuda::getCurrentCUDAStream(),
-       at::cuda::getCurrentDeviceProperties()->multiProcessorCount - sm_margin, workspace.data(),
-       barrier.data());
-=======
-  transformer_engine::TensorWrapper workspace;
-  nvte_rmsnorm_fwd(input_cu.data(), gamma_cu.data(), eps, z_cu.data(), rsigma_cu.data(),
-                   workspace.data(),
-                   at::cuda::getCurrentDeviceProperties()->multiProcessorCount - sm_margin,
-                   zero_centered_gamma, at::cuda::getCurrentCUDAStream());
->>>>>>> 52de1ac0
+  transformer_engine::TensorWrapper workspace;
+  nvte_rmsnorm_fwd(input_tensor.data(), weight_tensor.data(), eps, ln_out_tensor.data(),
+                   rsigma_cu.data(), workspace.data(),
+                   at::cuda::getCurrentDeviceProperties()->multiProcessorCount - sm_margin,
+                   zero_centered_gamma, at::cuda::getCurrentCUDAStream());
 
   // Allocate workspaces
   auto workspace_data = allocateSpace(workspace.shape(), workspace.dtype());
@@ -275,17 +210,10 @@
       makeTransformerEngineTensor(workspace_data.data_ptr(), workspace.shape(), workspace.dtype());
 
   // Launch kernel
-<<<<<<< HEAD
-  func(input_cu.data(), gamma_cu.data(), eps, ln_out_tensor.data(), rsigma_cu.data(),
-       at::cuda::getCurrentCUDAStream(),
-       at::cuda::getCurrentDeviceProperties()->multiProcessorCount - sm_margin, workspace.data(),
-       barrier.data());
-=======
-  nvte_rmsnorm_fwd(input_cu.data(), gamma_cu.data(), eps, z_cu.data(), rsigma_cu.data(),
-                   workspace.data(),
-                   at::cuda::getCurrentDeviceProperties()->multiProcessorCount - sm_margin,
-                   zero_centered_gamma, at::cuda::getCurrentCUDAStream());
->>>>>>> 52de1ac0
+  nvte_rmsnorm_fwd(input_tensor.data(), weight_tensor.data(), eps, ln_out_tensor.data(),
+                   rsigma_cu.data(), workspace.data(),
+                   at::cuda::getCurrentDeviceProperties()->multiProcessorCount - sm_margin,
+                   zero_centered_gamma, at::cuda::getCurrentCUDAStream());
 
   return {ln_out, py::none(), py::cast(rsigma)};
 }