--- conflicted
+++ resolved
@@ -13,18 +13,9 @@
 
 namespace transformer_engine::pytorch {
 
-<<<<<<< HEAD
-py::object cast(const at::Tensor& tensor,
-                py::handle quantization_params,
-                bool rowwise_usage,
-                bool columnwise_usage,
-                py::handle proxy,
-                bool internal
-                ) {
-=======
-  /// TODO Rename to "quantize"
-py::object cast(const at::Tensor& tensor, py::handle quantizer) {
->>>>>>> 48991f2d
+  /// TODO: Rename to "quantize"
+py::object cast(const at::Tensor& tensor, py::handle quantizer,
+                bool internal) {
   using namespace pybind11::literals;
   init_extension();
   auto input_tensor = tensor.contiguous();
@@ -78,12 +69,7 @@
                                    "data_transpose"_a= create_transpose ? py::cast(data_transpose) : py::none(),
                                    "fp8_scale_inv"_a=scale_inv,
                                    "fp8_dtype"_a=type,
-<<<<<<< HEAD
-                                   "proxy"_a=proxy);
-=======
-                                   "dtype"_a=fake_tensor_type,
                                    "quantizer"_a=quantizer);
->>>>>>> 48991f2d
       return ret;
     } else {
       auto ret = Float8TensorClass("shape"_a=data.sizes(),
@@ -92,12 +78,7 @@
                                    "data_transpose"_a= create_transpose ? py::cast(data_transpose) : py::none(),
                                    "fp8_scale_inv"_a=scale_inv,
                                    "fp8_dtype"_a=type,
-<<<<<<< HEAD
-                                   "proxy"_a=proxy);
-=======
-                                   "dtype"_a=fake_tensor_type,
                                    "quantizer"_a=quantizer);
->>>>>>> 48991f2d
       return ret;
     }
   }
