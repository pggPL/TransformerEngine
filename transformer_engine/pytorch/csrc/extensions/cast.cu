/*************************************************************************
 * Copyright (c) 2022-2024, NVIDIA CORPORATION & AFFILIATES. All rights reserved.
 *
 * See LICENSE for license information.
 ************************************************************************/

#include "c10/core/ScalarType.h"
#include "extensions.h"
#include "pybind.h"
#include "object.h"
#include "torch/types.h"
#include "util.h"

namespace transformer_engine::pytorch {

py::object cast(const at::Tensor& tensor,
                py::handle quantization_params,
                bool rowwise_usage,
                bool columnwise_usage,
                py::handle proxy
                ) {
  using namespace pybind11::literals;
  init_extension();
  auto input_tensor = tensor.contiguous();
  NVTE_CHECK(rowwise_usage || columnwise_usage,
             "Could not create a QuantizedTensor with no usage.");
  if (detail::IsFloat8QParams(quantization_params.ptr())) {
    auto py_scale = quantization_params.attr("scale");
    auto py_amax = quantization_params.attr("amax");
    DType type = quantization_params.attr("dtype").cast<DType>();
    const at::Tensor& scale = py_scale.cast<at::Tensor>();
    at::Tensor amax = py_amax.cast<at::Tensor>();
    auto opts = input_tensor.options().dtype(torch::kFloat32);
    at::Tensor scale_inv = at::empty({1}, opts);
    at::Tensor data, data_transpose;
    if (columnwise_usage && !supports_fp8_transposes()) {
      const auto dim = tensor.dim();
      NVTE_CHECK(dim >= 2, "Tensor needs to be at least 2D for columnwise usage");
      auto reshaped_input = input_tensor.view({-1, tensor.size(dim - 1)});
      auto data_opts = input_tensor.options().dtype(torch::kUInt8);
      data = at::empty_like(input_tensor, data_opts);
      data_transpose = at::empty({reshaped_input.size(1),
                                  reshaped_input.size(0)},
                                 data_opts);
      fused_cast_transpose(reshaped_input,
                           scale,
                           amax,
                           scale_inv,
                           data,
                           data_transpose,
                           type);
    } else {
      data = cast_to_fp8(input_tensor,
                         scale,
                         amax,
                         scale_inv,
                         type);
    }
    auto fake_tensor_type = tensor.scalar_type();
    if (!detail::IsFloatingPointType(fake_tensor_type)) {
      fake_tensor_type = at::kFloat;
    }
    py::handle Float8TensorClass(reinterpret_cast<PyObject*>(Float8TensorPythonClass));
    if (columnwise_usage && !supports_fp8_transposes()) {
      auto ret = Float8TensorClass("data"_a=data,
                                   "data_transpose"_a=data_transpose,
                                   "fp8_scale_inv"_a=scale_inv,
                                   "fp8_dtype"_a=type,
                                   "dtype"_a=fake_tensor_type,
                                   "proxy"_a=proxy);
      return ret;
    } else {
      auto ret = Float8TensorClass("data"_a=data,
                                   "fp8_scale_inv"_a=scale_inv,
                                   "fp8_dtype"_a=type,
                                   "dtype"_a=fake_tensor_type,
                                   "proxy"_a=proxy);
      return ret;
    }
  }
  NVTE_ERROR("Invalid type of the quantization params");
}

}  // transformer_engine::pytorch

at::Tensor cast_to_fp8(const at::Tensor& input, const at::Tensor& scale, at::Tensor amax,
                       at::Tensor scale_inv, transformer_engine::DType otype,
<<<<<<< HEAD
                       const int scale_offset, const int amax_offset, const int scale_inv_offset) {
  using namespace transformer_engine::pytorch;
=======
                       std::vector<int64_t> scaling_mode, const int scale_offset,
                       const int amax_offset, const int scale_inv_offset) {
  using namespace transformer_engine;
>>>>>>> de230d08
  auto input_shape = input.sizes().vec();
  std::vector<size_t> shape{input_shape.begin(), input_shape.end()};

  auto output = at::empty_like(input, at::CUDA(GetATenDType(otype)));

  if (input.numel() == 0) return output;

  // Get pointers for FP8 scale, amax, scale-inverse
  void* scale_dptr = getDataPtr(scale, scale_offset);
  void* amax_dptr = getDataPtr(amax, amax_offset);
  void* scale_inv_dptr = getDataPtr(scale_inv, scale_inv_offset);
  NVTEScalingMode nvte_scaling_mode = {scaling_mode[0], scaling_mode[1], scaling_mode[2]};

  auto input_cu = makeTransformerEngineTensor(input);
  auto output_cu =
      makeTransformerEngineTensor(output.data_ptr(), shape, otype, amax_dptr, scale_dptr,
                                  scale_inv_dptr, getTensorShape(scale_inv), nvte_scaling_mode);

  nvte_fp8_quantize(input_cu.data(), output_cu.data(), at::cuda::getCurrentCUDAStream());

  return output;
}

void cast_to_fp8_noalloc(const at::Tensor& input, const at::Tensor& scale, at::Tensor output,
                         at::Tensor amax, at::Tensor scale_inv, transformer_engine::DType otype,
<<<<<<< HEAD
                         const int scale_offset, const int amax_offset,
                         const int scale_inv_offset) {
  using namespace transformer_engine::pytorch;
  size_t N = static_cast<size_t>(input.size(0));
  size_t H = static_cast<size_t>(input.size(1));
=======
                         std::vector<int64_t> scaling_mode, const int scale_offset,
                         const int amax_offset, const int scale_inv_offset) {
  using namespace transformer_engine;
  auto input_shape = input.sizes().vec();
  std::vector<size_t> shape{input_shape.begin(), input_shape.end()};
>>>>>>> de230d08

  // Get pointers for FP8 scale, amax, scale-inverse
  void* scale_dptr = getDataPtr(scale, scale_offset);
  void* amax_dptr = getDataPtr(amax, amax_offset);
  void* scale_inv_dptr = getDataPtr(scale_inv, scale_inv_offset);
  NVTEScalingMode nvte_scaling_mode = {scaling_mode[0], scaling_mode[1], scaling_mode[2]};

  auto input_cu = makeTransformerEngineTensor(input);
  auto output_cu =
      makeTransformerEngineTensor(output.data_ptr(), shape, otype, amax_dptr, scale_dptr,
                                  scale_inv_dptr, getTensorShape(scale_inv), nvte_scaling_mode);

  nvte_fp8_quantize(input_cu.data(), output_cu.data(), at::cuda::getCurrentCUDAStream());

  return;
}

at::Tensor cast_from_fp8(const at::Tensor& input, const at::Tensor& scale_inv,
                         transformer_engine::DType itype, transformer_engine::DType otype,
                         const int scale_inv_offset) {
  using namespace transformer_engine::pytorch;
  auto input_shape = input.sizes().vec();
  std::vector<size_t> shape{input_shape.begin(), input_shape.end()};

  auto output = at::empty_like(input, at::CUDA(GetATenDType(otype)));

  auto input_cu = makeTransformerEngineTensor(input.data_ptr(), shape, itype, nullptr, nullptr,
                                              getDataPtr(scale_inv, scale_inv_offset));
  auto output_cu = makeTransformerEngineTensor(output);

  nvte_fp8_dequantize(input_cu.data(), output_cu.data(), at::cuda::getCurrentCUDAStream());

  return output;
}

std::vector<at::Tensor> fp8_cast_dbias(const at::Tensor& input, const at::Tensor& scale,
                                       at::Tensor amax, at::Tensor scale_inv,
                                       transformer_engine::DType otype,
                                       std::vector<int64_t> scaling_mode, const int scale_offset,
                                       const int amax_offset, const int scale_inv_offset) {
  using namespace transformer_engine::pytorch;
  auto input_shape = input.sizes().vec();
  std::vector<size_t> shape{input_shape.begin(), input_shape.end()};

  DType grad_output_type = GetTransformerEngineDType(input.scalar_type());
  auto output = at::empty_like(input, at::CUDA(GetATenDType(otype)));
  auto grad_bias = allocateTorchTensor(input.size(-1), grad_output_type);

  if (input.numel() == 0) return {grad_bias, output};

  // Get pointers for FP8 scale, amax, scale-inverse
  void* scale_dptr = getDataPtr(scale, scale_offset);
  void* amax_dptr = getDataPtr(amax, amax_offset);
  void* scale_inv_dptr = getDataPtr(scale_inv, scale_inv_offset);
  NVTEScalingMode nvte_scaling_mode = {
      static_cast<int>(scaling_mode[0]),
      static_cast<int>(scaling_mode[1]),
      static_cast<int>(scaling_mode[2])
  };

  auto input_cu = makeTransformerEngineTensor(input);
  auto dbias_cu = makeTransformerEngineTensor(grad_bias);
  auto output_cu =
      makeTransformerEngineTensor(output.data_ptr(), shape, otype, amax_dptr, scale_dptr,
                                  scale_inv_dptr, getTensorShape(scale_inv), nvte_scaling_mode);

  // Query workspace size and allocate workspace
  transformer_engine::TensorWrapper workspace;
  nvte_fp8_quantize_dbias(input_cu.data(), output_cu.data(), dbias_cu.data(), workspace.data(),
                          at::cuda::getCurrentCUDAStream());

  auto workspace_data = allocateSpace(workspace.shape(), workspace.dtype());
  workspace =
      makeTransformerEngineTensor(workspace_data.data_ptr(), workspace.shape(), workspace.dtype());

  nvte_fp8_quantize_dbias(input_cu.data(), output_cu.data(), dbias_cu.data(), workspace.data(),
                          at::cuda::getCurrentCUDAStream());

  return {grad_bias, output};
}

std::vector<at::Tensor> fp8_cast_dbias_dgelu(at::Tensor grad_output, at::Tensor act_input,
                                             at::Tensor scale, at::Tensor amax,
                                             at::Tensor scale_inv, transformer_engine::DType otype,
                                             std::vector<int64_t> scaling_mode, int scale_offset,
                                             int amax_offset, int scale_inv_offset) {
  using namespace transformer_engine::pytorch;

  // Tensor dimensions
  size_t M = static_cast<size_t>(grad_output.size(0));
  size_t N = static_cast<size_t>(grad_output.size(1));

  // Get pointers for FP8 scale, amax, scale-inverse
  void* scale_dptr = getDataPtr(scale, scale_offset);
  void* amax_dptr = getDataPtr(amax, amax_offset);
  void* scale_inv_dptr = getDataPtr(scale_inv, scale_inv_offset);
  NVTEScalingMode nvte_scaling_mode = {
      static_cast<int>(scaling_mode[0]),
      static_cast<int>(scaling_mode[1]),
      static_cast<int>(scaling_mode[2])
  };

  // Construct Transformer Engine tensors
  DType grad_output_type = GetTransformerEngineDType(grad_output.scalar_type());
  auto grad_bias = allocateTorchTensor(grad_output.size(-1), grad_output_type);
  auto dact = allocateTorchTensor(grad_output.size(0), grad_output.size(1), DType::kByte);
  auto act_input_cu = makeTransformerEngineTensor(act_input);
  auto input_cu = makeTransformerEngineTensor(grad_output);
  auto cast_output_cu =
      makeTransformerEngineTensor(dact.data_ptr(), {M, N}, otype, amax_dptr, scale_dptr,
                                  scale_inv_dptr, getTensorShape(scale_inv), nvte_scaling_mode);
  auto dbias_cu = makeTransformerEngineTensor(grad_bias);

  // Query workspace size and allocate workspace
  transformer_engine::TensorWrapper workspace;
  nvte_fp8_quantize_dbias_dgelu(input_cu.data(), act_input_cu.data(), cast_output_cu.data(),
                                dbias_cu.data(), workspace.data(),
                                at::cuda::getCurrentCUDAStream());
  auto workspace_data = allocateSpace(workspace.shape(), workspace.dtype());
  workspace =
      makeTransformerEngineTensor(workspace_data.data_ptr(), workspace.shape(), workspace.dtype());

  // Launch kernel
  nvte_fp8_quantize_dbias_dgelu(input_cu.data(), act_input_cu.data(), cast_output_cu.data(),
                                dbias_cu.data(), workspace.data(),
                                at::cuda::getCurrentCUDAStream());

  return {grad_bias, dact};
}

std::vector<at::Tensor> fp8_cast_dbias_dsilu(at::Tensor grad_output, at::Tensor act_input,
                                             at::Tensor scale, at::Tensor amax,
                                             at::Tensor scale_inv, transformer_engine::DType otype,
                                             std::vector<int64_t> scaling_mode, int scale_offset,
                                             int amax_offset, int scale_inv_offset) {
  using namespace transformer_engine::pytorch;

  // Tensor dimensions
  size_t M = static_cast<size_t>(grad_output.size(0));
  size_t N = static_cast<size_t>(grad_output.size(1));

  // Get pointers for FP8 scale, amax, scale-inverse
  void* scale_dptr = getDataPtr(scale, scale_offset);
  void* amax_dptr = getDataPtr(amax, amax_offset);
  void* scale_inv_dptr = getDataPtr(scale_inv, scale_inv_offset);
  NVTEScalingMode nvte_scaling_mode = {
      static_cast<int>(scaling_mode[0]),
      static_cast<int>(scaling_mode[1]),
      static_cast<int>(scaling_mode[2])
  };

  // Construct Transformer Engine tensors
  DType grad_output_type = GetTransformerEngineDType(grad_output.scalar_type());
  auto grad_bias = allocateTorchTensor(grad_output.size(-1), grad_output_type);
  auto dact = allocateTorchTensor(grad_output.size(0), grad_output.size(1), DType::kByte);
  auto act_input_cu = makeTransformerEngineTensor(act_input);
  auto input_cu = makeTransformerEngineTensor(grad_output);
  auto cast_output_cu =
      makeTransformerEngineTensor(dact.data_ptr(), {M, N}, otype, amax_dptr, scale_dptr,
                                  scale_inv_dptr, getTensorShape(scale_inv), nvte_scaling_mode);
  auto dbias_cu = makeTransformerEngineTensor(grad_bias);

  // Query workspace size and allocate workspace
  transformer_engine::TensorWrapper workspace;
  nvte_fp8_quantize_dbias_dsilu(input_cu.data(), act_input_cu.data(), cast_output_cu.data(),
                                dbias_cu.data(), workspace.data(),
                                at::cuda::getCurrentCUDAStream());
  auto workspace_data = allocateSpace(workspace.shape(), workspace.dtype());
  workspace =
      makeTransformerEngineTensor(workspace_data.data_ptr(), workspace.shape(), workspace.dtype());

  // Launch kernel
  nvte_fp8_quantize_dbias_dsilu(input_cu.data(), act_input_cu.data(), cast_output_cu.data(),
                                dbias_cu.data(), workspace.data(),
                                at::cuda::getCurrentCUDAStream());

  return {grad_bias, dact};
}

std::vector<at::Tensor> fp8_cast_dbias_drelu(at::Tensor grad_output, at::Tensor act_input,
                                             at::Tensor scale, at::Tensor amax,
                                             at::Tensor scale_inv, transformer_engine::DType otype,
                                             std::vector<int64_t> scaling_mode, int scale_offset,
                                             int amax_offset, int scale_inv_offset) {
  using namespace transformer_engine::pytorch;

  // Tensor dimensions
  size_t M = static_cast<size_t>(grad_output.size(0));
  size_t N = static_cast<size_t>(grad_output.size(1));

  // Get pointers for FP8 scale, amax, scale-inverse
  void* scale_dptr = getDataPtr(scale, scale_offset);
  void* amax_dptr = getDataPtr(amax, amax_offset);
  void* scale_inv_dptr = getDataPtr(scale_inv, scale_inv_offset);
  NVTEScalingMode nvte_scaling_mode = {
      static_cast<int>(scaling_mode[0]),
      static_cast<int>(scaling_mode[1]),
      static_cast<int>(scaling_mode[2])
  };

  // Construct Transformer Engine tensors
  DType grad_output_type = GetTransformerEngineDType(grad_output.scalar_type());
  auto grad_bias = allocateTorchTensor(grad_output.size(-1), grad_output_type);
  auto dact = allocateTorchTensor(grad_output.size(0), grad_output.size(1), DType::kByte);
  auto act_input_cu = makeTransformerEngineTensor(act_input);
  auto input_cu = makeTransformerEngineTensor(grad_output);
  auto cast_output_cu =
      makeTransformerEngineTensor(dact.data_ptr(), {M, N}, otype, amax_dptr, scale_dptr,
                                  scale_inv_dptr, getTensorShape(scale_inv), nvte_scaling_mode);
  auto dbias_cu = makeTransformerEngineTensor(grad_bias);

  // Query workspace size and allocate workspace
  transformer_engine::TensorWrapper workspace;
  nvte_fp8_quantize_dbias_drelu(input_cu.data(), act_input_cu.data(), cast_output_cu.data(),
                                dbias_cu.data(), workspace.data(),
                                at::cuda::getCurrentCUDAStream());
  auto workspace_data = allocateSpace(workspace.shape(), workspace.dtype());
  workspace =
      makeTransformerEngineTensor(workspace_data.data_ptr(), workspace.shape(), workspace.dtype());

  // Launch kernel
  nvte_fp8_quantize_dbias_drelu(input_cu.data(), act_input_cu.data(), cast_output_cu.data(),
                                dbias_cu.data(), workspace.data(),
                                at::cuda::getCurrentCUDAStream());

  return {grad_bias, dact};
}

std::vector<at::Tensor> fp8_cast_dbias_dqgelu(at::Tensor grad_output, at::Tensor act_input,
                                              at::Tensor scale, at::Tensor amax,
                                              at::Tensor scale_inv, transformer_engine::DType otype,
                                              std::vector<int64_t> scaling_mode, int scale_offset,
                                              int amax_offset, int scale_inv_offset) {
  using namespace transformer_engine::pytorch;

  // Tensor dimensions
  size_t M = static_cast<size_t>(grad_output.size(0));
  size_t N = static_cast<size_t>(grad_output.size(1));

  // Get pointers for FP8 scale, amax, scale-inverse
  void* scale_dptr = getDataPtr(scale, scale_offset);
  void* amax_dptr = getDataPtr(amax, amax_offset);
  void* scale_inv_dptr = getDataPtr(scale_inv, scale_inv_offset);
  NVTEScalingMode nvte_scaling_mode = {
      static_cast<int>(scaling_mode[0]),
      static_cast<int>(scaling_mode[1]),
      static_cast<int>(scaling_mode[2])
  };

  // Construct Transformer Engine tensors
  DType grad_output_type = GetTransformerEngineDType(grad_output.scalar_type());
  auto grad_bias = allocateTorchTensor(grad_output.size(-1), grad_output_type);
  auto dact = allocateTorchTensor(grad_output.size(0), grad_output.size(1), DType::kByte);
  auto act_input_cu = makeTransformerEngineTensor(act_input);
  auto input_cu = makeTransformerEngineTensor(grad_output);
  auto cast_output_cu =
      makeTransformerEngineTensor(dact.data_ptr(), {M, N}, otype, amax_dptr, scale_dptr,
                                  scale_inv_dptr, getTensorShape(scale_inv), nvte_scaling_mode);
  auto dbias_cu = makeTransformerEngineTensor(grad_bias);

  // Query workspace size and allocate workspace
  transformer_engine::TensorWrapper workspace;
  nvte_fp8_quantize_dbias_dqgelu(input_cu.data(), act_input_cu.data(), cast_output_cu.data(),
                                 dbias_cu.data(), workspace.data(),
                                 at::cuda::getCurrentCUDAStream());
  auto workspace_data = allocateSpace(workspace.shape(), workspace.dtype());
  workspace =
      makeTransformerEngineTensor(workspace_data.data_ptr(), workspace.shape(), workspace.dtype());

  // Launch kernel
  nvte_fp8_quantize_dbias_dqgelu(input_cu.data(), act_input_cu.data(), cast_output_cu.data(),
                                 dbias_cu.data(), workspace.data(),
                                 at::cuda::getCurrentCUDAStream());

  return {grad_bias, dact};
}

std::vector<at::Tensor> fp8_cast_dbias_dsrelu(at::Tensor grad_output, at::Tensor act_input,
                                              at::Tensor scale, at::Tensor amax,
                                              at::Tensor scale_inv, transformer_engine::DType otype,
                                              std::vector<int64_t> scaling_mode, int scale_offset,
                                              int amax_offset, int scale_inv_offset) {
  using namespace transformer_engine::pytorch;

  // Tensor dimensions
  size_t M = static_cast<size_t>(grad_output.size(0));
  size_t N = static_cast<size_t>(grad_output.size(1));

  // Get pointers for FP8 scale, amax, scale-inverse
  void* scale_dptr = getDataPtr(scale, scale_offset);
  void* amax_dptr = getDataPtr(amax, amax_offset);
  void* scale_inv_dptr = getDataPtr(scale_inv, scale_inv_offset);
  NVTEScalingMode nvte_scaling_mode = {
      static_cast<int>(scaling_mode[0]),
      static_cast<int>(scaling_mode[1]),
      static_cast<int>(scaling_mode[2])
  };

  // Construct Transformer Engine tensors
  DType grad_output_type = GetTransformerEngineDType(grad_output.scalar_type());
  auto grad_bias = allocateTorchTensor(grad_output.size(-1), grad_output_type);
  auto dact = allocateTorchTensor(grad_output.size(0), grad_output.size(1), DType::kByte);
  auto act_input_cu = makeTransformerEngineTensor(act_input);
  auto input_cu = makeTransformerEngineTensor(grad_output);
  auto cast_output_cu =
      makeTransformerEngineTensor(dact.data_ptr(), {M, N}, otype, amax_dptr, scale_dptr,
                                  scale_inv_dptr, getTensorShape(scale_inv), nvte_scaling_mode);
  auto dbias_cu = makeTransformerEngineTensor(grad_bias);

  // Query workspace size and allocate workspace
  transformer_engine::TensorWrapper workspace;
  nvte_fp8_quantize_dbias_dsrelu(input_cu.data(), act_input_cu.data(), cast_output_cu.data(),
                                 dbias_cu.data(), workspace.data(),
                                 at::cuda::getCurrentCUDAStream());
  auto workspace_data = allocateSpace(workspace.shape(), workspace.dtype());
  workspace =
      makeTransformerEngineTensor(workspace_data.data_ptr(), workspace.shape(), workspace.dtype());

  // Launch kernel
  nvte_fp8_quantize_dbias_dsrelu(input_cu.data(), act_input_cu.data(), cast_output_cu.data(),
                                 dbias_cu.data(), workspace.data(),
                                 at::cuda::getCurrentCUDAStream());

  return {grad_bias, dact};
}

std::vector<at::Tensor> fp8_cast_dbias_x2(const at::Tensor& input, const at::Tensor& scale,
                                          at::Tensor amax, at::Tensor scale_inv,
                                          transformer_engine::DType otype, const int scale_offset,
                                          const int amax_offset, const int scale_inv_offset) {
  using namespace transformer_engine::pytorch;
  auto input_shape = input.sizes().vec();
  std::vector<size_t> shape{input_shape.begin(), input_shape.end()};

  DType grad_output_type = GetTransformerEngineDType(input.scalar_type());
  auto output_rowwise = at::empty_like(input, at::CUDA(GetATenDType(otype)));
  auto output_columnwise = at::empty_like(input, at::CUDA(GetATenDType(otype)));
  auto grad_bias = allocateTorchTensor(input.size(-1), grad_output_type);

  if (input.numel() == 0) return {grad_bias, output_rowwise, output_columnwise};

  // Get pointers for FP8 scale, amax, scale-inverse
  void* rowwise_scale_dptr = getDataPtr(scale, scale_offset);
  void* rowwise_amax_dptr = getDataPtr(amax, amax_offset);
  void* rowwise_scale_inv_dptr = getDataPtr(scale_inv, scale_inv_offset);
  auto columnwise_scale = scale.detach().clone();
  auto columnwise_scale_inv = scale_inv.detach().clone();
  auto columnwise_amax = amax.detach().clone();
  void* columnwise_scale_dptr = getDataPtr(columnwise_scale, scale_offset);
  void* columnwise_amax_dptr = getDataPtr(columnwise_amax, amax_offset);
  void* columnwise_scale_inv_dptr = getDataPtr(columnwise_scale_inv, scale_inv_offset);

  auto input_cu = makeTransformerEngineTensor(input);
  auto dbias_cu = makeTransformerEngineTensor(grad_bias);
  auto rowwise_output_cu =
      makeTransformerEngineTensor(output_rowwise.data_ptr(), shape, otype, rowwise_amax_dptr,
                                  rowwise_scale_dptr, rowwise_scale_inv_dptr);
  auto columnwise_output_cu =
      makeTransformerEngineTensor(output_columnwise.data_ptr(), shape, otype, columnwise_amax_dptr,
                                  columnwise_scale_dptr, columnwise_scale_inv_dptr);

  // Query workspace size and allocate workspace
  transformer_engine::TensorWrapper workspace;
  nvte_fp8_quantize_dbias_x2(input_cu.data(), rowwise_output_cu.data(), columnwise_output_cu.data(),
                             dbias_cu.data(), workspace.data(), at::cuda::getCurrentCUDAStream());

  auto workspace_data = allocateSpace(workspace.shape(), workspace.dtype());
  workspace =
      makeTransformerEngineTensor(workspace_data.data_ptr(), workspace.shape(), workspace.dtype());

  nvte_fp8_quantize_dbias_x2(input_cu.data(), rowwise_output_cu.data(), columnwise_output_cu.data(),
                             dbias_cu.data(), workspace.data(), at::cuda::getCurrentCUDAStream());

  return {grad_bias, output_rowwise, output_columnwise};
}

std::vector<at::Tensor> fp8_cast_dbias_dgelu_x2(at::Tensor grad_output, at::Tensor act_input,
                                                at::Tensor scale, at::Tensor amax,
                                                at::Tensor scale_inv,
                                                transformer_engine::DType otype, int scale_offset,
                                                int amax_offset, int scale_inv_offset) {
  using namespace transformer_engine::pytorch;

  // Tensor dimensions
  size_t M = static_cast<size_t>(grad_output.size(0));
  size_t N = static_cast<size_t>(grad_output.size(1));

  // Get pointers for FP8 scale, amax, scale-inverse
  void* rowwise_scale_dptr = getDataPtr(scale, scale_offset);
  void* rowwise_amax_dptr = getDataPtr(amax, amax_offset);
  void* rowwise_scale_inv_dptr = getDataPtr(scale_inv, scale_inv_offset);
  auto columnwise_scale = scale.detach().clone();
  auto columnwise_scale_inv = scale_inv.detach().clone();
  auto columnwise_amax = amax.detach().clone();
  void* columnwise_scale_dptr = getDataPtr(columnwise_scale, scale_offset);
  void* columnwise_amax_dptr = getDataPtr(columnwise_amax, amax_offset);
  void* columnwise_scale_inv_dptr = getDataPtr(columnwise_scale_inv, scale_inv_offset);

  // Construct Transformer Engine tensors
  DType grad_output_type = GetTransformerEngineDType(grad_output.scalar_type());
  auto grad_bias = allocateTorchTensor(grad_output.size(-1), grad_output_type);
  auto dact_rowwise = allocateTorchTensor(grad_output.size(0), grad_output.size(1), DType::kByte);
  auto dact_columnwise =
      allocateTorchTensor(grad_output.size(0), grad_output.size(1), DType::kByte);
  auto act_input_cu = makeTransformerEngineTensor(act_input);
  auto input_cu = makeTransformerEngineTensor(grad_output);
  auto rowwise_output_cu =
      makeTransformerEngineTensor(dact_rowwise.data_ptr(), {M, N}, otype, rowwise_amax_dptr,
                                  rowwise_scale_dptr, rowwise_scale_inv_dptr);
  auto columnwise_output_cu =
      makeTransformerEngineTensor(dact_columnwise.data_ptr(), {M, N}, otype, columnwise_amax_dptr,
                                  columnwise_scale_dptr, columnwise_scale_inv_dptr);
  auto dbias_cu = makeTransformerEngineTensor(grad_bias);

  // Query workspace size and allocate workspace
  transformer_engine::TensorWrapper workspace;
  nvte_fp8_quantize_dbias_dgelu_x2(input_cu.data(), act_input_cu.data(), rowwise_output_cu.data(),
                                   columnwise_output_cu.data(), dbias_cu.data(), workspace.data(),
                                   at::cuda::getCurrentCUDAStream());
  auto workspace_data = allocateSpace(workspace.shape(), workspace.dtype());
  workspace =
      makeTransformerEngineTensor(workspace_data.data_ptr(), workspace.shape(), workspace.dtype());

  // Launch kernel
  nvte_fp8_quantize_dbias_dgelu_x2(input_cu.data(), act_input_cu.data(), rowwise_output_cu.data(),
                                   columnwise_output_cu.data(), dbias_cu.data(), workspace.data(),
                                   at::cuda::getCurrentCUDAStream());

  return {grad_bias, dact_rowwise, dact_columnwise};
}

std::vector<at::Tensor> fp8_cast_dbias_dsilu_x2(at::Tensor grad_output, at::Tensor act_input,
                                                at::Tensor scale, at::Tensor amax,
                                                at::Tensor scale_inv,
                                                transformer_engine::DType otype, int scale_offset,
                                                int amax_offset, int scale_inv_offset) {
  using namespace transformer_engine::pytorch;

  // Tensor dimensions
  size_t M = static_cast<size_t>(grad_output.size(0));
  size_t N = static_cast<size_t>(grad_output.size(1));

  // Get pointers for FP8 scale, amax, scale-inverse
  void* rowwise_scale_dptr = getDataPtr(scale, scale_offset);
  void* rowwise_amax_dptr = getDataPtr(amax, amax_offset);
  void* rowwise_scale_inv_dptr = getDataPtr(scale_inv, scale_inv_offset);
  auto columnwise_scale = scale.detach().clone();
  auto columnwise_scale_inv = scale_inv.detach().clone();
  auto columnwise_amax = amax.detach().clone();
  void* columnwise_scale_dptr = getDataPtr(columnwise_scale, scale_offset);
  void* columnwise_amax_dptr = getDataPtr(columnwise_amax, amax_offset);
  void* columnwise_scale_inv_dptr = getDataPtr(columnwise_scale_inv, scale_inv_offset);

  // Construct Transformer Engine tensors
  DType grad_output_type = GetTransformerEngineDType(grad_output.scalar_type());
  auto grad_bias = allocateTorchTensor(grad_output.size(-1), grad_output_type);
  auto dact_rowwise = allocateTorchTensor(grad_output.size(0), grad_output.size(1), DType::kByte);
  auto dact_columnwise =
      allocateTorchTensor(grad_output.size(0), grad_output.size(1), DType::kByte);
  auto act_input_cu = makeTransformerEngineTensor(act_input);
  auto input_cu = makeTransformerEngineTensor(grad_output);
  auto rowwise_output_cu =
      makeTransformerEngineTensor(dact_rowwise.data_ptr(), {M, N}, otype, rowwise_amax_dptr,
                                  rowwise_scale_dptr, rowwise_scale_inv_dptr);
  auto columnwise_output_cu =
      makeTransformerEngineTensor(dact_columnwise.data_ptr(), {M, N}, otype, columnwise_amax_dptr,
                                  columnwise_scale_dptr, columnwise_scale_inv_dptr);
  auto dbias_cu = makeTransformerEngineTensor(grad_bias);

  // Query workspace size and allocate workspace
  transformer_engine::TensorWrapper workspace;
  nvte_fp8_quantize_dbias_dsilu_x2(input_cu.data(), act_input_cu.data(), rowwise_output_cu.data(),
                                   columnwise_output_cu.data(), dbias_cu.data(), workspace.data(),
                                   at::cuda::getCurrentCUDAStream());
  auto workspace_data = allocateSpace(workspace.shape(), workspace.dtype());
  workspace =
      makeTransformerEngineTensor(workspace_data.data_ptr(), workspace.shape(), workspace.dtype());

  // Launch kernel
  nvte_fp8_quantize_dbias_dsilu_x2(input_cu.data(), act_input_cu.data(), rowwise_output_cu.data(),
                                   columnwise_output_cu.data(), dbias_cu.data(), workspace.data(),
                                   at::cuda::getCurrentCUDAStream());

  return {grad_bias, dact_rowwise, dact_columnwise};
}

std::vector<at::Tensor> fp8_cast_dbias_drelu_x2(at::Tensor grad_output, at::Tensor act_input,
                                                at::Tensor scale, at::Tensor amax,
                                                at::Tensor scale_inv,
                                                transformer_engine::DType otype, int scale_offset,
                                                int amax_offset, int scale_inv_offset) {
  using namespace transformer_engine::pytorch;

  // Tensor dimensions
  size_t M = static_cast<size_t>(grad_output.size(0));
  size_t N = static_cast<size_t>(grad_output.size(1));

  // Get pointers for FP8 scale, amax, scale-inverse
  void* rowwise_scale_dptr = getDataPtr(scale, scale_offset);
  void* rowwise_amax_dptr = getDataPtr(amax, amax_offset);
  void* rowwise_scale_inv_dptr = getDataPtr(scale_inv, scale_inv_offset);
  auto columnwise_scale = scale.detach().clone();
  auto columnwise_scale_inv = scale_inv.detach().clone();
  auto columnwise_amax = amax.detach().clone();
  void* columnwise_scale_dptr = getDataPtr(columnwise_scale, scale_offset);
  void* columnwise_amax_dptr = getDataPtr(columnwise_amax, amax_offset);
  void* columnwise_scale_inv_dptr = getDataPtr(columnwise_scale_inv, scale_inv_offset);

  // Construct Transformer Engine tensors
  DType grad_output_type = GetTransformerEngineDType(grad_output.scalar_type());
  auto grad_bias = allocateTorchTensor(grad_output.size(-1), grad_output_type);
  auto dact_rowwise = allocateTorchTensor(grad_output.size(0), grad_output.size(1), DType::kByte);
  auto dact_columnwise =
      allocateTorchTensor(grad_output.size(0), grad_output.size(1), DType::kByte);
  auto act_input_cu = makeTransformerEngineTensor(act_input);
  auto input_cu = makeTransformerEngineTensor(grad_output);
  auto rowwise_output_cu =
      makeTransformerEngineTensor(dact_rowwise.data_ptr(), {M, N}, otype, rowwise_amax_dptr,
                                  rowwise_scale_dptr, rowwise_scale_inv_dptr);
  auto columnwise_output_cu =
      makeTransformerEngineTensor(dact_columnwise.data_ptr(), {M, N}, otype, columnwise_amax_dptr,
                                  columnwise_scale_dptr, columnwise_scale_inv_dptr);
  auto dbias_cu = makeTransformerEngineTensor(grad_bias);

  // Query workspace size and allocate workspace
  transformer_engine::TensorWrapper workspace;
  nvte_fp8_quantize_dbias_drelu_x2(input_cu.data(), act_input_cu.data(), rowwise_output_cu.data(),
                                   columnwise_output_cu.data(), dbias_cu.data(), workspace.data(),
                                   at::cuda::getCurrentCUDAStream());
  auto workspace_data = allocateSpace(workspace.shape(), workspace.dtype());
  workspace =
      makeTransformerEngineTensor(workspace_data.data_ptr(), workspace.shape(), workspace.dtype());

  // Launch kernel
  nvte_fp8_quantize_dbias_drelu_x2(input_cu.data(), act_input_cu.data(), rowwise_output_cu.data(),
                                   columnwise_output_cu.data(), dbias_cu.data(), workspace.data(),
                                   at::cuda::getCurrentCUDAStream());

  return {grad_bias, dact_rowwise, dact_columnwise};
}

std::vector<at::Tensor> fp8_cast_dbias_dqgelu_x2(at::Tensor grad_output, at::Tensor act_input,
                                                 at::Tensor scale, at::Tensor amax,
                                                 at::Tensor scale_inv,
                                                 transformer_engine::DType otype, int scale_offset,
                                                 int amax_offset, int scale_inv_offset) {
  using namespace transformer_engine::pytorch;

  // Tensor dimensions
  size_t M = static_cast<size_t>(grad_output.size(0));
  size_t N = static_cast<size_t>(grad_output.size(1));

  // Get pointers for FP8 scale, amax, scale-inverse
  void* rowwise_scale_dptr = getDataPtr(scale, scale_offset);
  void* rowwise_amax_dptr = getDataPtr(amax, amax_offset);
  void* rowwise_scale_inv_dptr = getDataPtr(scale_inv, scale_inv_offset);
  auto columnwise_scale = scale.detach().clone();
  auto columnwise_scale_inv = scale_inv.detach().clone();
  auto columnwise_amax = amax.detach().clone();
  void* columnwise_scale_dptr = getDataPtr(columnwise_scale, scale_offset);
  void* columnwise_amax_dptr = getDataPtr(columnwise_amax, amax_offset);
  void* columnwise_scale_inv_dptr = getDataPtr(columnwise_scale_inv, scale_inv_offset);

  // Construct Transformer Engine tensors
  DType grad_output_type = GetTransformerEngineDType(grad_output.scalar_type());
  auto grad_bias = allocateTorchTensor(grad_output.size(-1), grad_output_type);
  auto dact_rowwise = allocateTorchTensor(grad_output.size(0), grad_output.size(1), DType::kByte);
  auto dact_columnwise =
      allocateTorchTensor(grad_output.size(0), grad_output.size(1), DType::kByte);
  auto act_input_cu = makeTransformerEngineTensor(act_input);
  auto input_cu = makeTransformerEngineTensor(grad_output);
  auto rowwise_output_cu =
      makeTransformerEngineTensor(dact_rowwise.data_ptr(), {M, N}, otype, rowwise_amax_dptr,
                                  rowwise_scale_dptr, rowwise_scale_inv_dptr);
  auto columnwise_output_cu =
      makeTransformerEngineTensor(dact_columnwise.data_ptr(), {M, N}, otype, columnwise_amax_dptr,
                                  columnwise_scale_dptr, columnwise_scale_inv_dptr);
  auto dbias_cu = makeTransformerEngineTensor(grad_bias);

  // Query workspace size and allocate workspace
  transformer_engine::TensorWrapper workspace;
  nvte_fp8_quantize_dbias_dqgelu_x2(input_cu.data(), act_input_cu.data(), rowwise_output_cu.data(),
                                    columnwise_output_cu.data(), dbias_cu.data(), workspace.data(),
                                    at::cuda::getCurrentCUDAStream());
  auto workspace_data = allocateSpace(workspace.shape(), workspace.dtype());
  workspace =
      makeTransformerEngineTensor(workspace_data.data_ptr(), workspace.shape(), workspace.dtype());

  // Launch kernel
  nvte_fp8_quantize_dbias_dqgelu_x2(input_cu.data(), act_input_cu.data(), rowwise_output_cu.data(),
                                    columnwise_output_cu.data(), dbias_cu.data(), workspace.data(),
                                    at::cuda::getCurrentCUDAStream());

  return {grad_bias, dact_rowwise, dact_columnwise};
}

std::vector<at::Tensor> fp8_cast_dbias_dsrelu_x2(at::Tensor grad_output, at::Tensor act_input,
                                                 at::Tensor scale, at::Tensor amax,
                                                 at::Tensor scale_inv,
                                                 transformer_engine::DType otype, int scale_offset,
                                                 int amax_offset, int scale_inv_offset) {
  using namespace transformer_engine::pytorch;

  // Tensor dimensions
  size_t M = static_cast<size_t>(grad_output.size(0));
  size_t N = static_cast<size_t>(grad_output.size(1));

  // Get pointers for FP8 scale, amax, scale-inverse
  void* rowwise_scale_dptr = getDataPtr(scale, scale_offset);
  void* rowwise_amax_dptr = getDataPtr(amax, amax_offset);
  void* rowwise_scale_inv_dptr = getDataPtr(scale_inv, scale_inv_offset);
  auto columnwise_scale = scale.detach().clone();
  auto columnwise_scale_inv = scale_inv.detach().clone();
  auto columnwise_amax = amax.detach().clone();
  void* columnwise_scale_dptr = getDataPtr(columnwise_scale, scale_offset);
  void* columnwise_amax_dptr = getDataPtr(columnwise_amax, amax_offset);
  void* columnwise_scale_inv_dptr = getDataPtr(columnwise_scale_inv, scale_inv_offset);

  // Construct Transformer Engine tensors
  DType grad_output_type = GetTransformerEngineDType(grad_output.scalar_type());
  auto grad_bias = allocateTorchTensor(grad_output.size(-1), grad_output_type);
  auto dact_rowwise = allocateTorchTensor(grad_output.size(0), grad_output.size(1), DType::kByte);
  auto dact_columnwise =
      allocateTorchTensor(grad_output.size(0), grad_output.size(1), DType::kByte);
  auto act_input_cu = makeTransformerEngineTensor(act_input);
  auto input_cu = makeTransformerEngineTensor(grad_output);
  auto rowwise_output_cu =
      makeTransformerEngineTensor(dact_rowwise.data_ptr(), {M, N}, otype, rowwise_amax_dptr,
                                  rowwise_scale_dptr, rowwise_scale_inv_dptr);
  auto columnwise_output_cu =
      makeTransformerEngineTensor(dact_columnwise.data_ptr(), {M, N}, otype, columnwise_amax_dptr,
                                  columnwise_scale_dptr, columnwise_scale_inv_dptr);
  auto dbias_cu = makeTransformerEngineTensor(grad_bias);

  // Query workspace size and allocate workspace
  transformer_engine::TensorWrapper workspace;
  nvte_fp8_quantize_dbias_dsrelu_x2(input_cu.data(), act_input_cu.data(), rowwise_output_cu.data(),
                                    columnwise_output_cu.data(), dbias_cu.data(), workspace.data(),
                                    at::cuda::getCurrentCUDAStream());
  auto workspace_data = allocateSpace(workspace.shape(), workspace.dtype());
  workspace =
      makeTransformerEngineTensor(workspace_data.data_ptr(), workspace.shape(), workspace.dtype());

  // Launch kernel
  nvte_fp8_quantize_dbias_dsrelu_x2(input_cu.data(), act_input_cu.data(), rowwise_output_cu.data(),
                                    columnwise_output_cu.data(), dbias_cu.data(), workspace.data(),
                                    at::cuda::getCurrentCUDAStream());

  return {grad_bias, dact_rowwise, dact_columnwise};
}<|MERGE_RESOLUTION|>--- conflicted
+++ resolved
@@ -54,7 +54,8 @@
                          scale,
                          amax,
                          scale_inv,
-                         type);
+                         type,
+                         {-1, -1, 1});
     }
     auto fake_tensor_type = tensor.scalar_type();
     if (!detail::IsFloatingPointType(fake_tensor_type)) {
@@ -85,14 +86,9 @@
 
 at::Tensor cast_to_fp8(const at::Tensor& input, const at::Tensor& scale, at::Tensor amax,
                        at::Tensor scale_inv, transformer_engine::DType otype,
-<<<<<<< HEAD
-                       const int scale_offset, const int amax_offset, const int scale_inv_offset) {
-  using namespace transformer_engine::pytorch;
-=======
                        std::vector<int64_t> scaling_mode, const int scale_offset,
                        const int amax_offset, const int scale_inv_offset) {
-  using namespace transformer_engine;
->>>>>>> de230d08
+  using namespace transformer_engine::pytorch;
   auto input_shape = input.sizes().vec();
   std::vector<size_t> shape{input_shape.begin(), input_shape.end()};
 
@@ -118,19 +114,11 @@
 
 void cast_to_fp8_noalloc(const at::Tensor& input, const at::Tensor& scale, at::Tensor output,
                          at::Tensor amax, at::Tensor scale_inv, transformer_engine::DType otype,
-<<<<<<< HEAD
-                         const int scale_offset, const int amax_offset,
-                         const int scale_inv_offset) {
-  using namespace transformer_engine::pytorch;
-  size_t N = static_cast<size_t>(input.size(0));
-  size_t H = static_cast<size_t>(input.size(1));
-=======
                          std::vector<int64_t> scaling_mode, const int scale_offset,
                          const int amax_offset, const int scale_inv_offset) {
-  using namespace transformer_engine;
+  using namespace transformer_engine::pytorch;
   auto input_shape = input.sizes().vec();
   std::vector<size_t> shape{input_shape.begin(), input_shape.end()};
->>>>>>> de230d08
 
   // Get pointers for FP8 scale, amax, scale-inverse
   void* scale_dptr = getDataPtr(scale, scale_offset);
