--- conflicted
+++ resolved
@@ -16,7 +16,6 @@
 #include "pytorch/csrc/common.h"
 #include "transformer_engine/transformer_engine.h"
 
-<<<<<<< HEAD
 namespace {
 
 void* get_data_ptr(MaybeTensor tensor) {
@@ -55,25 +54,6 @@
     // Unflatten B0
     for (size_t i = 0; i < B_shape.ndim - 1; ++i) {
       ret.emplace_back(B_shape.data[i]);
-=======
-void te_gemm(at::Tensor A, at::Tensor A_scale_inverse, transformer_engine::DType A_type,
-             std::vector<int64_t> A_scaling_mode, bool transa, at::Tensor B,
-             at::Tensor B_scale_inverse, transformer_engine::DType B_type,
-             std::vector<int64_t> B_scaling_mode, bool transb, at::Tensor D, at::Tensor D_scale,
-             transformer_engine::DType D_type, at::Tensor D_amax, at::Tensor bias,
-             transformer_engine::DType bias_type, at::Tensor pre_gelu_out, bool grad,
-             at::Tensor workspace, size_t workspaceSize, bool accumulate,
-             bool use_split_accumulator, int math_sm_count) {
-  using namespace transformer_engine;
-  if (A.numel() == 0 || B.numel() == 0) {
-    if (D.numel() != 0 && !accumulate) D.zero_();
-    if (bias.numel() != 0 && grad) {
-      if (B.numel() == 0) {
-        bias.zero_();
-      } else {
-        bias.copy_(B.sum(0));
-      }
->>>>>>> a959ff56
     }
   }
   if (transa) {
@@ -84,7 +64,6 @@
   return ret;
 }
 
-<<<<<<< HEAD
 bool checkGemmShape(const std::vector<size_t>& expected, const NVTEShape& actual) {
   if (expected.size() != actual.ndim) return false;
   for (size_t i = 0; i < expected.size(); ++i) {
@@ -94,36 +73,6 @@
 }
 
 }  // namespace detail
-=======
-  A = A.contiguous();
-  B = B.contiguous();
-  auto dimA = A_scaling_mode.size();
-  NVTE_CHECK(dimA == 3, "Incorrect size ", dimA, " for scaling mode.");
-  auto dimB = B_scaling_mode.size();
-  NVTE_CHECK(dimB == 3, "Incorrect size ", dimB, " for scaling mode.");
-
-  NVTEScalingMode nvte_scaling_modeA = {static_cast<int>(A_scaling_mode[0]),
-                                        static_cast<int>(A_scaling_mode[1]),
-                                        static_cast<int>(A_scaling_mode[2])};
-  NVTEScalingMode nvte_scaling_modeB = {static_cast<int>(B_scaling_mode[0]),
-                                        static_cast<int>(B_scaling_mode[1]),
-                                        static_cast<int>(B_scaling_mode[2])};
-
-  auto te_A = makeTransformerEngineTensor(
-      A.data_ptr(), {static_cast<size_t>(A.size(0)), static_cast<size_t>(A.size(1))}, A_type,
-      nullptr, nullptr, A_scale_inverse.data_ptr(), getTensorShape(A_scale_inverse),
-      nvte_scaling_modeA);
-  auto te_B = makeTransformerEngineTensor(
-      B.data_ptr(), {static_cast<size_t>(B.size(0)), static_cast<size_t>(B.size(1))}, B_type,
-      nullptr, nullptr, B_scale_inverse.data_ptr(), getTensorShape(B_scale_inverse),
-      nvte_scaling_modeB);
-  // TODO: D_scale_inv cannot be nullptr when D_type is FP8.
-  auto te_D = makeTransformerEngineTensor(
-      D.data_ptr(), {static_cast<size_t>(D.size(0)), static_cast<size_t>(D.size(1))}, D_type,
-      D_amax.data_ptr(), D_scale.data_ptr(), nullptr);
-  auto te_bias =
-      makeTransformerEngineTensor(bias.data_ptr(), {static_cast<size_t>(bias.size(0))}, bias_type);
->>>>>>> a959ff56
 
 std::pair<TensorWrapper, py::object> createOutputTensor(const std::vector<size_t>& shape,
                                                         DType dtype, py::handle quantizer) {
@@ -265,26 +214,11 @@
                     bool use_split_accumulator, int math_sm_count, int m_split, int n_split,
                     bool gemm_producer, at::Tensor counter) {
   using namespace transformer_engine;
-<<<<<<< HEAD
   using namespace transformer_engine::pytorch;
 
   // TODO: Handle scaling modes
   NVTEScalingMode nvte_scaling_modeA = NVTE_DELAYED_TENSOR_SCALING;
   NVTEScalingMode nvte_scaling_modeB = NVTE_DELAYED_TENSOR_SCALING;
-=======
-
-  auto dimA = A_scaling_mode.size();
-  NVTE_CHECK(dimA == 3, "Incorrect size ", dimA, " for scaling mode.");
-  auto dimB = B_scaling_mode.size();
-  NVTE_CHECK(dimB == 3, "Incorrect size ", dimB, " for scaling mode.");
-
-  NVTEScalingMode nvte_scaling_modeA = {static_cast<int>(A_scaling_mode[0]),
-                                        static_cast<int>(A_scaling_mode[1]),
-                                        static_cast<int>(A_scaling_mode[2])};
-  NVTEScalingMode nvte_scaling_modeB = {static_cast<int>(B_scaling_mode[0]),
-                                        static_cast<int>(B_scaling_mode[1]),
-                                        static_cast<int>(B_scaling_mode[2])};
->>>>>>> a959ff56
 
   auto te_A = makeTransformerEngineTensor(
       A.data_ptr(), {static_cast<size_t>(A.size(0)), static_cast<size_t>(A.size(1))}, A_type,
@@ -318,7 +252,6 @@
                           gemm_producer, te_counter.data(), at::cuda::getCurrentCUDAStream());
 }
 
-<<<<<<< HEAD
 std::optional<std::vector<at::Tensor>> te_general_grouped_gemm(
     std::vector<py::handle> A, bool transa, std::vector<py::handle> B, bool transb,
     std::optional<std::vector<at::Tensor>> D, transformer_engine::DType D_type,
@@ -347,43 +280,6 @@
     output_data_ptr = (*D)[0].data_ptr();
   }
 
-=======
-void te_grouped_gemm(std::vector<at::Tensor> A, at::Tensor A_scale_inverse, int A_offset,
-                     transformer_engine::DType A_type, std::vector<int64_t> A_scaling_mode,
-                     bool transa, std::vector<at::Tensor> B, at::Tensor B_scale_inverse,
-                     int B_offset, transformer_engine::DType B_type,
-                     std::vector<int64_t> B_scaling_mode, bool transb, std::vector<at::Tensor> D,
-                     int D_offset, at::Tensor D_scale, transformer_engine::DType D_type,
-                     at::Tensor D_amax, std::vector<at::Tensor> bias,
-                     transformer_engine::DType bias_type, std::vector<at::Tensor> pre_gelu_out,
-                     bool grad, std::vector<at::Tensor> workspace, size_t workspaceSize,
-                     bool accumulate, bool use_split_accumulator, int math_sm_count) {
-  using namespace transformer_engine;
-  std::vector<NVTETensor> te_A, te_B, te_D, te_bias, te_pre_gelu_out, te_workspace;
-  std::vector<transformer_engine::TensorWrapper> tensor_wrappers;
-
-  auto dimA = A_scaling_mode.size();
-  NVTE_CHECK(dimA == 3, "Incorrect size ", dimA, " for scaling mode.");
-  auto dimB = B_scaling_mode.size();
-  NVTE_CHECK(dimB == 3, "Incorrect size ", dimB, " for scaling mode.");
-
-  NVTEScalingMode nvte_scaling_modeA = {static_cast<int>(A_scaling_mode[0]),
-                                        static_cast<int>(A_scaling_mode[1]),
-                                        static_cast<int>(A_scaling_mode[2])};
-  NVTEScalingMode nvte_scaling_modeB = {static_cast<int>(B_scaling_mode[0]),
-                                        static_cast<int>(B_scaling_mode[1]),
-                                        static_cast<int>(B_scaling_mode[2])};
-
-  auto make_tensor = [&tensor_wrappers](void* dptr, const std::vector<size_t>& shape,
-                                        transformer_engine::DType dtype, void* amax_dptr,
-                                        void* scale_dptr, void* scale_inv_dptr,
-                                        NVTEScalingMode scaling_mode = {-1, -1, 1}) -> NVTETensor {
-    // TODO(ksivamani): check scaling factor shapes for mxfp8.
-    tensor_wrappers.emplace_back(makeTransformerEngineTensor(
-        dptr, shape, dtype, amax_dptr, scale_dptr, scale_inv_dptr, {1}, scaling_mode));
-    return tensor_wrappers.back().data();
-  };
->>>>>>> a959ff56
   for (size_t i = 0; i < A.size(); i++) {
     auto te_A = makeTransformerEngineTensor(A[i], none);
     auto te_B = makeTransformerEngineTensor(B[i], none);
@@ -423,28 +319,9 @@
       continue;
     }
 
-<<<<<<< HEAD
     auto te_D = makeTransformerEngineTensor(out_tensor);
     auto te_bias = makeTransformerEngineTensor(bias[i]);
     auto te_pre_gelu_out = makeTransformerEngineTensor(pre_gelu_out[i]);
-=======
-    NVTE_CHECK(A[i].is_contiguous(), "A[", i, "] must be contiguous.");
-    NVTE_CHECK(B[i].is_contiguous(), "B[", i, "] must be contiguous.");
-    NVTE_CHECK(D[i].is_contiguous(), "D[", i, "] must be contiguous.");
-
-    te_A.emplace_back(make_tensor(
-        A[i].data_ptr(), {static_cast<size_t>(A[i].size(0)), static_cast<size_t>(A[i].size(1))},
-        A_type, nullptr, nullptr, getDataPtr(A_scale_inverse, A_offset + i), nvte_scaling_modeA));
-    te_B.emplace_back(make_tensor(
-        B[i].data_ptr(), {static_cast<size_t>(B[i].size(0)), static_cast<size_t>(B[i].size(1))},
-        B_type, nullptr, nullptr, getDataPtr(B_scale_inverse, B_offset + i), nvte_scaling_modeB));
-    // TODO: D_scale_inv cannot be nullptr when D_type is FP8.
-    te_D.emplace_back(make_tensor(
-        D[i].data_ptr(), {static_cast<size_t>(D[i].size(0)), static_cast<size_t>(D[i].size(1))},
-        D_type, getDataPtr(D_amax, D_offset + i), getDataPtr(D_scale, D_offset + i), nullptr));
-    te_bias.emplace_back(make_tensor(bias[i].data_ptr(), {static_cast<size_t>(bias[i].size(0))},
-                                     bias_type, nullptr, nullptr, nullptr));
->>>>>>> a959ff56
 
     const auto gelu_shape = pre_gelu_out[i].data_ptr() == nullptr
                                 ? std::vector<size_t>{static_cast<size_t>(te_pre_gelu_out.size(0))}
@@ -455,53 +332,11 @@
     te_pre_gelu_out =
         makeTransformerEngineTensor(get_data_ptr(pre_gelu_out[i]), gelu_shape, gelu_type);
 
-<<<<<<< HEAD
     te_A_vector.emplace_back(te_A.data());
     te_B_vector.emplace_back(te_B.data());
     te_D_vector.emplace_back(te_D.data());
     te_bias_vector.emplace_back(te_bias.data());
     te_pre_gelu_out_vector.emplace_back(te_pre_gelu_out.data());
-=======
-void te_grouped_gemm_single_output(
-    std::vector<at::Tensor> A, std::vector<at::Tensor> A_scale_inverse, int A_offset,
-    transformer_engine::DType A_type, bool transa, std::vector<at::Tensor> B,
-    at::Tensor B_scale_inverse, int B_offset, transformer_engine::DType B_type, bool transb,
-    std::vector<int64_t> m_splits, at::Tensor D, int D_offset, at::Tensor D_scale,
-    transformer_engine::DType D_type, at::Tensor D_amax, std::vector<at::Tensor> bias,
-    transformer_engine::DType bias_type, std::vector<at::Tensor> pre_gelu_out, bool grad,
-    std::vector<at::Tensor> workspace, size_t workspaceSize, bool accumulate,
-    bool use_split_accumulator, int math_sm_count) {
-  using namespace transformer_engine;
-  std::vector<NVTETensor> te_A, te_B, te_D, te_bias, te_pre_gelu_out, te_workspace;
-  std::vector<transformer_engine::TensorWrapper> tensor_wrappers;
-  auto make_tensor = [&tensor_wrappers](void* dptr, const std::vector<size_t>& shape,
-                                        transformer_engine::DType dtype, void* amax_dptr,
-                                        void* scale_dptr, void* scale_inv_dptr) -> NVTETensor {
-    tensor_wrappers.emplace_back(
-        makeTransformerEngineTensor(dptr, shape, dtype, amax_dptr, scale_dptr, scale_inv_dptr));
-    return tensor_wrappers.back().data();
-  };
-  NVTE_CHECK(D.is_contiguous(), "D must be contiguous.");
-  void* d_i_ptr = reinterpret_cast<void*>(D.data_ptr());
-  for (size_t i = 0; i < A.size(); i++) {
-    if (m_splits[i] == 0) continue;
-    NVTE_CHECK(A[i].data_ptr() != nullptr, "A[", i, "] must not be nullptr.");
-    NVTE_CHECK(B[i].data_ptr() != nullptr, "B[", i, "] must not be nullptr.");
-    NVTE_CHECK(A[i].is_contiguous(), "A[", i, "] must be contiguous.");
-    NVTE_CHECK(B[i].is_contiguous(), "B[", i, "] must be contiguous.");
-    te_A.emplace_back(make_tensor(
-        A[i].data_ptr(), {static_cast<size_t>(A[i].size(0)), static_cast<size_t>(A[i].size(1))},
-        A_type, nullptr, nullptr, getDataPtr(A_scale_inverse[i], A_offset)));
-    te_B.emplace_back(make_tensor(
-        B[i].data_ptr(), {static_cast<size_t>(B[i].size(0)), static_cast<size_t>(B[i].size(1))},
-        B_type, nullptr, nullptr, getDataPtr(B_scale_inverse, B_offset + i)));
-    // TODO: D_scale_inv cannot be nullptr when D_type is FP8.
-    te_D.emplace_back(make_tensor(
-        d_i_ptr, {static_cast<size_t>(m_splits[i]), static_cast<size_t>(A[i].size(0))}, D_type,
-        getDataPtr(D_amax, D_offset + i), getDataPtr(D_scale, D_offset + i), nullptr));
-    te_bias.emplace_back(make_tensor(bias[i].data_ptr(), {static_cast<size_t>(bias[i].size(0))},
-                                     bias_type, nullptr, nullptr, nullptr));
->>>>>>> a959ff56
 
     wrappers.emplace_back(std::move(te_A));
     wrappers.emplace_back(std::move(te_B));
