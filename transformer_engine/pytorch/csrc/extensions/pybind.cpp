--- conflicted
+++ resolved
@@ -158,7 +158,6 @@
         py::call_guard<py::gil_scoped_release>());
 
   // Other granular functions
-<<<<<<< HEAD
   m.def("layernorm_fwd", &layernorm_fwd, "LayerNorm", py::arg("input"), py::arg("weight"),
         py::arg("bias"), py::arg("eps"), py::arg("ln_out"), py::arg("quantizer"), py::arg("otype"),
         py::arg("sm_margin"), py::arg("zero_centered_gamma"));
@@ -167,53 +166,6 @@
         py::arg("ln_out"), py::arg("quantizer"), py::arg("otype"), py::arg("sm_margin"),
         py::arg("zero_centered_gamma"));
   m.def("rmsnorm_bwd", &rmsnorm_bwd, "Backward of RMSNorm");
-=======
-  m.def("layernorm_fwd_fp8", &layernorm_fwd_fp8, "LN FWD FP8",
-        py::call_guard<py::gil_scoped_release>(), py::arg("input"), py::arg("weight"),
-        py::arg("bias"), py::arg("eps"), py::arg("scale"), py::arg("amax"), py::arg("scale_inv"),
-        py::arg("otype"), py::arg("sm_margin"), py::arg("zero_centered_gamma"),
-        py::arg("scale_offset") = 0, py::arg("amax_offset") = 0, py::arg("scale_inv_offset") = 0);
-  m.def("layernorm_fwd_fp8_inf", &layernorm_fwd_fp8_inf, "LN FWD FP8 for inference",
-        py::call_guard<py::gil_scoped_release>(), py::arg("input"), py::arg("weight"),
-        py::arg("bias"), py::arg("eps"), py::arg("scale"), py::arg("amax"), py::arg("scale_inv"),
-        py::arg("otype"), py::arg("sm_margin"), py::arg("zero_centered_gamma"),
-        py::arg("scale_offset") = 0, py::arg("amax_offset") = 0, py::arg("scale_inv_offset") = 0);
-  m.def("layernorm_fwd_fp8_noalloc", &layernorm_fwd_fp8_noalloc, "LN FWD FP8",
-        py::call_guard<py::gil_scoped_release>(), py::arg("input"), py::arg("weight"),
-        py::arg("bias"), py::arg("eps"), py::arg("scale"), py::arg("ln_out"), py::arg("amax"),
-        py::arg("scale_inv"), py::arg("otype"), py::arg("sm_margin"),
-        py::arg("zero_centered_gamma"), py::arg("scale_offset") = 0, py::arg("amax_offset") = 0,
-        py::arg("scale_inv_offset") = 0);
-  m.def("layernorm_bwd", &layernorm_bwd, "LN BWD", py::call_guard<py::gil_scoped_release>());
-  m.def("layernorm_fwd", &layernorm_fwd, "LN FWD", py::call_guard<py::gil_scoped_release>());
-  m.def("layernorm_fwd_inf", &layernorm_fwd_inf, "LN FWD for inference",
-        py::call_guard<py::gil_scoped_release>());
-  m.def("layernorm_fwd_noalloc", &layernorm_fwd_noalloc, "LN FWD",
-        py::call_guard<py::gil_scoped_release>());
-  m.def("rmsnorm_fwd_fp8", &rmsnorm_fwd_fp8, "RMSNorm FWD FP8",
-        py::call_guard<py::gil_scoped_release>(), py::arg("input"), py::arg("weight"),
-        py::arg("eps"), py::arg("scale"), py::arg("amax"), py::arg("scale_inv"), py::arg("otype"),
-        py::arg("sm_margin"), py::arg("zero_centered_gamma"), py::arg("scale_offset") = 0,
-        py::arg("amax_offset") = 0, py::arg("scale_inv_offset") = 0);
-  m.def("rmsnorm_fwd_fp8_inf", &rmsnorm_fwd_fp8_inf, "RMSNorm FWD FP8 for inference",
-        py::call_guard<py::gil_scoped_release>(), py::arg("input"), py::arg("weight"),
-        py::arg("eps"), py::arg("scale"), py::arg("amax"), py::arg("scale_inv"), py::arg("otype"),
-        py::arg("sm_margin"), py::arg("zero_centered_gamma"), py::arg("scale_offset") = 0,
-        py::arg("amax_offset") = 0, py::arg("scale_inv_offset") = 0);
-  m.def("rmsnorm_fwd_fp8_noalloc", &rmsnorm_fwd_fp8_noalloc, "RMSNorm FWD FP8",
-        py::call_guard<py::gil_scoped_release>(), py::arg("input"), py::arg("weight"),
-        py::arg("eps"), py::arg("scale"), py::arg("ln_out"), py::arg("amax"), py::arg("scale_inv"),
-        py::arg("otype"), py::arg("sm_margin"), py::arg("zero_centered_gamma"),
-        py::arg("scale_offset") = 0, py::arg("amax_offset") = 0, py::arg("scale_inv_offset") = 0);
-  m.def("rmsnorm_bwd", &rmsnorm_bwd, "RMSNorm BWD", py::call_guard<py::gil_scoped_release>());
-  m.def("rmsnorm_fwd", &rmsnorm_fwd, "RMSNorm FWD", py::call_guard<py::gil_scoped_release>());
-  m.def("rmsnorm_fwd_inf", &rmsnorm_fwd_inf, "RMSNorm FWD for inference",
-        py::call_guard<py::gil_scoped_release>());
-  m.def("rmsnorm_fwd_noalloc", &rmsnorm_fwd_noalloc, "RMSNorm FWD",
-        py::call_guard<py::gil_scoped_release>());
-  m.def("fused_cast_transpose", &fused_cast_transpose, "Fused Cast + Transpose",
-        py::call_guard<py::gil_scoped_release>());
->>>>>>> a959ff56
   m.def("fused_cast_transpose_noop", &fused_cast_transpose_noop,
         "Cast + Transpose with noop option", py::call_guard<py::gil_scoped_release>(),
         py::arg("input"), py::arg("noop"), py::arg("scale"), py::arg("amax"), py::arg("scale_inv"),
@@ -233,103 +185,9 @@
         py::arg("grad_input"), py::arg("grad_input_transpose"), py::arg("scale"), py::arg("amax"),
         py::arg("scale_inv"), py::arg("otype"), py::arg("scale_offset") = 0,
         py::arg("amax_offset") = 0, py::arg("scale_inv_offset") = 0);
-<<<<<<< HEAD
   m.def("fused_multi_quantize", &fused_multi_quantize, "Fused Multi-tensor Cast + Transpose",
         py::arg("input_list"), py::arg("output_list"), py::arg("quantizer_list"), py::arg("otype"));
   m.def("te_general_grouped_gemm", &te_general_grouped_gemm, "Grouped GEMM");
-=======
-  m.def("fused_multi_cast_transpose", &fused_multi_cast_transpose,
-        "Fused Multi-tensor Cast + Transpose", py::call_guard<py::gil_scoped_release>());
-  m.def("fused_multi_cast_transpose_alloc", &fused_multi_cast_transpose_alloc,
-        "Fused Multi-tensor Cast + Transpose with allocating output tensors",
-        py::call_guard<py::gil_scoped_release>());
-  m.def("cast_to_fp8", &cast_to_fp8, "Cast to FP8", py::call_guard<py::gil_scoped_release>(),
-        py::arg("input"), py::arg("scale"), py::arg("amax"), py::arg("scale_inv"), py::arg("otype"),
-        py::arg("scaling_mode"), py::arg("scale_offset") = 0, py::arg("amax_offset") = 0,
-        py::arg("scale_inv_offset") = 0);
-  m.def("cast_to_fp8_noalloc", &cast_to_fp8_noalloc, "Cast to FP8",
-        py::call_guard<py::gil_scoped_release>(), py::arg("input"), py::arg("scale"),
-        py::arg("output"), py::arg("amax"), py::arg("scale_inv"), py::arg("otype"),
-        py::arg("scaling_mode"), py::arg("scale_offset") = 0, py::arg("amax_offset") = 0,
-        py::arg("scale_inv_offset") = 0);
-  m.def("cast_from_fp8", &cast_from_fp8, "Cast from FP8", py::call_guard<py::gil_scoped_release>(),
-        py::arg("input"), py::arg("scale_inv"), py::arg("itype"), py::arg("otype"),
-        py::arg("scale_inv_offset") = 0);
-  m.def("fp8_cast_dbias", &fp8_cast_dbias, "FP8 cast + dbias",
-        py::call_guard<py::gil_scoped_release>(), py::arg("input"), py::arg("scale"),
-        py::arg("amax"), py::arg("scale_inv"), py::arg("otype"), py::arg("scaling_mode"),
-        py::arg("scale_offset") = 0, py::arg("amax_offset") = 0, py::arg("scale_inv_offset") = 0);
-  m.def("fp8_cast_dbias_dgelu", &fp8_cast_dbias_dgelu, "Fused Cast + BGRAD + DGELU",
-        py::call_guard<py::gil_scoped_release>(), py::arg("grad_output"), py::arg("act_input"),
-        py::arg("scale"), py::arg("amax"), py::arg("scale_inv"), py::arg("otype"),
-        py::arg("scaling_mode"), py::arg("scale_offset") = 0, py::arg("amax_offset") = 0,
-        py::arg("scale_inv_offset") = 0);
-  m.def("fp8_cast_dbias_drelu", &fp8_cast_dbias_drelu, "Fused Cast + BGRAD + DRELU",
-        py::call_guard<py::gil_scoped_release>(), py::arg("grad_output"), py::arg("act_input"),
-        py::arg("scale"), py::arg("amax"), py::arg("scale_inv"), py::arg("otype"),
-        py::arg("scaling_mode"), py::arg("scale_offset") = 0, py::arg("amax_offset") = 0,
-        py::arg("scale_inv_offset") = 0);
-  m.def("fp8_cast_dbias_dsilu", &fp8_cast_dbias_dsilu, "Fused Cast + BGRAD + DSILU",
-        py::call_guard<py::gil_scoped_release>(), py::arg("grad_output"), py::arg("act_input"),
-        py::arg("scale"), py::arg("amax"), py::arg("scale_inv"), py::arg("otype"),
-        py::arg("scaling_mode"), py::arg("scale_offset") = 0, py::arg("amax_offset") = 0,
-        py::arg("scale_inv_offset") = 0);
-  m.def("fp8_cast_dbias_dqgelu", &fp8_cast_dbias_dqgelu, "Fused Cast + BGRAD + DQGELU",
-        py::call_guard<py::gil_scoped_release>(), py::arg("grad_output"), py::arg("act_input"),
-        py::arg("scale"), py::arg("amax"), py::arg("scale_inv"), py::arg("otype"),
-        py::arg("scaling_mode"), py::arg("scale_offset") = 0, py::arg("amax_offset") = 0,
-        py::arg("scale_inv_offset") = 0);
-  m.def("fp8_cast_dbias_dsrelu", &fp8_cast_dbias_dsrelu, "Fused Cast + BGRAD + DSRELU",
-        py::call_guard<py::gil_scoped_release>(), py::arg("grad_output"), py::arg("act_input"),
-        py::arg("scale"), py::arg("amax"), py::arg("scale_inv"), py::arg("otype"),
-        py::arg("scaling_mode"), py::arg("scale_offset") = 0, py::arg("amax_offset") = 0,
-        py::arg("scale_inv_offset") = 0);
-  m.def("fp8_cast_dbias_x2", &fp8_cast_dbias_x2, "FP8 cast + dbias",
-        py::call_guard<py::gil_scoped_release>(), py::arg("input"), py::arg("scale"),
-        py::arg("amax"), py::arg("scale_inv"), py::arg("otype"), py::arg("scale_offset") = 0,
-        py::arg("amax_offset") = 0, py::arg("scale_inv_offset") = 0);
-  m.def("fp8_cast_dbias_dgelu_x2", &fp8_cast_dbias_dgelu_x2,
-        "Fused Cast + BGRAD + DGELU with rowwise and columnwise scaled outputs",
-        py::call_guard<py::gil_scoped_release>(), py::arg("grad_output"), py::arg("act_input"),
-        py::arg("scale"), py::arg("amax"), py::arg("scale_inv"), py::arg("otype"),
-        py::arg("scale_offset") = 0, py::arg("amax_offset") = 0, py::arg("scale_inv_offset") = 0);
-  m.def("fp8_cast_dbias_drelu_x2", &fp8_cast_dbias_drelu_x2,
-        "Fused Cast + BGRAD + DRELU with rowwise and columnwise scaled outputs",
-        py::call_guard<py::gil_scoped_release>(), py::arg("grad_output"), py::arg("act_input"),
-        py::arg("scale"), py::arg("amax"), py::arg("scale_inv"), py::arg("otype"),
-        py::arg("scale_offset") = 0, py::arg("amax_offset") = 0, py::arg("scale_inv_offset") = 0);
-  m.def("fp8_cast_dbias_dsilu_x2", &fp8_cast_dbias_dsilu_x2,
-        "Fused Cast + BGRAD + DSILU with rowwise and columnwise scaled outputs",
-        py::call_guard<py::gil_scoped_release>(), py::arg("grad_output"), py::arg("act_input"),
-        py::arg("scale"), py::arg("amax"), py::arg("scale_inv"), py::arg("otype"),
-        py::arg("scale_offset") = 0, py::arg("amax_offset") = 0, py::arg("scale_inv_offset") = 0);
-  m.def("fp8_cast_dbias_dqgelu_x2", &fp8_cast_dbias_dqgelu_x2,
-        "Fused Cast + BGRAD + DQGELU with rowwise and columnwise scaled outputs",
-        py::call_guard<py::gil_scoped_release>(), py::arg("grad_output"), py::arg("act_input"),
-        py::arg("scale"), py::arg("amax"), py::arg("scale_inv"), py::arg("otype"),
-        py::arg("scale_offset") = 0, py::arg("amax_offset") = 0, py::arg("scale_inv_offset") = 0);
-  m.def("fp8_cast_dbias_dsrelu_x2", &fp8_cast_dbias_dsrelu_x2,
-        "Fused Cast + BGRAD + DSRELU with rowwise and columnwise scaled outputs",
-        py::call_guard<py::gil_scoped_release>(), py::arg("grad_output"), py::arg("act_input"),
-        py::arg("scale"), py::arg("amax"), py::arg("scale_inv"), py::arg("otype"),
-        py::arg("scale_offset") = 0, py::arg("amax_offset") = 0, py::arg("scale_inv_offset") = 0);
-  m.def("te_gemm", &te_gemm, "CublasLt GEMM");  /// TODO Think
-  m.def("te_grouped_gemm", &te_grouped_gemm, "Grouped GEMM");
-  m.def("te_grouped_gemm_single_output", &te_grouped_gemm_single_output,
-        "Grouped GEMM with single output");
-  m.def("fused_attn_fwd_qkvpacked", &fused_attn_fwd_qkvpacked,
-        "Fused Attention FP8/BF16/FP16 FWD with packed QKV",
-        py::call_guard<py::gil_scoped_release>());
-  m.def("fused_attn_bwd_qkvpacked", &fused_attn_bwd_qkvpacked,
-        "Fused Attention FP8/BF16/FP16 BWD with packed QKV",
-        py::call_guard<py::gil_scoped_release>());
-  m.def("fused_attn_fwd_kvpacked", &fused_attn_fwd_kvpacked,
-        "Fused Attention FP8/BF16/FP16 FWD with packed KV",
-        py::call_guard<py::gil_scoped_release>());
-  m.def("fused_attn_bwd_kvpacked", &fused_attn_bwd_kvpacked,
-        "Fused Attention FP8/BF16/FP16 BWD with packed KV",
-        py::call_guard<py::gil_scoped_release>());
->>>>>>> a959ff56
   m.def("fused_attn_fwd", &fused_attn_fwd,
         "Fused Attention FP8/BF16/FP16 FWD with separate Q, K and V");
   m.def("fused_attn_bwd", &fused_attn_bwd,
@@ -427,7 +285,6 @@
       .def_readwrite("scale_inv", &transformer_engine::pytorch::MXFP8TensorMeta::scale_inv)
       .def_readwrite("amax_history", &transformer_engine::pytorch::MXFP8TensorMeta::amax_history);
 
-<<<<<<< HEAD
   py::enum_<transformer_engine::pytorch::FP8FwdTensors>(m, "FP8FwdTensors")
       .value("GEMM1_INPUT", transformer_engine::pytorch::FP8FwdTensors::GEMM1_INPUT)
       .value("GEMM1_WEIGHT", transformer_engine::pytorch::FP8FwdTensors::GEMM1_WEIGHT)
@@ -438,24 +295,6 @@
       .value("GEMM3_INPUT", transformer_engine::pytorch::FP8FwdTensors::GEMM3_INPUT)
       .value("GEMM3_WEIGHT", transformer_engine::pytorch::FP8FwdTensors::GEMM3_WEIGHT)
       .value("GEMM3_OUTPUT", transformer_engine::pytorch::FP8FwdTensors::GEMM3_OUTPUT);
-=======
-  py::class_<transformer_engine::MXFP8TensorMeta>(m, "MXFP8TensorMeta")
-      .def(py::init<>())
-      .def_readwrite("scale", &transformer_engine::MXFP8TensorMeta::scale)
-      .def_readwrite("scale_inv", &transformer_engine::MXFP8TensorMeta::scale_inv)
-      .def_readwrite("amax_history", &transformer_engine::MXFP8TensorMeta::amax_history);
-
-  py::enum_<transformer_engine::FP8FwdTensors>(m, "FP8FwdTensors")
-      .value("GEMM1_INPUT", transformer_engine::FP8FwdTensors::GEMM1_INPUT)
-      .value("GEMM1_WEIGHT", transformer_engine::FP8FwdTensors::GEMM1_WEIGHT)
-      .value("GEMM1_OUTPUT", transformer_engine::FP8FwdTensors::GEMM1_OUTPUT)
-      .value("GEMM2_INPUT", transformer_engine::FP8FwdTensors::GEMM2_INPUT)
-      .value("GEMM2_WEIGHT", transformer_engine::FP8FwdTensors::GEMM2_WEIGHT)
-      .value("GEMM2_OUTPUT", transformer_engine::FP8FwdTensors::GEMM2_OUTPUT)
-      .value("GEMM3_INPUT", transformer_engine::FP8FwdTensors::GEMM3_INPUT)
-      .value("GEMM3_WEIGHT", transformer_engine::FP8FwdTensors::GEMM3_WEIGHT)
-      .value("GEMM3_OUTPUT", transformer_engine::FP8FwdTensors::GEMM3_OUTPUT);
->>>>>>> a959ff56
 
   py::enum_<transformer_engine::pytorch::FP8BwdTensors>(m, "FP8BwdTensors")
       .value("GRAD_OUTPUT1", transformer_engine::pytorch::FP8BwdTensors::GRAD_OUTPUT1)
