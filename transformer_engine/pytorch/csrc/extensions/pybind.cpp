--- conflicted
+++ resolved
@@ -305,15 +305,12 @@
       .def_readwrite("scale_inv", &transformer_engine::FP8TensorMeta::scale_inv)
       .def_readwrite("amax_history", &transformer_engine::FP8TensorMeta::amax_history);
 
-<<<<<<< HEAD
   py::class_<transformer_engine::MXFP8TensorMeta>(m, "MXFP8TensorMeta")
       .def(py::init<>())
       .def_readwrite("scale", &transformer_engine::MXFP8TensorMeta::scale)
       .def_readwrite("scale_inv", &transformer_engine::MXFP8TensorMeta::scale_inv)
       .def_readwrite("amax_history", &transformer_engine::MXFP8TensorMeta::amax_history);
 
-=======
->>>>>>> 68adf451
   py::enum_<transformer_engine::FP8FwdTensors>(m, "FP8FwdTensors")
       .value("GEMM1_INPUT", transformer_engine::FP8FwdTensors::GEMM1_INPUT)
       .value("GEMM1_WEIGHT", transformer_engine::FP8FwdTensors::GEMM1_WEIGHT)
@@ -342,22 +339,12 @@
 
   py::class_<CommOverlap>(m, "CommOverlap")
       .def(py::init<const std::vector<size_t> &, at::ScalarType, CommOverlapHelper *, int, int, int,
-<<<<<<< HEAD
-                    int, int, int, int, bool, bool>(),
-           py::call_guard<py::gil_scoped_release>(), py::arg("buffer_shape"),
-           py::arg("buffer_dtype"), py::arg("helper"), py::arg("tp_size"),
-           py::arg("num_splits") = 3, py::arg("num_max_streams") = NVTE_COMM_OVERLAP_MAX_STREAMS,
-           py::arg("comm_cga_size") = 2, py::arg("gemm_priority") = 0, py::arg("comm_priority") = 0,
-           py::arg("num_comm_sm") = 16, py::arg("set_sm_margin") = true,
-           py::arg("atomic_gemm") = false)
-=======
                     int, int, bool, bool>(),
            py::call_guard<py::gil_scoped_release>(), py::arg("buffer_shape"),
            py::arg("buffer_dtype"), py::arg("helper"), py::arg("tp_size"),
            py::arg("num_splits") = 3, py::arg("num_max_streams") = NVTE_COMM_OVERLAP_MAX_STREAMS,
            py::arg("comm_cga_size") = 2, py::arg("num_comm_sm") = 16,
            py::arg("set_sm_margin") = true, py::arg("atomic_gemm") = false)
->>>>>>> 68adf451
       .def("bulk_overlap", &CommOverlap::bulk_overlap, py::call_guard<py::gil_scoped_release>())
       .def("split_overlap_rs", &CommOverlap::split_overlap_rs,
            py::call_guard<py::gil_scoped_release>())
@@ -375,23 +362,12 @@
 
   py::class_<CommOverlapP2P>(m, "CommOverlapP2P")
       .def(py::init<const std::vector<size_t> &, at::ScalarType, CommOverlapHelper *, int,
-<<<<<<< HEAD
-                    transformer_engine::CommOverlapType, int, int, int, int, int, bool, bool, bool,
-                    bool>(),
-           py::call_guard<py::gil_scoped_release>(), py::arg("buffer_shape"),
-           py::arg("buffer_dtype"), py::arg("helper"), py::arg("tp_size"), py::arg("comm_type"),
-           py::arg("num_max_streams") = NVTE_COMM_OVERLAP_MAX_STREAMS, py::arg("comm_cga_size") = 1,
-           py::arg("gemm_priority") = 0, py::arg("comm_priority") = 0, py::arg("num_comm_sm") = 1,
-           py::arg("set_sm_margin") = false, py::arg("atomic_gemm") = false,
-           py::arg("use_ce") = true, py::arg("aggregate") = false)
-=======
                     transformer_engine::CommOverlapType, int, int, int, bool, bool, bool, bool>(),
            py::call_guard<py::gil_scoped_release>(), py::arg("buffer_shape"),
            py::arg("buffer_dtype"), py::arg("helper"), py::arg("tp_size"), py::arg("comm_type"),
            py::arg("num_max_streams") = NVTE_COMM_OVERLAP_MAX_STREAMS, py::arg("comm_cga_size") = 1,
            py::arg("num_comm_sm") = 1, py::arg("set_sm_margin") = false,
            py::arg("atomic_gemm") = false, py::arg("use_ce") = true, py::arg("aggregate") = false)
->>>>>>> 68adf451
       .def("split_overlap_ag_p2p", &CommOverlapP2P::split_overlap_ag,
            py::call_guard<py::gil_scoped_release>())
       .def("split_overlap_rs_p2p", &CommOverlapP2P::split_overlap_rs,
