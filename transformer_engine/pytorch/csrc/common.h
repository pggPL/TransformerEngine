/*************************************************************************
 * Copyright (c) 2022-2024, NVIDIA CORPORATION & AFFILIATES. All rights reserved.
 *
 * See LICENSE for license information.
 ************************************************************************/

#ifndef TRANSFORMER_ENGINE_PYTORCH_CSRC_COMMON_H_
#define TRANSFORMER_ENGINE_PYTORCH_CSRC_COMMON_H_

#include <ATen/ATen.h>
#include <ATen/Dispatch.h>
#include <ATen/cuda/CUDAContext.h>
#include <ATen/cuda/CUDAGeneratorImpl.h>
#include <ATen/cudnn/Handle.h>
#include <ATen/native/DispatchStub.h>
#include <c10/macros/Macros.h>
#include <cublasLt.h>
#include <cuda.h>
#include <cuda_bf16.h>
#include <cuda_runtime.h>
#include <cudnn.h>
#include <torch/extension.h>
#include <torch/torch.h>
#include <transformer_engine/activation.h>
#include <transformer_engine/cast.h>
#include <transformer_engine/cast_transpose_noop.h>
#include <transformer_engine/comm_gemm_overlap.h>
#include <transformer_engine/fused_attn.h>
#include <transformer_engine/fused_rope.h>
#include <transformer_engine/gemm.h>
#include <transformer_engine/layer_norm.h>
#include <transformer_engine/padding.h>
#include <transformer_engine/permutation.h>
#include <transformer_engine/recipe.h>
#include <transformer_engine/rmsnorm.h>
#include <transformer_engine/softmax.h>
#include <transformer_engine/swizzle.h>
#include <transformer_engine/transformer_engine.h>
#include <transformer_engine/transpose.h>

#include <ATen/cuda/CUDAGraphsUtils.cuh>
#include <cassert>
#include <cstring>
#include <iostream>
#include <memory>
#include <torch/csrc/distributed/c10d/ProcessGroup.hpp>
#include <vector>

#include "c10/util/ArrayRef.h"
#include "common/util/logging.h"

namespace transformer_engine::pytorch {

// Each tensor here is shape (N, ) holding all scaling
// data for a single FP8 block, e.g. LayerNormLinear
class FP8TensorMeta {
 public:
  at::Tensor scale;
  at::Tensor scale_inv;
  at::Tensor amax_history;
};

// FP8TensorMeta for block scaling, this structure allows
// indexing into it the same way (i.e. using FP8FwdTensors
// and FP8BwdTensors) for both hopper and blackwell recipes.
// TODO(ksivaman): check perf with this design; should be ok
// since there are no amax reductions, or bulk amax/scale
// updates for block scaling.
class MXFP8TensorMeta {
 public:
  std::vector<at::Tensor> scale;
  std::vector<at::Tensor> scale_inv;
  std::vector<at::Tensor> amax_history;
};

// Used as named indices on the `scale`, `scale_inv`,
// and `amax` tensors in the `FP8TensorMeta` class.
enum FP8FwdTensors {
  GEMM1_INPUT = 0,
  GEMM1_WEIGHT = 1,
  GEMM1_OUTPUT = 2,
  GEMM2_INPUT = 3,
  GEMM2_WEIGHT = 4,
  GEMM2_OUTPUT = 5,
  GEMM3_INPUT = 6,
  GEMM3_WEIGHT = 7,
  GEMM3_OUTPUT = 8
};

// Used as named indices on the `scale`, `scale_inv`,
// and `amax` tensors in the `FP8TensorMeta` class.
enum FP8BwdTensors {
  GRAD_OUTPUT1 = 0,
  GRAD_INPUT1 = 1,
  GRAD_OUTPUT2 = 2,
  GRAD_INPUT2 = 3,
  GRAD_OUTPUT3 = 4,
  GRAD_INPUT3 = 5
};

<<<<<<< HEAD
class Float8Tensor {
 public:
  at::Tensor data;
  std::optional<at::Tensor> transpose = std::nullopt;
  at::Tensor scale_inv;
  DType dtype;
};

class MXFP8Tensor {
 public:
  at::Tensor data_rowwise;
  at::Tensor data_colwise;
  at::Tensor scale_inv_rowwise;
  at::Tensor scale_inv_colwise;
  DType dtype;
};

class QuantizationParams {
=======
class Quantizer {
>>>>>>> 37418845
 public:
  virtual std::pair<bool, bool> get_usage() const = 0;

  virtual NVTEScalingMode get_scaling_mode() const = 0;

  virtual void set_quantization_params(TensorWrapper* tensor) const = 0;

  virtual std::pair<TensorWrapper, py::object> create_tensor(const std::vector<size_t>& shape,
<<<<<<< HEAD
                                                             DType dtype,
                                                             bool rowwise_usage,
                                                             bool columnwise_usage) const = 0;
=======
                                                             DType dtype) const = 0;

  bool rowwise_usage = true;
  bool columnwise_usage = true;
  bool internal = false;
  py::handle quantizer;

 protected:
  Quantizer(const py::handle& quantizer);
>>>>>>> 37418845
};

class NoneQuantizer : public Quantizer {
 public:
<<<<<<< HEAD
  virtual std::pair<bool, bool> get_usage() const override {
    return {true, true};
  }

=======
  NoneQuantizer(const py::handle& quantizer) : Quantizer(quantizer) {}
>>>>>>> 37418845
  virtual NVTEScalingMode get_scaling_mode() const override {
    return {-1, -1, 1};
  }

  virtual void set_quantization_params(TensorWrapper* tensor) const override {}

  virtual std::pair<TensorWrapper, py::object> create_tensor(const std::vector<size_t>& shape,
                                                             DType dtype,
                                                             bool rowwise_usage,
                                                             bool columnwise_usage) const override;
};

class Float8Quantizer : public Quantizer {
 public:
  at::Tensor scale;
  at::Tensor amax;
  DType dtype;

<<<<<<< HEAD
  virtual std::pair<bool, bool> get_usage() const override {
    return {true, true};
  }

  virtual NVTEScalingMode get_scaling_mode() const override {
    return {-1, -1, 1};
  }

  virtual void set_quantization_params(TensorWrapper* tensor) const override;

  virtual std::pair<TensorWrapper, py::object> create_tensor(const std::vector<size_t>& shape,
                                                             DType dtype,
                                                             bool rowwise_usage,
                                                             bool columnwise_usage) const override;
};

class MXFP8Params : public QuantizationParams {
 public:
  bool rowwise_usage;
  bool columnwise_usage;
  DType dtype;

  virtual std::pair<bool, bool> get_usage() const override {
    return {rowwise_usage, columnwise_usage};
  }
=======
  Float8Quantizer(const py::handle& quantizer);
>>>>>>> 37418845

  virtual NVTEScalingMode get_scaling_mode() const override {
    return {-1, -1, 1};
  }

  virtual void set_quantization_params(TensorWrapper* tensor) const override;

  virtual std::pair<TensorWrapper, py::object> create_tensor(const std::vector<size_t>& shape,
                                                             DType dtype,
                                                             bool rowwise_usage,
                                                             bool columnwise_usage) const override;
};

std::unique_ptr<Quantizer> convert_quantizer(py::handle quantizer);

std::vector<size_t> getTensorShape(at::Tensor t);

transformer_engine::DType getTransformerEngineFP8Type(bool e4m3_if_hybrid,
                                                      const std::string& fp8_recipe);

inline at::ScalarType GetATenDType(transformer_engine::DType t) {
  switch (t) {
    case transformer_engine::DType::kInt32:
      return torch::kInt32;
    case transformer_engine::DType::kInt64:
      return torch::kInt64;
    case transformer_engine::DType::kFloat32:
      return at::kFloat;
    case transformer_engine::DType::kFloat16:
      return at::kHalf;
    case transformer_engine::DType::kBFloat16:
      return at::kBFloat16;
    case transformer_engine::DType::kByte:
    case transformer_engine::DType::kFloat8E4M3:
    case transformer_engine::DType::kFloat8E5M2:
      return at::kByte;
    default:
      NVTE_ERROR("Invalid type");
  }
}

inline transformer_engine::DType GetTransformerEngineDType(at::ScalarType t) {
  switch (t) {
    case at::kHalf:
      return transformer_engine::DType::kFloat16;
    case at::kFloat:
      return transformer_engine::DType::kFloat32;
    case at::kBFloat16:
      return transformer_engine::DType::kBFloat16;
    case at::kBool:
      return transformer_engine::DType::kByte;
    case torch::kByte:
      return transformer_engine::DType::kByte;
    case torch::kInt32:
      return transformer_engine::DType::kInt32;
    case torch::kInt64:
      return transformer_engine::DType::kInt64;
    default:
      std::cout << "Type: " << static_cast<int>(t) << std::endl;
      NVTE_ERROR("Invalid type");
  }
}

inline transformer_engine::DType GetTransformerEngineDType(int DType_value) {
  return static_cast<transformer_engine::DType>(DType_value);
}

transformer_engine::TensorWrapper makeTransformerEngineTensor(void* data_ptr,
                                                              const std::vector<size_t>& shape,
                                                              const transformer_engine::DType type);

transformer_engine::TensorWrapper makeTransformerEngineTensor(
    void* data_ptr, const std::vector<size_t>& shape, const transformer_engine::DType type,
    void* amax_ptr, void* scale_ptr, void* scale_inv_ptr, std::vector<size_t> scale_inv_shape = {1},
    NVTEScalingMode scaling_mode = {-1, -1, 1});

transformer_engine::TensorWrapper makeTransformerEngineTensor(
    void* data_ptr, void* columnwise_data_ptr,
    const std::vector<size_t>& shape,
    const std::vector<size_t>& columnwise_shape,
    const transformer_engine::DType type,
    void* amax_ptr,
    void* scale_ptr,
    void* scale_inv_ptr,
    void* columnwise_scale_inv_ptr,
    const std::vector<size_t>& scale_inv_shape = {1},
    const std::vector<size_t>& columnwise_scale_inv_shape = {1},
    NVTEScalingMode scaling_mode = {-1, -1, 1});

transformer_engine::TensorWrapper makeTransformerEngineTensor(void* data_ptr,
                                                              const NVTEShape& shape,
                                                              const transformer_engine::DType type);

transformer_engine::TensorWrapper makeTransformerEngineTensor(at::Tensor tensor);

TensorWrapper makeTransformerEngineTensor(py::handle tensor, py::handle quantizer);

transformer_engine::TensorWrapper makeTransformerEngineTensor(
    at::Tensor tensor, at::Tensor amax, const at::Tensor scale, at::Tensor scale_inv,
    NVTEScalingMode scaling_mode = {-1, -1, 1});

size_t product(const std::vector<size_t>& shape);

size_t product(const NVTEShape& shape, size_t begin, size_t end);

at::Tensor allocateSpace(const std::vector<size_t>& shape, const transformer_engine::DType type,
                         bool init_to_zeros);

at::Tensor allocateSpace(const NVTEShape& shape, const transformer_engine::DType type,
                         bool init_to_zeros = false);

at::Tensor allocateTorchTensor(int M, int N, transformer_engine::DType dtype);

at::Tensor allocateTorchTensor(int M, transformer_engine::DType dtype);

void* getDataPtr(at::Tensor tensor, int offset = 0);

std::vector<size_t> convertShape(const NVTEShape& shape);

}  // namespace transformer_engine::pytorch

namespace std {
  template <typename T>
  string to_string(const vector<T>& vec) {
    string ret = "[";
    for (const auto& val : vec) {
      ret += to_string(val) + ",";
    }
    if (ret.size() > 1) {
      ret[ret.size() - 1] = ']';
    } else {
      ret += "]";
    }
    return ret;
  }

  // Torch shape -> string
  template <typename T>
  string to_string(const c10::ArrayRef<T>& vec) {
    string ret = "[";
    for (const auto& val : vec) {
      ret += to_string(val) + ",";
    }
    if (ret.size() > 1) {
      ret[ret.size() - 1] = ']';
    } else {
      ret += "]";
    }
    return ret;
  }

  inline string to_string(const NVTEShape& s) {
    string ret = "[";
    for (size_t i = 0; i < s.ndim; ++i) {
      ret += to_string(s.data[i]) + ",";
    }
    if (ret.size() > 1) {
      ret[ret.size() - 1] = ']';
    } else {
      ret += "]";
    }
    return ret;
  }
}  // namespace std

#endif  // TRANSFORMER_ENGINE_PYTORCH_CSRC_COMMON_H_<|MERGE_RESOLUTION|>--- conflicted
+++ resolved
@@ -98,41 +98,13 @@
   GRAD_INPUT3 = 5
 };
 
-<<<<<<< HEAD
-class Float8Tensor {
- public:
-  at::Tensor data;
-  std::optional<at::Tensor> transpose = std::nullopt;
-  at::Tensor scale_inv;
-  DType dtype;
-};
-
-class MXFP8Tensor {
- public:
-  at::Tensor data_rowwise;
-  at::Tensor data_colwise;
-  at::Tensor scale_inv_rowwise;
-  at::Tensor scale_inv_colwise;
-  DType dtype;
-};
-
-class QuantizationParams {
-=======
 class Quantizer {
->>>>>>> 37418845
- public:
-  virtual std::pair<bool, bool> get_usage() const = 0;
-
+ public:
   virtual NVTEScalingMode get_scaling_mode() const = 0;
 
   virtual void set_quantization_params(TensorWrapper* tensor) const = 0;
 
   virtual std::pair<TensorWrapper, py::object> create_tensor(const std::vector<size_t>& shape,
-<<<<<<< HEAD
-                                                             DType dtype,
-                                                             bool rowwise_usage,
-                                                             bool columnwise_usage) const = 0;
-=======
                                                              DType dtype) const = 0;
 
   bool rowwise_usage = true;
@@ -142,19 +114,12 @@
 
  protected:
   Quantizer(const py::handle& quantizer);
->>>>>>> 37418845
 };
 
 class NoneQuantizer : public Quantizer {
  public:
-<<<<<<< HEAD
-  virtual std::pair<bool, bool> get_usage() const override {
-    return {true, true};
-  }
-
-=======
   NoneQuantizer(const py::handle& quantizer) : Quantizer(quantizer) {}
->>>>>>> 37418845
+
   virtual NVTEScalingMode get_scaling_mode() const override {
     return {-1, -1, 1};
   }
@@ -162,9 +127,7 @@
   virtual void set_quantization_params(TensorWrapper* tensor) const override {}
 
   virtual std::pair<TensorWrapper, py::object> create_tensor(const std::vector<size_t>& shape,
-                                                             DType dtype,
-                                                             bool rowwise_usage,
-                                                             bool columnwise_usage) const override;
+                                                             DType dtype) const override;
 };
 
 class Float8Quantizer : public Quantizer {
@@ -173,10 +136,7 @@
   at::Tensor amax;
   DType dtype;
 
-<<<<<<< HEAD
-  virtual std::pair<bool, bool> get_usage() const override {
-    return {true, true};
-  }
+  Float8Quantizer(const py::handle& quantizer);
 
   virtual NVTEScalingMode get_scaling_mode() const override {
     return {-1, -1, 1};
@@ -185,23 +145,14 @@
   virtual void set_quantization_params(TensorWrapper* tensor) const override;
 
   virtual std::pair<TensorWrapper, py::object> create_tensor(const std::vector<size_t>& shape,
-                                                             DType dtype,
-                                                             bool rowwise_usage,
-                                                             bool columnwise_usage) const override;
-};
-
-class MXFP8Params : public QuantizationParams {
- public:
-  bool rowwise_usage;
-  bool columnwise_usage;
+                                                             DType dtype) const override;
+};
+
+class MXFP8Quantizer : public Quantizer {
+ public:
   DType dtype;
 
-  virtual std::pair<bool, bool> get_usage() const override {
-    return {rowwise_usage, columnwise_usage};
-  }
-=======
-  Float8Quantizer(const py::handle& quantizer);
->>>>>>> 37418845
+  MXFP8Quantizer(const py::handle& quantizer);
 
   virtual NVTEScalingMode get_scaling_mode() const override {
     return {-1, -1, 1};
@@ -210,9 +161,7 @@
   virtual void set_quantization_params(TensorWrapper* tensor) const override;
 
   virtual std::pair<TensorWrapper, py::object> create_tensor(const std::vector<size_t>& shape,
-                                                             DType dtype,
-                                                             bool rowwise_usage,
-                                                             bool columnwise_usage) const override;
+                                                             DType dtype) const override;
 };
 
 std::unique_ptr<Quantizer> convert_quantizer(py::handle quantizer);
