--- conflicted
+++ resolved
@@ -59,19 +59,6 @@
   at::Tensor amax_history;
 };
 
-// FP8TensorMeta for block scaling, this structure allows
-// indexing into it the same way (i.e. using FP8FwdTensors
-// and FP8BwdTensors) for both hopper and blackwell recipes.
-// TODO(ksivaman): check perf with this design; should be ok
-// since there are no amax reductions, or bulk amax/scale
-// updates for block scaling.
-class MXFP8TensorMeta {
- public:
-  std::vector<at::Tensor> scale;
-  std::vector<at::Tensor> scale_inv;
-  std::vector<at::Tensor> amax_history;
-};
-
 // Used as named indices on the `scale`, `scale_inv`,
 // and `amax` tensors in the `FP8TensorMeta` class.
 enum FP8FwdTensors {
@@ -265,11 +252,8 @@
 
 std::vector<size_t> convertShape(const NVTEShape& shape);
 
-<<<<<<< HEAD
-=======
 int roundup(const int value, const int multiple);
 
->>>>>>> 5904a802
 }  // namespace transformer_engine::pytorch
 
 namespace std {
