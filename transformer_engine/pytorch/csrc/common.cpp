/*************************************************************************
 * Copyright (c) 2022-2024, NVIDIA CORPORATION & AFFILIATES. All rights reserved.
 *
 * See LICENSE for license information.
 ************************************************************************/

#include "c10/util/ArrayRef.h"
#include "common.h"

#include "transformer_engine/transformer_engine.h"
#include "pybind.h"
namespace transformer_engine::pytorch {

std::vector<size_t> getTensorShape(at::Tensor t) {
  std::vector<size_t> shape;
  for (auto s : t.sizes()) {
    shape.push_back(s);
  }
  return shape;
}

std::unique_ptr<Quantizer> convert_quantizer(py::handle quantizer) {
  init_extension();
  if (quantizer.is_none()) {
    return std::make_unique<NoneQuantizer>(quantizer);
  }
<<<<<<< HEAD
  for (auto [_, check_params_type, __, create_params]:
=======
  for (auto [_check_type, check_quantizer_type, _create_tensor, create_quantizer]:
>>>>>>> 37418845
      detail::custom_types_converters) {
    if (check_quantizer_type(quantizer.ptr())) {
      return create_quantizer(quantizer);
    }
  }

  NVTE_ERROR("Unexpected type for quantizer");
}

transformer_engine::DType getTransformerEngineFP8Type(bool e4m3_if_hybrid,
                                                      const std::string& fp8_recipe) {
  // if e4m3 or hybrid + forward
  if ((fp8_recipe == "E4M3") || ((fp8_recipe == "HYBRID") && e4m3_if_hybrid)) {
    return transformer_engine::DType::kFloat8E4M3;
  }
  return transformer_engine::DType::kFloat8E5M2;
}

TensorWrapper makeTransformerEngineTensor(py::handle tensor, py::handle quantizer) {
  NVTE_CHECK(!tensor.is_none(), "Tensor is not allocated!");
<<<<<<< HEAD
  std::unique_ptr<QuantizationParams> qparams = convert_quantization_params(quantization_params);
  for (auto [check_type, check_param_type, create_nvte_tensor, _]: detail::custom_types_converters) {
=======
  std::unique_ptr<Quantizer> my_quantizer = convert_quantizer(quantizer);
  for (auto [check_type, check_quantizer_type, create_tensor, _]: detail::custom_types_converters) {
>>>>>>> 37418845
    if (check_type(tensor.ptr())) {
      NVTE_CHECK(quantizer.is_none() ||
                 check_quantizer_type(quantizer.ptr()),
                 "Unexpected quantization params type.");
<<<<<<< HEAD
      return create_nvte_tensor(tensor, qparams.get());
=======
      auto x = create_tensor(tensor, my_quantizer.get());
      return x;
>>>>>>> 37418845
    }
  }

  // Regular pyTorch tensor
  at::Tensor torch_tensor = tensor.cast<at::Tensor>();

  if (!torch_tensor.is_contiguous()) {
    torch_tensor = torch_tensor.contiguous();
  }
<<<<<<< HEAD
  auto ret = TensorWrapper();
=======
  auto ret = TensorWrapper(my_quantizer->get_scaling_mode());
>>>>>>> 37418845
  ret.set_rowwise_data(torch_tensor.data_ptr(),
                       GetTransformerEngineDType(torch_tensor.scalar_type()),
                       getTensorShape(torch_tensor));
  my_quantizer->set_quantization_params(&ret);
  return ret;
}

transformer_engine::TensorWrapper makeTransformerEngineTensor(
    void* data_ptr, const NVTEShape& shape, const transformer_engine::DType type) {
  return transformer_engine::TensorWrapper(data_ptr, shape, type);
}

transformer_engine::TensorWrapper makeTransformerEngineTensor(
    void* data_ptr, const std::vector<size_t>& shape, const transformer_engine::DType type) {
  return transformer_engine::TensorWrapper(data_ptr, shape, type);
}

transformer_engine::TensorWrapper makeTransformerEngineTensor(at::Tensor tensor) {
  transformer_engine::DType dtype = GetTransformerEngineDType(tensor.scalar_type());
  std::vector<size_t> shape;
  for (auto s : tensor.sizes()) {
    shape.push_back(s);
  }
  return makeTransformerEngineTensor(tensor.data_ptr(), shape, dtype);
}

transformer_engine::TensorWrapper makeTransformerEngineTensor(
    void* data_ptr, const std::vector<size_t>& shape, const transformer_engine::DType type,
    void* amax_ptr, void* scale_ptr, void* scale_inv_ptr, std::vector<size_t> scale_inv_shape,
    NVTEScalingMode scaling_mode) {
  return transformer_engine::TensorWrapper(
      data_ptr, shape, type, reinterpret_cast<float*>(amax_ptr),
      reinterpret_cast<float*>(scale_ptr), reinterpret_cast<float*>(scale_inv_ptr), scale_inv_shape,
      scaling_mode);
}

transformer_engine::TensorWrapper makeTransformerEngineTensor(
    void* data_ptr, void* columnwise_data_ptr,
    const std::vector<size_t>& shape,
    const std::vector<size_t>& columnwise_shape,
    const transformer_engine::DType type,
    void* amax_ptr,
    void* scale_ptr,
    void* scale_inv_ptr,
    void* columnwise_scale_inv_ptr,
    const std::vector<size_t>& scale_inv_shape,
    const std::vector<size_t>& columnwise_scale_inv_shape,
    NVTEScalingMode scaling_mode) {
  TensorWrapper ret(scaling_mode);
  ret.set_rowwise_data(data_ptr, type, shape);
  ret.set_columnwise_data(columnwise_data_ptr, type, columnwise_shape);
  const std::vector<size_t> meta_shape{1};
  ret.set_amax(amax_ptr, DType::kFloat32, meta_shape);
  ret.set_scale(scale_ptr, DType::kFloat32, meta_shape);
  ret.set_rowwise_scale_inv(scale_inv_ptr, DType::kFloat32, scale_inv_shape);
  ret.set_columnwise_scale_inv(columnwise_scale_inv_ptr, DType::kFloat32,
                               columnwise_scale_inv_shape);
  return ret;
}

transformer_engine::TensorWrapper makeTransformerEngineTensor(at::Tensor tensor, at::Tensor amax,
                                                              const at::Tensor scale,
                                                              at::Tensor scale_inv,
                                                              NVTEScalingMode scaling_mode) {
  transformer_engine::DType dtype = GetTransformerEngineDType(tensor.scalar_type());

  auto tensor_shape = getTensorShape(tensor);
  auto scale_inv_shape = getTensorShape(scale_inv);

  NVTE_CHECK(amax.scalar_type() == at::kFloat);
  NVTE_CHECK(scale.scalar_type() == at::kFloat);
  NVTE_CHECK(scale_inv.scalar_type() == at::kFloat);

  return makeTransformerEngineTensor(tensor.data_ptr(), tensor_shape, dtype, amax.data_ptr(),
                                     scale.data_ptr(), scale_inv.data_ptr(), scale_inv_shape,
                                     scaling_mode);
}

size_t product(const std::vector<size_t>& shape) {
  size_t ret = 1;
  for (auto s : shape) {
    ret *= s;
  }
  return ret;
}

size_t product(const NVTEShape& shape, size_t begin, size_t end) {
  NVTE_CHECK(begin <= end && end <= shape.ndim,
             "Attempted to access entries ", begin, " to ", end,
             " in a shape with ", shape.ndim, " entries");
  size_t ret = 1;
  for (size_t i = begin; i < end; ++i) {
    ret *= shape.data[i];
  }
  return ret;
}

at::Tensor allocateSpace(const std::vector<size_t>& shape, const transformer_engine::DType type,
                         bool init_to_zeros) {
  std::vector<int64_t> shape_int64(shape.begin(), shape.end());
  c10::IntArrayRef ar_shape(shape_int64);
  if (init_to_zeros) {
    return at::zeros(ar_shape, at::CUDA(GetATenDType(type)));
  } else {
    return at::empty(ar_shape, at::CUDA(GetATenDType(type)));
  }
}

at::Tensor allocateSpace(const NVTEShape& shape, const transformer_engine::DType type,
                         bool init_to_zeros) {
  auto size = shape.ndim;
  if (size == 2 && init_to_zeros) {
    return at::zeros({static_cast<int64_t>(shape.data[0]), static_cast<int64_t>(shape.data[1])},
                     at::CUDA(GetATenDType(type)));
  } else if (size == 2) {
    return at::empty({static_cast<int64_t>(shape.data[0]), static_cast<int64_t>(shape.data[1])},
                     at::CUDA(GetATenDType(type)));
  } else if (size == 1 && init_to_zeros) {
    return at::zeros({static_cast<int64_t>(shape.data[0])}, at::CUDA(GetATenDType(type)));
  } else if (size == 1) {
    return at::empty({static_cast<int64_t>(shape.data[0])}, at::CUDA(GetATenDType(type)));
  }
  NVTE_CHECK(false, "Should never reach here! func: allocateSpace");
}

at::Tensor allocateTorchTensor(int M, int N, transformer_engine::DType dtype) {
  return at::empty({static_cast<int64_t>(M), static_cast<int64_t>(N)},
                   at::CUDA(GetATenDType(dtype)));
}

at::Tensor allocateTorchTensor(int M, transformer_engine::DType dtype) {
  return at::empty({static_cast<int64_t>(M)}, at::CUDA(GetATenDType(dtype)));
}

void* getDataPtr(at::Tensor tensor, int offset) {
  void* dptr = nullptr;
  if (tensor.numel() > 0) {
    dptr = tensor.data_ptr();
  }
  if (dptr != nullptr && offset != 0) {
    char* char_ptr = reinterpret_cast<char*>(dptr);
    char_ptr += offset * tensor.element_size();
    dptr = reinterpret_cast<void*>(char_ptr);
  }
  return dptr;
}

std::vector<size_t> convertShape(const NVTEShape& shape) {
  return std::vector<size_t>(shape.data, shape.data + shape.ndim);
}

}  // namespace transformer_engine::pytorch<|MERGE_RESOLUTION|>--- conflicted
+++ resolved
@@ -24,11 +24,7 @@
   if (quantizer.is_none()) {
     return std::make_unique<NoneQuantizer>(quantizer);
   }
-<<<<<<< HEAD
-  for (auto [_, check_params_type, __, create_params]:
-=======
   for (auto [_check_type, check_quantizer_type, _create_tensor, create_quantizer]:
->>>>>>> 37418845
       detail::custom_types_converters) {
     if (check_quantizer_type(quantizer.ptr())) {
       return create_quantizer(quantizer);
@@ -49,23 +45,14 @@
 
 TensorWrapper makeTransformerEngineTensor(py::handle tensor, py::handle quantizer) {
   NVTE_CHECK(!tensor.is_none(), "Tensor is not allocated!");
-<<<<<<< HEAD
-  std::unique_ptr<QuantizationParams> qparams = convert_quantization_params(quantization_params);
-  for (auto [check_type, check_param_type, create_nvte_tensor, _]: detail::custom_types_converters) {
-=======
   std::unique_ptr<Quantizer> my_quantizer = convert_quantizer(quantizer);
   for (auto [check_type, check_quantizer_type, create_tensor, _]: detail::custom_types_converters) {
->>>>>>> 37418845
     if (check_type(tensor.ptr())) {
       NVTE_CHECK(quantizer.is_none() ||
                  check_quantizer_type(quantizer.ptr()),
                  "Unexpected quantization params type.");
-<<<<<<< HEAD
-      return create_nvte_tensor(tensor, qparams.get());
-=======
       auto x = create_tensor(tensor, my_quantizer.get());
       return x;
->>>>>>> 37418845
     }
   }
 
@@ -75,11 +62,7 @@
   if (!torch_tensor.is_contiguous()) {
     torch_tensor = torch_tensor.contiguous();
   }
-<<<<<<< HEAD
-  auto ret = TensorWrapper();
-=======
   auto ret = TensorWrapper(my_quantizer->get_scaling_mode());
->>>>>>> 37418845
   ret.set_rowwise_data(torch_tensor.data_ptr(),
                        GetTransformerEngineDType(torch_tensor.scalar_type()),
                        getTensorShape(torch_tensor));
