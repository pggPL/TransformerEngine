--- conflicted
+++ resolved
@@ -32,14 +32,6 @@
   }
 
   NVTE_ERROR("Unexpected type for quantizer");
-}
-
-std::vector<size_t> getTensorShape(at::Tensor t) {
-  std::vector<size_t> shape;
-  for (auto s : t.sizes()) {
-    shape.push_back(s);
-  }
-  return shape;
 }
 
 transformer_engine::DType getTransformerEngineFP8Type(bool e4m3_if_hybrid,
@@ -106,7 +98,6 @@
       data_ptr, shape, type, reinterpret_cast<float*>(amax_ptr),
       reinterpret_cast<float*>(scale_ptr), reinterpret_cast<float*>(scale_inv_ptr), scale_inv_shape,
       scaling_mode);
-<<<<<<< HEAD
 }
 
 transformer_engine::TensorWrapper makeTransformerEngineTensor(
@@ -125,8 +116,6 @@
   ret.set_columnwise_scale_inv(columnwise_scale_inv_ptr, DType::kFloat32,
                                columnwise_scale_inv_shape);
   return ret;
-=======
->>>>>>> a959ff56
 }
 
 transformer_engine::TensorWrapper makeTransformerEngineTensor(at::Tensor tensor, at::Tensor amax,
