--- conflicted
+++ resolved
@@ -94,12 +94,6 @@
     void* data_ptr, const std::vector<size_t>& shape, const transformer_engine::DType type,
     void* amax_ptr, void* scale_ptr, void* scale_inv_ptr, std::vector<size_t> scale_inv_shape,
     NVTEScalingMode scaling_mode) {
-<<<<<<< HEAD
-  return transformer_engine::TensorWrapper(
-      data_ptr, shape, type, reinterpret_cast<float*>(amax_ptr),
-      reinterpret_cast<float*>(scale_ptr), reinterpret_cast<float*>(scale_inv_ptr), scale_inv_shape,
-      scaling_mode);
-=======
   TensorWrapper ret(scaling_mode);
   ret.set_rowwise_data(data_ptr, type, shape);
   const std::vector<size_t> meta_shape{1};
@@ -109,7 +103,6 @@
       (scaling_mode == NVTE_MXFP8_1D_SCALING) ? DType::kFloat8E8M0 : DType::kFloat32;
   ret.set_rowwise_scale_inv(scale_inv_ptr, scale_inv_dtype, scale_inv_shape);
   return ret;
->>>>>>> bbfae2b9
 }
 
 transformer_engine::TensorWrapper makeTransformerEngineTensor(
@@ -124,15 +117,10 @@
   const std::vector<size_t> meta_shape{1};
   ret.set_amax(amax_ptr, DType::kFloat32, meta_shape);
   ret.set_scale(scale_ptr, DType::kFloat32, meta_shape);
-<<<<<<< HEAD
-  ret.set_rowwise_scale_inv(scale_inv_ptr, DType::kFloat32, scale_inv_shape);
-  ret.set_columnwise_scale_inv(columnwise_scale_inv_ptr, DType::kFloat32,
-=======
   auto scale_inv_dtype =
       (scaling_mode == NVTE_MXFP8_1D_SCALING) ? DType::kFloat8E8M0 : DType::kFloat32;
   ret.set_rowwise_scale_inv(scale_inv_ptr, scale_inv_dtype, scale_inv_shape);
   ret.set_columnwise_scale_inv(columnwise_scale_inv_ptr, scale_inv_dtype,
->>>>>>> bbfae2b9
                                columnwise_scale_inv_shape);
   return ret;
 }
