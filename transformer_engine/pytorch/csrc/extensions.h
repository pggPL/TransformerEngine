/*************************************************************************
 * Copyright (c) 2022-2025, NVIDIA CORPORATION & AFFILIATES. All rights reserved.
 *
 * See LICENSE for license information.
 ************************************************************************/

#ifndef TRANSFORMER_ENGINE_PYTORCH_CSRC_EXTENSIONS_H_
#define TRANSFORMER_ENGINE_PYTORCH_CSRC_EXTENSIONS_H_

#include <optional>

#include "common.h"

/***************************************************************************************************
 * Permutation
 **************************************************************************************************/

std::tuple<at::Tensor, at::Tensor, std::vector<at::Tensor>> moe_permute_fwd(
    at::Tensor input, const transformer_engine::DType dtype, at::Tensor indices,
    int64_t num_out_tokens, std::vector<at::Tensor> workspace, int64_t max_expanded_token_num);

at::Tensor moe_permute_bwd(at::Tensor input, const transformer_engine::DType dtype,
                           at::Tensor row_id_map, at::Tensor prob, int64_t num_tokens,
                           int64_t topK);

at::Tensor moe_unpermute_fwd(at::Tensor input, const transformer_engine::DType dtype,
                             at::Tensor row_id_map, at::Tensor prob, int64_t num_tokens,
                             int64_t topK);

std::tuple<at::Tensor, at::Tensor> moe_unpermute_bwd(at::Tensor input_bwd, at::Tensor input_fwd,
                                                     const transformer_engine::DType dtype,
                                                     at::Tensor row_id_map, at::Tensor prob);

/***************************************************************************************************
 * Attention
 **************************************************************************************************/

NVTE_Fused_Attn_Backend get_fused_attn_backend(const transformer_engine::DType q_dtype,
                                               const transformer_engine::DType kv_dtype,
                                               NVTE_QKV_Layout qkv_layout, NVTE_Bias_Type bias_type,
                                               NVTE_Mask_Type attn_mask_type, float p_dropout,
                                               size_t num_attn_heads, size_t num_gqa_groups,
                                               size_t max_seqlen_q, size_t max_seqlen_kv,
                                               size_t head_dim_qk, size_t head_dim_v,
                                               int64_t window_size_left, int64_t window_size_right);

std::vector<py::object> fused_attn_fwd(
    size_t max_seqlen_q, size_t max_seqlen_kv, bool is_training, float attn_scale, float p_dropout,
    bool set_zero, NVTE_QKV_Layout qkv_layout, NVTE_Bias_Type bias_type,
    NVTE_Mask_Type attn_mask_type, const std::vector<int64_t> window_size,
    const at::Tensor cu_seqlens_q, const at::Tensor cu_seqlens_kv, const py::handle Q,
<<<<<<< HEAD
    const py::handle K, const py::handle V, const c10::optional<at::Tensor> cu_seqlens_q_padded,
=======
    const py::handle K, const py::handle V, const at::ScalarType fake_dtype,
    const c10::optional<at::Tensor> cu_seqlens_q_padded,
>>>>>>> bbfae2b9
    const c10::optional<at::Tensor> cu_seqlens_kv_padded, py::handle s_quantizer,
    py::handle o_quantizer, const c10::optional<at::Tensor> Bias,
    const c10::optional<at::Generator> rng_gen, size_t rng_elts_per_thread);

std::vector<py::object> fused_attn_bwd(
    size_t max_seqlen_q, size_t max_seqlen_kv, float attn_scale, float p_dropout, bool set_zero,
    NVTE_QKV_Layout qkv_layout, NVTE_Bias_Type bias_type, NVTE_Mask_Type attn_mask_type,
    const std::vector<int64_t> window_size, bool deterministic, const at::Tensor cu_seqlens_q,
    const at::Tensor cu_seqlens_kv, const py::handle Q, const py::handle K, const py::handle V,
<<<<<<< HEAD
    const py::handle O, const py::handle dO, const transformer_engine::DType dqkv_type,
    const std::vector<at::Tensor> Aux_CTX_Tensors,
=======
    const py::handle O, const py::handle dO, const at::ScalarType fake_dtype,
    const transformer_engine::DType dqkv_type, const std::vector<at::Tensor> Aux_CTX_Tensors,
>>>>>>> bbfae2b9
    const c10::optional<at::Tensor> cu_seqlens_q_padded,
    const c10::optional<at::Tensor> cu_seqlens_kv_padded, py::handle s_quantizer,
    py::handle dp_quantizer, py::handle dqkv_quantizer);

at::Tensor fa_prepare_fwd(at::Tensor qkvi);
at::Tensor fa_prepare_bwd(at::Tensor q, at::Tensor k, at::Tensor v);

/***************************************************************************************************
 * GEMM
 **************************************************************************************************/

using MaybeTensor = std::optional<at::Tensor>;

void te_atomic_gemm(at::Tensor A, at::Tensor A_scale_inverse, transformer_engine::DType A_type,
                    std::vector<int64_t> A_scaling_mode, bool transa, at::Tensor B,
                    at::Tensor B_scale_inverse, transformer_engine::DType B_type,
                    std::vector<int64_t> B_scaling_mode, bool transb, at::Tensor D,
                    at::Tensor D_scale, transformer_engine::DType D_type, at::Tensor D_amax,
                    at::Tensor bias, transformer_engine::DType bias_type, at::Tensor pre_gelu_out,
                    bool grad, at::Tensor workspace, size_t workspaceSize, bool accumulate,
                    bool use_split_accumulator, int math_sm_count, int m_split, int n_split,
                    bool gemm_producer, at::Tensor counter);

std::optional<std::vector<at::Tensor>> te_general_grouped_gemm(
    std::vector<py::handle> A, bool transa, std::vector<py::handle> B, bool transb,
    std::optional<std::vector<at::Tensor>> D, transformer_engine::DType D_type,
    std::vector<int64_t> m_splits, std::vector<at::Tensor> bias,
    transformer_engine::DType bias_type, bool single_output, std::vector<at::Tensor> pre_gelu_out,
    bool grad, std::vector<at::Tensor> workspace, size_t workspaceSize, bool accumulate,
    bool use_split_accumulator, int math_sm_count);

/***************************************************************************************************
 * Transpose
 **************************************************************************************************/

<<<<<<< HEAD
//void fused_cast_transpose(at::Tensor input, at::Tensor scale, at::Tensor amax, at::Tensor scale_inv,
//                          at::Tensor input_cast, at::Tensor input_transpose,
//                          transformer_engine::DType otype);

void fused_cast_transpose_noop(at::Tensor input, at::Tensor noop, at::Tensor scale, at::Tensor amax,
                               at::Tensor scale_inv, at::Tensor input_cast,
                               at::Tensor input_transpose, transformer_engine::DType otype,
                               int scale_offset = 0, int amax_offset = 0, int scale_inv_offset = 0);

std::vector<at::Tensor> fused_cast_transpose_bgrad(at::Tensor grad_output, at::Tensor scale,
                                                   at::Tensor amax, at::Tensor scale_inv,
                                                   transformer_engine::DType otype,
                                                   int scale_offset = 0, int amax_offset = 0,
                                                   int scale_inv_offset = 0);

std::vector<at::Tensor> fused_fp8_transpose_bgrad(at::Tensor grad_output, at::Tensor scale,
                                                  at::Tensor amax, at::Tensor scale_inv,
                                                  transformer_engine::DType otype,
                                                  transformer_engine::DType grad_bias_type,
                                                  int scale_offset = 0, int amax_offset = 0,
                                                  int scale_inv_offset = 0);

std::vector<py::object> fused_bgrad_dgelu_quanitze(py::handle grad_output, py::handle gelu_input,
                                                   py::handle dinput_quantizer,
                                                   transformer_engine::DType otype);

void fused_dswiglu_cast_transpose(at::Tensor grad_output, at::Tensor input, at::Tensor grad_input,
                                  at::Tensor grad_input_transpose, at::Tensor scale,
                                  at::Tensor amax, at::Tensor scale_inv,
                                  transformer_engine::DType otype, int scale_offset = 0,
                                  int amax_offset = 0, int scale_inv_offset = 0);

=======
>>>>>>> bbfae2b9
std::vector<py::object> fused_multi_quantize(std::vector<py::handle> input_list,
                                             std::optional<std::vector<py::handle>> output_list,
                                             std::vector<py::handle> quantizer_list,
                                             transformer_engine::DType otype);

at::Tensor fp8_transpose(at::Tensor input, transformer_engine::DType otype,
                         std::optional<at::Tensor> output = std::nullopt);

<<<<<<< HEAD
void fp8_transpose_noalloc_noop(at::Tensor input, at::Tensor output, at::Tensor noop,
                                transformer_engine::DType otype);
=======
namespace transformer_engine::pytorch {
>>>>>>> bbfae2b9

namespace transformer_engine::pytorch {

/***************************************************************************************************
 * Activations
 **************************************************************************************************/

py::object gelu(const at::Tensor &input, py::handle quantizer);

py::object relu(const at::Tensor &input, py::handle quantizer);

py::object geglu(const at::Tensor &input, py::handle quantizer);
<<<<<<< HEAD

py::object qgeglu(const at::Tensor &input, py::handle quantizer);

py::object reglu(const at::Tensor &input, py::handle quantizer);

py::object swiglu(const at::Tensor &input, py::handle quantizer);

py::object qgelu(const at::Tensor &input, py::handle quantizer);

py::object srelu(const at::Tensor &input, py::handle quantizer);

py::object dgelu(const at::Tensor &grad, const at::Tensor &input, py::handle quantizer);

py::object drelu(const at::Tensor &grad, const at::Tensor &input, py::handle quantizer);

py::object dgeglu(const at::Tensor &grad, const at::Tensor &input, py::handle quantizer);

py::object dqgeglu(const at::Tensor &grad, const at::Tensor &input, py::handle quantizer);

py::object dreglu(const at::Tensor &grad, const at::Tensor &input, py::handle quantizer);

py::object dswiglu(const at::Tensor &grad, const at::Tensor &input, py::handle quantizer);

py::object dqgelu(const at::Tensor &grad, const at::Tensor &input, py::handle quantizer);

py::object dsrelu(const at::Tensor &grad, const at::Tensor &input, py::handle quantizer);

=======

py::object qgeglu(const at::Tensor &input, py::handle quantizer);

py::object reglu(const at::Tensor &input, py::handle quantizer);

py::object swiglu(const at::Tensor &input, py::handle quantizer);

py::object qgelu(const at::Tensor &input, py::handle quantizer);

py::object srelu(const at::Tensor &input, py::handle quantizer);

py::object dgelu(const at::Tensor &grad, const at::Tensor &input, py::handle quantizer);

py::object drelu(const at::Tensor &grad, const at::Tensor &input, py::handle quantizer);

py::object dgeglu(const at::Tensor &grad, const at::Tensor &input, py::handle quantizer);

py::object dqgeglu(const at::Tensor &grad, const at::Tensor &input, py::handle quantizer);

py::object dreglu(const at::Tensor &grad, const at::Tensor &input, py::handle quantizer);

py::object dswiglu(const at::Tensor &grad, const at::Tensor &input, py::handle quantizer);

py::object dqgelu(const at::Tensor &grad, const at::Tensor &input, py::handle quantizer);

py::object dsrelu(const at::Tensor &grad, const at::Tensor &input, py::handle quantizer);

>>>>>>> bbfae2b9
}  // namespace transformer_engine::pytorch

/***************************************************************************************************
 * LayerNorm
 **************************************************************************************************/

std::vector<py::object> layernorm_bwd(const at::Tensor &dz, const at::Tensor &x,
                                      const at::Tensor &mu, const at::Tensor &rsigma,
                                      const at::Tensor &gamma, const int sm_margin,
                                      const bool zero_centered_gamma);

std::vector<py::object> layernorm_fwd(py::handle input, py::handle weight, MaybeTensor bias,
                                      float eps, py::object ln_out, py::handle quantizer,
                                      transformer_engine::DType out_dtype, const int sm_margin,
                                      const bool zero_centered_gamma);

/***************************************************************************************************
 * RMSNorm
 **************************************************************************************************/

std::vector<py::object> rmsnorm_bwd(const at::Tensor &dz, const at::Tensor &x,
                                    const at::Tensor &rsigma, const at::Tensor &gamma,
                                    const int sm_margin, const bool zero_centered_gamma);

std::vector<py::object> rmsnorm_fwd(const py::handle &input, const py::handle &weight, float eps,
                                    py::object ln_out, py::handle quantizer,
                                    transformer_engine::DType otype, const int sm_margin,
                                    const bool zero_centered_gamma);

/***************************************************************************************************
 * Cast
 **************************************************************************************************/

namespace transformer_engine::pytorch {

py::object quantize(const at::Tensor &tensor, py::handle quantizer, const py::object &output,
                    std::optional<at::Tensor> noop);
<<<<<<< HEAD

py::object dequantize(const py::handle &input, transformer_engine::DType otype);

std::vector<py::object> bgrad_quantize(const at::Tensor &input, py::handle py_quantizer);

=======

py::object dequantize(const py::handle &input, transformer_engine::DType otype);

std::vector<py::object> bgrad_quantize(const at::Tensor &input, py::handle py_quantizer);

>>>>>>> bbfae2b9
std::vector<py::object> gemm(py::handle A, bool transa, py::handle B, bool transb, py::object D,
                             py::handle quantizer, std::optional<DType> out_dtype, MaybeTensor bias,
                             DType bias_type, bool gelu, MaybeTensor gelu_in, bool grad,
                             at::Tensor workspace, size_t workspaceSize, bool accumulate,
                             bool use_split_accumulator);

/***************************************************************************************************
 * Cast fusions
 **************************************************************************************************/

std::vector<py::object> dbias_dgelu(const at::Tensor &grad_output, const at::Tensor &act_input,
                                    py::handle quantizer);
<<<<<<< HEAD

std::vector<py::object> dbias_dsilu(const at::Tensor &grad_output, const at::Tensor &act_input,
                                    py::handle quantizer);

std::vector<py::object> dbias_drelu(const at::Tensor &grad_output, const at::Tensor &act_input,
                                    py::handle quantizer);

std::vector<py::object> dbias_dqgelu(const at::Tensor &grad_output, const at::Tensor &act_input,
                                     py::handle quantizer);

=======

std::vector<py::object> dbias_dsilu(const at::Tensor &grad_output, const at::Tensor &act_input,
                                    py::handle quantizer);

std::vector<py::object> dbias_drelu(const at::Tensor &grad_output, const at::Tensor &act_input,
                                    py::handle quantizer);

std::vector<py::object> dbias_dqgelu(const at::Tensor &grad_output, const at::Tensor &act_input,
                                     py::handle quantizer);

>>>>>>> bbfae2b9
std::vector<py::object> dbias_dsrelu(const at::Tensor &grad_output, const at::Tensor &act_input,
                                     py::handle quantizer);

}  // namespace transformer_engine::pytorch

/***************************************************************************************************
 * Softmax
 **************************************************************************************************/

at::Tensor scaled_softmax_forward(at::Tensor input, float scale_factor);

at::Tensor scaled_softmax_backward(at::Tensor output_grad_, at::Tensor softmax_results_,
                                   float scale_factor);

at::Tensor scaled_masked_softmax_forward(at::Tensor input, at::Tensor mask, float scale_factor);

at::Tensor scaled_masked_softmax_backward(at::Tensor output_grad_, at::Tensor softmax_results_,
                                          float scale_factor);

at::Tensor scaled_upper_triang_masked_softmax_forward(at::Tensor input, float scale_factor);

at::Tensor scaled_upper_triang_masked_softmax_backward(at::Tensor output_grads_,
                                                       at::Tensor softmax_results_,
                                                       float scale_factor);

at::Tensor scaled_aligned_causal_masked_softmax_forward(at::Tensor input, float scale_factor);

at::Tensor scaled_aligned_causal_masked_softmax_backward(at::Tensor output_grads_,
                                                         at::Tensor softmax_results_,
                                                         float scale_factor);

/***************************************************************************************************
 * FP8 recipe
 **************************************************************************************************/

void fused_amax_and_scale_update_after_reduction(const at::Tensor &amax_reduction_buffer,
                                                 std::vector<at::Tensor> amax_histories,
                                                 std::vector<at::Tensor> scales,
                                                 const std::string &amax_compute_algo,
                                                 transformer_engine::DType fp8_dtype, float margin);

/***************************************************************************************************
 * Rotary positional embedding
 **************************************************************************************************/

at::Tensor fused_rope_forward(const at::Tensor &input, const at::Tensor &freqs,
                              const bool transpose_output_memory);

at::Tensor fused_rope_backward(const at::Tensor &output_grads, const at::Tensor &freqs,
                               const bool transpose_output_memory);

at::Tensor fused_rope_thd_forward(const at::Tensor &input, const at::Tensor &cu_seqlens,
                                  const at::Tensor &freqs, const int cp_size, const int cp_rank);

at::Tensor fused_rope_thd_backward(const at::Tensor &output_grads, const at::Tensor &cu_seqlens,
                                   const at::Tensor &freqs, const int cp_size, const int cp_rank);

/***************************************************************************************************
 * Miscellaneous
 **************************************************************************************************/

size_t get_cublasLt_version();

size_t get_cudnn_version();

/***************************************************************************************************
 * Support THD format for Context Parallel
 **************************************************************************************************/

at::Tensor thd_read_half_tensor(const at::Tensor &tensor, const at::Tensor &cu_seqlens,
                                int half_idx);

void thd_second_half_lse_correction(at::Tensor lse, const at::Tensor &lse_per_step,
                                    const at::Tensor &cu_seqlens, bool lse_packed);

at::Tensor thd_read_second_half_lse(const at::Tensor &lse, const at::Tensor &cu_seqlens,
                                    bool lse_packed, int second_half_lse_seqlen);

void thd_out_correction(at::Tensor out, const at::Tensor &out_per_step, const at::Tensor &lse,
                        const at::Tensor &lse_per_step, const at::Tensor &cu_seqlens,
                        bool only_second_half, bool lse_packed);

void thd_grad_correction(at::Tensor grad, const at::Tensor &grad_per_step,
                         const at::Tensor &cu_seqlens, const std::string &first_half,
                         const std::string &second_half);

at::Tensor thd_get_partitioned_indices(const at::Tensor &cu_seqlens, int total_tokens,
                                       int world_size, int rank);

/***************************************************************************************************
 * multi_tensor_* kernels
 **************************************************************************************************/

void multi_tensor_scale_cuda(int chunk_size, at::Tensor noop_flag,
                             std::vector<std::vector<at::Tensor>> tensor_lists, float scale);

std::tuple<at::Tensor, at::Tensor> multi_tensor_l2norm_cuda(
    int chunk_size, at::Tensor noop_flag, std::vector<std::vector<at::Tensor>> tensor_lists,
    at::optional<bool> per_tensor_python);

std::tuple<at::Tensor, at::Tensor> multi_tensor_unscale_l2norm_cuda(
    int chunk_size, at::Tensor noop_flag, std::vector<std::vector<at::Tensor>> tensor_lists,
    at::Tensor inv_scale, at::optional<bool> per_tensor_python);

using transformer_engine::DType;
void multi_tensor_adam_cuda(int chunk_size, at::Tensor noop_flag,
                            std::vector<std::vector<at::Tensor>> tensor_lists, const float lr,
                            const float beta1, const float beta2, const float epsilon,
                            const int step, const int mode, const int bias_correction,
                            const float weight_decay);

void multi_tensor_adam_fp8_cuda(int chunk_size, at::Tensor noop_flag,
                                std::vector<std::vector<at::Tensor>> tensor_lists, const float lr,
                                const float beta1, const float beta2, const float epsilon,
                                const int step, const int mode, const int bias_correction,
                                const float weight_decay, DType fp8_dtype);

void multi_tensor_adam_capturable_cuda(int chunk_size, at::Tensor noop_flag,
                                       std::vector<std::vector<at::Tensor>> tensor_lists,
                                       at::Tensor lr, const float beta1, const float beta2,
                                       const float epsilon, at::Tensor step, const int mode,
                                       const int bias_correction, const float weight_decay,
                                       at::Tensor inv_scale);

void multi_tensor_adam_capturable_master_cuda(int chunk_size, at::Tensor noop_flag,
                                              std::vector<std::vector<at::Tensor>> tensor_lists,
                                              at::Tensor lr, const float beta1, const float beta2,
                                              const float epsilon, at::Tensor step, const int mode,
                                              const int bias_correction, const float weight_decay,
                                              at::Tensor inv_scale);

void multi_tensor_sgd_cuda(int chunk_size, at::Tensor noop_flag,
                           std::vector<std::vector<at::Tensor>> tensor_lists, float wd,
                           float momentum, float dampening, float lr, bool nesterov, bool first_run,
                           bool wd_after_momentum, float scale);

/***************************************************************************************************
 * padding
 **************************************************************************************************/

void fused_multi_row_padding(at::Tensor input, at::Tensor output,
                             std::vector<size_t> input_row_list,
                             std::vector<size_t> padded_input_row_list);

/***************************************************************************************************
 * swizzle
 **************************************************************************************************/

void swizzle_scaling_factors(transformer_engine::TensorWrapper &input, bool trans);

at::Tensor rowwise_swizzle(at::Tensor input, at::Tensor scale_inv);

at::Tensor columnwise_swizzle(at::Tensor input, at::Tensor scale_inv);

<<<<<<< HEAD
=======
at::Tensor pad_scale_inv(at::Tensor scale_inv, bool rowwise);

>>>>>>> bbfae2b9
/***************************************************************************************************
 * Comm+GEMM Overlap Wrappers
 **************************************************************************************************/

class CommOverlapHelper : torch::CustomClassHolder {
 private:
  bool initialized{false};
  bool backend_is_nccl{false};
  std::map<std::string, c10d::ProcessGroup *> pgs;

 public:
  int myrank = -1;
  int numranks = -1;
  int mylocal = -1;
  int numlocal = -1;
  int mynode = -1;
  int numnodes = -1;

  CommOverlapHelper();

  CommOverlapHelper(c10d::ProcessGroup *world_group,
                    std::optional<c10d::ProcessGroup *> intra_node_group,
                    std::optional<c10d::ProcessGroup *> inter_node_group);

  ~CommOverlapHelper();

  void ub_allgather(void *globaldata, size_t globalbytes, void *localdata, size_t localbytes,
                    ExtComm comm);

  void ub_barrier(ExtComm comm);
};

class CommOverlap : torch::CustomClassHolder, public transformer_engine::CommOverlapBase {
 private:
  torch::Tensor _ubuf_torch;
  torch::Tensor _ubuf_counter;

 public:
  CommOverlap(const std::vector<size_t> &buffer_shape, at::ScalarType buffer_dtype,
              CommOverlapHelper *helper, int tp_size, int num_splits = 3,
              int num_max_streams = NVTE_COMM_OVERLAP_MAX_STREAMS, int comm_cga_size = 2,
              int gemm_priority = 0, int comm_priority = 0, int num_comm_sm = 16,
              bool set_sm_margin = true, bool atomic_gemm = false);

  void set_ubuf_scale_inv(torch::Tensor scale_inv) {
    assert(scale_inv.numel());
    assert(scale_inv.scalar_type() == torch::kFloat32);
    transformer_engine::CommOverlapBase::set_ubuf_scale_inv(
        reinterpret_cast<float *>(scale_inv.data_ptr()));
  }

  void copy_input_to_ubuf(torch::Tensor input, int comm_type);

  torch::Tensor get_ubuf_output(int comm_type);

  /*
  ** Bulk GEMM + COMM
  ** This function assumes the communication input is pre-copied to _ubuf
  */
  std::vector<at::Tensor> bulk_overlap(
      at::Tensor A, at::Tensor A_scale_inverse, transformer_engine::DType A_type,
      std::vector<int64_t> A_scaling_mode, bool transa, at::Tensor B, at::Tensor B_scale_inverse,
      transformer_engine::DType B_type, std::vector<int64_t> B_scaling_mode, bool transb,
      at::Tensor D, at::Tensor D_scale, transformer_engine::DType D_type, at::Tensor D_amax,
      at::Tensor bias, transformer_engine::DType bias_type, at::Tensor pre_gelu_out, bool grad,
      at::Tensor workspace, size_t workspaceSize, bool accumulate, bool use_split_accumulator,
      transformer_engine::CommOverlapType comm_type, at::Tensor rs_output);

  /*
  ** Split FPROP GEMM + ReduceScatter
  */
  void atomic_gemm_overlap_rs(at::Tensor A, at::Tensor A_scale_inverse,
                              transformer_engine::DType A_type, std::vector<int64_t> A_scaling_mode,
                              bool transa, at::Tensor B, at::Tensor B_scale_inverse,
                              transformer_engine::DType B_type, std::vector<int64_t> B_scaling_mode,
                              bool transb, at::Tensor D, at::Tensor D_scale,
                              transformer_engine::DType D_type, at::Tensor D_amax, at::Tensor bias,
                              transformer_engine::DType bias_type, at::Tensor pre_gelu_out,
                              bool grad, at::Tensor workspace, size_t workspaceSize,
                              bool accumulate, bool use_split_accumulator, bool gemm_overlap,
                              at::Tensor rs_output);

  /*
  ** Split FPROP GEMM + ReduceScatter
  */
  void split_overlap_rs(at::Tensor A, at::Tensor A_scale_inverse, transformer_engine::DType A_type,
                        std::vector<int64_t> A_scaling_mode, bool transa, at::Tensor B,
                        at::Tensor B_scale_inverse, transformer_engine::DType B_type,
                        std::vector<int64_t> B_scaling_mode, bool transb, at::Tensor D,
                        at::Tensor D_scale, transformer_engine::DType D_type, at::Tensor D_amax,
                        at::Tensor bias, transformer_engine::DType bias_type,
                        at::Tensor pre_gelu_out, bool grad, at::Tensor workspace,
                        size_t workspaceSize, bool accumulate, bool use_split_accumulator,
                        bool gemm_overlap, at::Tensor rs_output);
};  // CommOverlap

class CommOverlapP2P : torch::CustomClassHolder, public transformer_engine::CommOverlapP2PBase {
 private:
  torch::Tensor _ubuf_torch;
  torch::Tensor _ubuf_counter;

 public:
  CommOverlapP2P(const std::vector<size_t> &buffer_shape, at::ScalarType buffer_dtype,
                 CommOverlapHelper *helper, int tp_size,
                 transformer_engine::CommOverlapType comm_type,
                 int num_max_streams = NVTE_COMM_OVERLAP_MAX_STREAMS, int comm_cga_size = 2,
                 int gemm_priority = 0, int comm_priority = 0, int num_comm_sm = 3,
                 bool set_sm_margin = true, bool atomic_gemm = false, bool use_ce = true,
                 bool aggregate = false);

  void set_ubuf_scale_inv(torch::Tensor scale_inv) {
    assert(scale_inv.numel());
    assert(scale_inv.scalar_type() == torch::kFloat32);
    transformer_engine::CommOverlapP2PBase::set_ubuf_scale_inv(
        reinterpret_cast<float *>(scale_inv.data_ptr()));
  }

  void copy_input_to_ubuf(torch::Tensor input, bool chunk);

  torch::Tensor get_ubuf_output(int comm_type);

  /*
  ** Split AllGather + AtomicGEMM using P2P communication
  ** This function assumes the input_b is pre-copied to _ubufs[rank_id]. This is
  *needed to have AG outputs
  ** in each rank to be in the contiguous memory space after all ring exchange
  *phases.
  */
  void atomic_gemm_overlap_ag(at::Tensor A, at::Tensor A_scale_inverse,
                              transformer_engine::DType A_type, std::vector<int64_t> A_scaling_mode,
                              bool transa, at::Tensor B, at::Tensor B_scale_inverse,
                              transformer_engine::DType B_type, std::vector<int64_t> B_scaling_mode,
                              bool transb, at::Tensor D, at::Tensor D_scale,
                              transformer_engine::DType D_type, at::Tensor D_amax, at::Tensor bias,
                              transformer_engine::DType bias_type, at::Tensor pre_gelu_out,
                              bool grad, at::Tensor workspace, size_t workspaceSize,
                              bool accumulate, bool use_split_accumulator, at::Tensor B_copy);

  /*
  ** Split AllGather + GEMM using P2P communication
  ** This function assumes the input_b is pre-copied to _ubufs[rank_id]. This is
  *needed to have AG outputs
  ** in each rank to be in the contiguous memory space after all ring exchange
  *phases.
  */
  void split_overlap_ag(at::Tensor A, at::Tensor A_scale_inverse, transformer_engine::DType A_type,
                        std::vector<int64_t> A_scaling_mode, bool transa, at::Tensor B,
                        at::Tensor B_scale_inverse, transformer_engine::DType B_type,
                        std::vector<int64_t> B_scaling_mode, bool transb, at::Tensor D,
                        at::Tensor D_scale, transformer_engine::DType D_type, at::Tensor D_amax,
                        at::Tensor bias, transformer_engine::DType bias_type,
                        at::Tensor pre_gelu_out, bool grad, at::Tensor workspace,
                        size_t workspaceSize, bool accumulate, bool use_split_accumulator,
                        at::Tensor B_copy);

  /*
  ** Split ReduceScatter + GEMM using P2P communication
  */
  void atomic_gemm_overlap_rs(at::Tensor A, at::Tensor A_scale_inverse,
                              transformer_engine::DType A_type, std::vector<int64_t> A_scaling_mode,
                              bool transa, at::Tensor B, at::Tensor B_scale_inverse,
                              transformer_engine::DType B_type, std::vector<int64_t> B_scaling_mode,
                              bool transb, at::Tensor D, at::Tensor D_scale,
                              transformer_engine::DType D_type, at::Tensor D_amax, at::Tensor bias,
                              transformer_engine::DType bias_type, at::Tensor pre_gelu_out,
                              bool grad, at::Tensor workspace, size_t workspaceSize,
                              bool accumulate, bool use_split_accumulator, at::Tensor rs_output);

  /*
  ** Split ReduceScatter + GEMM using P2P communication
  */
  void split_overlap_rs(at::Tensor A, at::Tensor A_scale_inverse, transformer_engine::DType A_type,
                        std::vector<int64_t> A_scaling_mode, bool transa, at::Tensor B,
                        at::Tensor B_scale_inverse, transformer_engine::DType B_type,
                        std::vector<int64_t> B_scaling_mode, bool transb, at::Tensor D,
                        at::Tensor D_scale, transformer_engine::DType D_type, at::Tensor D_amax,
                        at::Tensor bias, transformer_engine::DType bias_type,
                        at::Tensor pre_gelu_out, bool grad, at::Tensor workspace,
                        size_t workspaceSize, bool accumulate, bool use_split_accumulator,
                        at::Tensor rs_output);
};  // CommOverlapP2P

#endif  // TRANSFORMER_ENGINE_PYTORCH_CSRC_EXTENSIONS_H_<|MERGE_RESOLUTION|>--- conflicted
+++ resolved
@@ -49,12 +49,8 @@
     bool set_zero, NVTE_QKV_Layout qkv_layout, NVTE_Bias_Type bias_type,
     NVTE_Mask_Type attn_mask_type, const std::vector<int64_t> window_size,
     const at::Tensor cu_seqlens_q, const at::Tensor cu_seqlens_kv, const py::handle Q,
-<<<<<<< HEAD
-    const py::handle K, const py::handle V, const c10::optional<at::Tensor> cu_seqlens_q_padded,
-=======
     const py::handle K, const py::handle V, const at::ScalarType fake_dtype,
     const c10::optional<at::Tensor> cu_seqlens_q_padded,
->>>>>>> bbfae2b9
     const c10::optional<at::Tensor> cu_seqlens_kv_padded, py::handle s_quantizer,
     py::handle o_quantizer, const c10::optional<at::Tensor> Bias,
     const c10::optional<at::Generator> rng_gen, size_t rng_elts_per_thread);
@@ -64,13 +60,8 @@
     NVTE_QKV_Layout qkv_layout, NVTE_Bias_Type bias_type, NVTE_Mask_Type attn_mask_type,
     const std::vector<int64_t> window_size, bool deterministic, const at::Tensor cu_seqlens_q,
     const at::Tensor cu_seqlens_kv, const py::handle Q, const py::handle K, const py::handle V,
-<<<<<<< HEAD
-    const py::handle O, const py::handle dO, const transformer_engine::DType dqkv_type,
-    const std::vector<at::Tensor> Aux_CTX_Tensors,
-=======
     const py::handle O, const py::handle dO, const at::ScalarType fake_dtype,
     const transformer_engine::DType dqkv_type, const std::vector<at::Tensor> Aux_CTX_Tensors,
->>>>>>> bbfae2b9
     const c10::optional<at::Tensor> cu_seqlens_q_padded,
     const c10::optional<at::Tensor> cu_seqlens_kv_padded, py::handle s_quantizer,
     py::handle dp_quantizer, py::handle dqkv_quantizer);
@@ -106,41 +97,6 @@
  * Transpose
  **************************************************************************************************/
 
-<<<<<<< HEAD
-//void fused_cast_transpose(at::Tensor input, at::Tensor scale, at::Tensor amax, at::Tensor scale_inv,
-//                          at::Tensor input_cast, at::Tensor input_transpose,
-//                          transformer_engine::DType otype);
-
-void fused_cast_transpose_noop(at::Tensor input, at::Tensor noop, at::Tensor scale, at::Tensor amax,
-                               at::Tensor scale_inv, at::Tensor input_cast,
-                               at::Tensor input_transpose, transformer_engine::DType otype,
-                               int scale_offset = 0, int amax_offset = 0, int scale_inv_offset = 0);
-
-std::vector<at::Tensor> fused_cast_transpose_bgrad(at::Tensor grad_output, at::Tensor scale,
-                                                   at::Tensor amax, at::Tensor scale_inv,
-                                                   transformer_engine::DType otype,
-                                                   int scale_offset = 0, int amax_offset = 0,
-                                                   int scale_inv_offset = 0);
-
-std::vector<at::Tensor> fused_fp8_transpose_bgrad(at::Tensor grad_output, at::Tensor scale,
-                                                  at::Tensor amax, at::Tensor scale_inv,
-                                                  transformer_engine::DType otype,
-                                                  transformer_engine::DType grad_bias_type,
-                                                  int scale_offset = 0, int amax_offset = 0,
-                                                  int scale_inv_offset = 0);
-
-std::vector<py::object> fused_bgrad_dgelu_quanitze(py::handle grad_output, py::handle gelu_input,
-                                                   py::handle dinput_quantizer,
-                                                   transformer_engine::DType otype);
-
-void fused_dswiglu_cast_transpose(at::Tensor grad_output, at::Tensor input, at::Tensor grad_input,
-                                  at::Tensor grad_input_transpose, at::Tensor scale,
-                                  at::Tensor amax, at::Tensor scale_inv,
-                                  transformer_engine::DType otype, int scale_offset = 0,
-                                  int amax_offset = 0, int scale_inv_offset = 0);
-
-=======
->>>>>>> bbfae2b9
 std::vector<py::object> fused_multi_quantize(std::vector<py::handle> input_list,
                                              std::optional<std::vector<py::handle>> output_list,
                                              std::vector<py::handle> quantizer_list,
@@ -149,14 +105,7 @@
 at::Tensor fp8_transpose(at::Tensor input, transformer_engine::DType otype,
                          std::optional<at::Tensor> output = std::nullopt);
 
-<<<<<<< HEAD
-void fp8_transpose_noalloc_noop(at::Tensor input, at::Tensor output, at::Tensor noop,
-                                transformer_engine::DType otype);
-=======
 namespace transformer_engine::pytorch {
->>>>>>> bbfae2b9
-
-namespace transformer_engine::pytorch {
 
 /***************************************************************************************************
  * Activations
@@ -167,7 +116,6 @@
 py::object relu(const at::Tensor &input, py::handle quantizer);
 
 py::object geglu(const at::Tensor &input, py::handle quantizer);
-<<<<<<< HEAD
 
 py::object qgeglu(const at::Tensor &input, py::handle quantizer);
 
@@ -195,35 +143,6 @@
 
 py::object dsrelu(const at::Tensor &grad, const at::Tensor &input, py::handle quantizer);
 
-=======
-
-py::object qgeglu(const at::Tensor &input, py::handle quantizer);
-
-py::object reglu(const at::Tensor &input, py::handle quantizer);
-
-py::object swiglu(const at::Tensor &input, py::handle quantizer);
-
-py::object qgelu(const at::Tensor &input, py::handle quantizer);
-
-py::object srelu(const at::Tensor &input, py::handle quantizer);
-
-py::object dgelu(const at::Tensor &grad, const at::Tensor &input, py::handle quantizer);
-
-py::object drelu(const at::Tensor &grad, const at::Tensor &input, py::handle quantizer);
-
-py::object dgeglu(const at::Tensor &grad, const at::Tensor &input, py::handle quantizer);
-
-py::object dqgeglu(const at::Tensor &grad, const at::Tensor &input, py::handle quantizer);
-
-py::object dreglu(const at::Tensor &grad, const at::Tensor &input, py::handle quantizer);
-
-py::object dswiglu(const at::Tensor &grad, const at::Tensor &input, py::handle quantizer);
-
-py::object dqgelu(const at::Tensor &grad, const at::Tensor &input, py::handle quantizer);
-
-py::object dsrelu(const at::Tensor &grad, const at::Tensor &input, py::handle quantizer);
-
->>>>>>> bbfae2b9
 }  // namespace transformer_engine::pytorch
 
 /***************************************************************************************************
@@ -261,19 +180,11 @@
 
 py::object quantize(const at::Tensor &tensor, py::handle quantizer, const py::object &output,
                     std::optional<at::Tensor> noop);
-<<<<<<< HEAD
 
 py::object dequantize(const py::handle &input, transformer_engine::DType otype);
 
 std::vector<py::object> bgrad_quantize(const at::Tensor &input, py::handle py_quantizer);
 
-=======
-
-py::object dequantize(const py::handle &input, transformer_engine::DType otype);
-
-std::vector<py::object> bgrad_quantize(const at::Tensor &input, py::handle py_quantizer);
-
->>>>>>> bbfae2b9
 std::vector<py::object> gemm(py::handle A, bool transa, py::handle B, bool transb, py::object D,
                              py::handle quantizer, std::optional<DType> out_dtype, MaybeTensor bias,
                              DType bias_type, bool gelu, MaybeTensor gelu_in, bool grad,
@@ -286,7 +197,6 @@
 
 std::vector<py::object> dbias_dgelu(const at::Tensor &grad_output, const at::Tensor &act_input,
                                     py::handle quantizer);
-<<<<<<< HEAD
 
 std::vector<py::object> dbias_dsilu(const at::Tensor &grad_output, const at::Tensor &act_input,
                                     py::handle quantizer);
@@ -297,18 +207,6 @@
 std::vector<py::object> dbias_dqgelu(const at::Tensor &grad_output, const at::Tensor &act_input,
                                      py::handle quantizer);
 
-=======
-
-std::vector<py::object> dbias_dsilu(const at::Tensor &grad_output, const at::Tensor &act_input,
-                                    py::handle quantizer);
-
-std::vector<py::object> dbias_drelu(const at::Tensor &grad_output, const at::Tensor &act_input,
-                                    py::handle quantizer);
-
-std::vector<py::object> dbias_dqgelu(const at::Tensor &grad_output, const at::Tensor &act_input,
-                                     py::handle quantizer);
-
->>>>>>> bbfae2b9
 std::vector<py::object> dbias_dsrelu(const at::Tensor &grad_output, const at::Tensor &act_input,
                                      py::handle quantizer);
 
@@ -463,11 +361,8 @@
 
 at::Tensor columnwise_swizzle(at::Tensor input, at::Tensor scale_inv);
 
-<<<<<<< HEAD
-=======
 at::Tensor pad_scale_inv(at::Tensor scale_inv, bool rowwise);
 
->>>>>>> bbfae2b9
 /***************************************************************************************************
  * Comm+GEMM Overlap Wrappers
  **************************************************************************************************/
