/*************************************************************************
 * Copyright (c) 2022-2025, NVIDIA CORPORATION & AFFILIATES. All rights reserved.
 *
 * See LICENSE for license information.
 ************************************************************************/

#ifndef TRANSFORMER_ENGINE_PYTORCH_CSRC_EXTENSIONS_H_
#define TRANSFORMER_ENGINE_PYTORCH_CSRC_EXTENSIONS_H_

#include <optional>

#include "common.h"

/***************************************************************************************************
 * Permutation
 **************************************************************************************************/

std::tuple<at::Tensor, at::Tensor, std::vector<at::Tensor>> moe_permute_fwd(
    at::Tensor input, const transformer_engine::DType dtype, at::Tensor indices,
    int64_t num_out_tokens, std::vector<at::Tensor> workspace, int64_t max_expanded_token_num);

at::Tensor moe_permute_bwd(at::Tensor input, const transformer_engine::DType dtype,
                           at::Tensor row_id_map, at::Tensor prob, int64_t num_tokens,
                           int64_t topK);

at::Tensor moe_unpermute_fwd(at::Tensor input, const transformer_engine::DType dtype,
                             at::Tensor row_id_map, at::Tensor prob, int64_t num_tokens,
                             int64_t topK);

std::tuple<at::Tensor, at::Tensor> moe_unpermute_bwd(at::Tensor input_bwd, at::Tensor input_fwd,
                                                     const transformer_engine::DType dtype,
                                                     at::Tensor row_id_map, at::Tensor prob);

/***************************************************************************************************
 * Attention
 **************************************************************************************************/

NVTE_Fused_Attn_Backend get_fused_attn_backend(const transformer_engine::DType q_dtype,
                                               const transformer_engine::DType kv_dtype,
                                               NVTE_QKV_Layout qkv_layout, NVTE_Bias_Type bias_type,
                                               NVTE_Mask_Type attn_mask_type, float p_dropout,
                                               size_t num_attn_heads, size_t num_gqa_groups,
                                               size_t max_seqlen_q, size_t max_seqlen_kv,
                                               size_t head_dim_qk, size_t head_dim_v,
                                               int64_t window_size_left, int64_t window_size_right);

std::vector<py::object> fused_attn_fwd(
    size_t max_seqlen_q, size_t max_seqlen_kv, bool is_training, float attn_scale, float p_dropout,
    bool set_zero, NVTE_QKV_Layout qkv_layout, NVTE_Bias_Type bias_type,
    NVTE_Mask_Type attn_mask_type, const std::vector<int64_t> window_size,
    const at::Tensor cu_seqlens_q, const at::Tensor cu_seqlens_kv, const py::handle Q,
    const py::handle K, const py::handle V, const at::ScalarType fake_dtype,
    const c10::optional<at::Tensor> cu_seqlens_q_padded,
    const c10::optional<at::Tensor> cu_seqlens_kv_padded, py::handle s_quantizer,
    py::handle o_quantizer, const c10::optional<at::Tensor> Bias,
    const c10::optional<at::Generator> rng_gen, size_t rng_elts_per_thread);

std::vector<py::object> fused_attn_bwd(
    size_t max_seqlen_q, size_t max_seqlen_kv, float attn_scale, float p_dropout, bool set_zero,
    NVTE_QKV_Layout qkv_layout, NVTE_Bias_Type bias_type, NVTE_Mask_Type attn_mask_type,
    const std::vector<int64_t> window_size, bool deterministic, const at::Tensor cu_seqlens_q,
    const at::Tensor cu_seqlens_kv, const py::handle Q, const py::handle K, const py::handle V,
    const py::handle O, const py::handle dO, const at::ScalarType fake_dtype,
    const transformer_engine::DType dqkv_type, const std::vector<at::Tensor> Aux_CTX_Tensors,
    const c10::optional<at::Tensor> cu_seqlens_q_padded,
    const c10::optional<at::Tensor> cu_seqlens_kv_padded, py::handle s_quantizer,
    py::handle dp_quantizer, py::handle dqkv_quantizer);

at::Tensor fa_prepare_fwd(at::Tensor qkvi);
at::Tensor fa_prepare_bwd(at::Tensor q, at::Tensor k, at::Tensor v);

/***************************************************************************************************
 * GEMM
 **************************************************************************************************/

using MaybeTensor = std::optional<at::Tensor>;

void te_atomic_gemm(at::Tensor A, at::Tensor A_scale_inverse, transformer_engine::DType A_type,
                    std::vector<int64_t> A_scaling_mode, bool transa, at::Tensor B,
                    at::Tensor B_scale_inverse, transformer_engine::DType B_type,
                    std::vector<int64_t> B_scaling_mode, bool transb, at::Tensor D,
                    at::Tensor D_scale, transformer_engine::DType D_type, at::Tensor D_amax,
                    at::Tensor bias, transformer_engine::DType bias_type, at::Tensor pre_gelu_out,
                    bool grad, at::Tensor workspace, size_t workspaceSize, bool accumulate,
                    bool use_split_accumulator, int math_sm_count, int m_split, int n_split,
                    bool gemm_producer, at::Tensor counter);

std::optional<std::vector<at::Tensor>> te_general_grouped_gemm(
    std::vector<py::handle> A, bool transa, std::vector<py::handle> B, bool transb,
    std::optional<std::vector<at::Tensor>> D, transformer_engine::DType D_type,
    std::vector<int64_t> m_splits, std::vector<at::Tensor> bias,
    transformer_engine::DType bias_type, bool single_output, std::vector<at::Tensor> pre_gelu_out,
    bool grad, std::vector<at::Tensor> workspace, size_t workspaceSize, bool accumulate,
    bool use_split_accumulator, int math_sm_count);

/***************************************************************************************************
 * Transpose
 **************************************************************************************************/

std::vector<py::object> fused_multi_quantize(std::vector<py::handle> input_list,
                                             std::optional<std::vector<py::handle>> output_list,
                                             std::vector<py::handle> quantizer_list,
                                             transformer_engine::DType otype);

at::Tensor fp8_transpose(at::Tensor input, transformer_engine::DType otype,
                         std::optional<at::Tensor> output = std::nullopt);

namespace transformer_engine::pytorch {

/***************************************************************************************************
 * Activations
 **************************************************************************************************/

py::object gelu(const at::Tensor &input, py::handle quantizer);

py::object relu(const at::Tensor &input, py::handle quantizer);

py::object geglu(const at::Tensor &input, py::handle quantizer);
<<<<<<< HEAD

py::object qgeglu(const at::Tensor &input, py::handle quantizer);

py::object reglu(const at::Tensor &input, py::handle quantizer);

py::object swiglu(const at::Tensor &input, py::handle quantizer);

py::object qgelu(const at::Tensor &input, py::handle quantizer);

py::object srelu(const at::Tensor &input, py::handle quantizer);

py::object dgelu(const at::Tensor &grad, const at::Tensor &input, py::handle quantizer);

py::object drelu(const at::Tensor &grad, const at::Tensor &input, py::handle quantizer);

py::object dgeglu(const at::Tensor &grad, const at::Tensor &input, py::handle quantizer);

py::object dqgeglu(const at::Tensor &grad, const at::Tensor &input, py::handle quantizer);

py::object dreglu(const at::Tensor &grad, const at::Tensor &input, py::handle quantizer);

py::object dswiglu(const at::Tensor &grad, const at::Tensor &input, py::handle quantizer);

py::object dqgelu(const at::Tensor &grad, const at::Tensor &input, py::handle quantizer);

py::object dsrelu(const at::Tensor &grad, const at::Tensor &input, py::handle quantizer);

=======

py::object qgeglu(const at::Tensor &input, py::handle quantizer);

py::object reglu(const at::Tensor &input, py::handle quantizer);

py::object swiglu(const at::Tensor &input, py::handle quantizer);

py::object qgelu(const at::Tensor &input, py::handle quantizer);

py::object srelu(const at::Tensor &input, py::handle quantizer);

py::object dgelu(const at::Tensor &grad, const at::Tensor &input, py::handle quantizer);

py::object drelu(const at::Tensor &grad, const at::Tensor &input, py::handle quantizer);

py::object dgeglu(const at::Tensor &grad, const at::Tensor &input, py::handle quantizer);

py::object dqgeglu(const at::Tensor &grad, const at::Tensor &input, py::handle quantizer);

py::object dreglu(const at::Tensor &grad, const at::Tensor &input, py::handle quantizer);

py::object dswiglu(const at::Tensor &grad, const at::Tensor &input, py::handle quantizer);

py::object dqgelu(const at::Tensor &grad, const at::Tensor &input, py::handle quantizer);

py::object dsrelu(const at::Tensor &grad, const at::Tensor &input, py::handle quantizer);

>>>>>>> 5904a802
}  // namespace transformer_engine::pytorch

/***************************************************************************************************
 * LayerNorm
 **************************************************************************************************/

std::vector<py::object> layernorm_bwd(const at::Tensor &dz, const at::Tensor &x,
                                      const at::Tensor &mu, const at::Tensor &rsigma,
                                      const at::Tensor &gamma, const int sm_margin,
                                      const bool zero_centered_gamma);

std::vector<py::object> layernorm_fwd(py::handle input, py::handle weight, MaybeTensor bias,
                                      float eps, py::object ln_out, py::handle quantizer,
                                      transformer_engine::DType out_dtype, const int sm_margin,
                                      const bool zero_centered_gamma);

/***************************************************************************************************
 * RMSNorm
 **************************************************************************************************/

std::vector<py::object> rmsnorm_bwd(const at::Tensor &dz, const at::Tensor &x,
                                    const at::Tensor &rsigma, const at::Tensor &gamma,
                                    const int sm_margin, const bool zero_centered_gamma);

std::vector<py::object> rmsnorm_fwd(const py::handle &input, const py::handle &weight, float eps,
                                    py::object ln_out, py::handle quantizer,
                                    transformer_engine::DType otype, const int sm_margin,
                                    const bool zero_centered_gamma);

/***************************************************************************************************
 * Cast
 **************************************************************************************************/

namespace transformer_engine::pytorch {

py::object quantize(const at::Tensor &tensor, py::handle quantizer, const py::object &output,
                    std::optional<at::Tensor> noop);
<<<<<<< HEAD

py::object dequantize(const py::handle &input, transformer_engine::DType otype);

std::vector<py::object> bgrad_quantize(const at::Tensor &input, py::handle py_quantizer);

=======

py::object dequantize(const py::handle &input, transformer_engine::DType otype);

std::vector<py::object> bgrad_quantize(const at::Tensor &input, py::handle py_quantizer);

>>>>>>> 5904a802
std::vector<py::object> gemm(py::handle A, bool transa, py::handle B, bool transb, py::object D,
                             py::handle quantizer, std::optional<DType> out_dtype, MaybeTensor bias,
                             DType bias_type, bool gelu, MaybeTensor gelu_in, bool grad,
                             at::Tensor workspace, size_t workspaceSize, bool accumulate,
                             bool use_split_accumulator);

/***************************************************************************************************
 * Cast fusions
 **************************************************************************************************/

std::vector<py::object> dbias_dgelu(const at::Tensor &grad_output, const at::Tensor &act_input,
                                    py::handle quantizer);
<<<<<<< HEAD

std::vector<py::object> dbias_dsilu(const at::Tensor &grad_output, const at::Tensor &act_input,
                                    py::handle quantizer);

std::vector<py::object> dbias_drelu(const at::Tensor &grad_output, const at::Tensor &act_input,
                                    py::handle quantizer);

std::vector<py::object> dbias_dqgelu(const at::Tensor &grad_output, const at::Tensor &act_input,
                                     py::handle quantizer);

=======

std::vector<py::object> dbias_dsilu(const at::Tensor &grad_output, const at::Tensor &act_input,
                                    py::handle quantizer);

std::vector<py::object> dbias_drelu(const at::Tensor &grad_output, const at::Tensor &act_input,
                                    py::handle quantizer);

std::vector<py::object> dbias_dqgelu(const at::Tensor &grad_output, const at::Tensor &act_input,
                                     py::handle quantizer);

>>>>>>> 5904a802
std::vector<py::object> dbias_dsrelu(const at::Tensor &grad_output, const at::Tensor &act_input,
                                     py::handle quantizer);

}  // namespace transformer_engine::pytorch

/***************************************************************************************************
 * Softmax
 **************************************************************************************************/

at::Tensor scaled_softmax_forward(at::Tensor input, float scale_factor);

at::Tensor scaled_softmax_backward(at::Tensor output_grad_, at::Tensor softmax_results_,
                                   float scale_factor);

at::Tensor scaled_masked_softmax_forward(at::Tensor input, at::Tensor mask, float scale_factor);

at::Tensor scaled_masked_softmax_backward(at::Tensor output_grad_, at::Tensor softmax_results_,
                                          float scale_factor);

at::Tensor scaled_upper_triang_masked_softmax_forward(at::Tensor input, float scale_factor);

at::Tensor scaled_upper_triang_masked_softmax_backward(at::Tensor output_grads_,
                                                       at::Tensor softmax_results_,
                                                       float scale_factor);

at::Tensor scaled_aligned_causal_masked_softmax_forward(at::Tensor input, float scale_factor);

at::Tensor scaled_aligned_causal_masked_softmax_backward(at::Tensor output_grads_,
                                                         at::Tensor softmax_results_,
                                                         float scale_factor);

/***************************************************************************************************
 * FP8 recipe
 **************************************************************************************************/

void fused_amax_and_scale_update_after_reduction(const at::Tensor &amax_reduction_buffer,
                                                 std::vector<at::Tensor> amax_histories,
                                                 std::vector<at::Tensor> scales,
                                                 const std::string &amax_compute_algo,
                                                 transformer_engine::DType fp8_dtype, float margin);

/***************************************************************************************************
 * Rotary positional embedding
 **************************************************************************************************/

at::Tensor fused_rope_forward(const at::Tensor &input, const at::Tensor &freqs,
                              const bool transpose_output_memory);

at::Tensor fused_rope_backward(const at::Tensor &output_grads, const at::Tensor &freqs,
                               const bool transpose_output_memory);

at::Tensor fused_rope_thd_forward(const at::Tensor &input, const at::Tensor &cu_seqlens,
                                  const at::Tensor &freqs, const int cp_size, const int cp_rank);

at::Tensor fused_rope_thd_backward(const at::Tensor &output_grads, const at::Tensor &cu_seqlens,
                                   const at::Tensor &freqs, const int cp_size, const int cp_rank);

/***************************************************************************************************
 * Miscellaneous
 **************************************************************************************************/

size_t get_cublasLt_version();

size_t get_cudnn_version();

/***************************************************************************************************
 * Support THD format for Context Parallel
 **************************************************************************************************/

at::Tensor thd_read_half_tensor(const at::Tensor &tensor, const at::Tensor &cu_seqlens,
                                int half_idx);

void thd_second_half_lse_correction(at::Tensor lse, const at::Tensor &lse_per_step,
                                    const at::Tensor &cu_seqlens, bool lse_packed);

at::Tensor thd_read_second_half_lse(const at::Tensor &lse, const at::Tensor &cu_seqlens,
                                    bool lse_packed, int second_half_lse_seqlen);

void thd_out_correction(at::Tensor out, const at::Tensor &out_per_step, const at::Tensor &lse,
                        const at::Tensor &lse_per_step, const at::Tensor &cu_seqlens,
                        bool only_second_half, bool lse_packed);

void thd_grad_correction(at::Tensor grad, const at::Tensor &grad_per_step,
                         const at::Tensor &cu_seqlens, const std::string &first_half,
                         const std::string &second_half);

at::Tensor thd_get_partitioned_indices(const at::Tensor &cu_seqlens, int total_tokens,
                                       int world_size, int rank);

/***************************************************************************************************
 * multi_tensor_* kernels
 **************************************************************************************************/

void multi_tensor_scale_cuda(int chunk_size, at::Tensor noop_flag,
                             std::vector<std::vector<at::Tensor>> tensor_lists, float scale);

std::tuple<at::Tensor, at::Tensor> multi_tensor_l2norm_cuda(
    int chunk_size, at::Tensor noop_flag, std::vector<std::vector<at::Tensor>> tensor_lists,
    at::optional<bool> per_tensor_python);

std::tuple<at::Tensor, at::Tensor> multi_tensor_unscale_l2norm_cuda(
    int chunk_size, at::Tensor noop_flag, std::vector<std::vector<at::Tensor>> tensor_lists,
    at::Tensor inv_scale, at::optional<bool> per_tensor_python);

using transformer_engine::DType;
void multi_tensor_adam_cuda(int chunk_size, at::Tensor noop_flag,
                            std::vector<std::vector<at::Tensor>> tensor_lists, const float lr,
                            const float beta1, const float beta2, const float epsilon,
                            const int step, const int mode, const int bias_correction,
                            const float weight_decay);

void multi_tensor_adam_fp8_cuda(int chunk_size, at::Tensor noop_flag,
                                std::vector<std::vector<at::Tensor>> tensor_lists, const float lr,
                                const float beta1, const float beta2, const float epsilon,
                                const int step, const int mode, const int bias_correction,
                                const float weight_decay, DType fp8_dtype);

void multi_tensor_adam_capturable_cuda(int chunk_size, at::Tensor noop_flag,
                                       std::vector<std::vector<at::Tensor>> tensor_lists,
                                       at::Tensor lr, const float beta1, const float beta2,
                                       const float epsilon, at::Tensor step, const int mode,
                                       const int bias_correction, const float weight_decay,
                                       at::Tensor inv_scale);

void multi_tensor_adam_capturable_master_cuda(int chunk_size, at::Tensor noop_flag,
                                              std::vector<std::vector<at::Tensor>> tensor_lists,
                                              at::Tensor lr, const float beta1, const float beta2,
                                              const float epsilon, at::Tensor step, const int mode,
                                              const int bias_correction, const float weight_decay,
                                              at::Tensor inv_scale);

void multi_tensor_sgd_cuda(int chunk_size, at::Tensor noop_flag,
                           std::vector<std::vector<at::Tensor>> tensor_lists, float wd,
                           float momentum, float dampening, float lr, bool nesterov, bool first_run,
                           bool wd_after_momentum, float scale);

/***************************************************************************************************
 * padding
 **************************************************************************************************/

void fused_multi_row_padding(at::Tensor input, at::Tensor output,
                             std::vector<size_t> input_row_list,
                             std::vector<size_t> padded_input_row_list);

/***************************************************************************************************
 * swizzle
 **************************************************************************************************/

void swizzle_scaling_factors(transformer_engine::TensorWrapper &input, bool trans);

at::Tensor rowwise_swizzle(at::Tensor input, at::Tensor scale_inv);

at::Tensor columnwise_swizzle(at::Tensor input, at::Tensor scale_inv);

<<<<<<< HEAD
at::Tensor pad_scale_inv(at::Tensor scale_inv, bool rowwise);

=======
>>>>>>> 5904a802
/***************************************************************************************************
 * Comm+GEMM Overlap Wrappers
 **************************************************************************************************/

class CommOverlapHelper : torch::CustomClassHolder {
 private:
  bool initialized{false};
  bool backend_is_nccl{false};
  std::map<std::string, c10d::ProcessGroup *> pgs;

 public:
  int myrank = -1;
  int numranks = -1;
  int mylocal = -1;
  int numlocal = -1;
  int mynode = -1;
  int numnodes = -1;

  CommOverlapHelper();

  CommOverlapHelper(c10d::ProcessGroup *world_group,
                    std::optional<c10d::ProcessGroup *> intra_node_group,
                    std::optional<c10d::ProcessGroup *> inter_node_group);

  ~CommOverlapHelper();

  void ub_allgather(void *globaldata, size_t globalbytes, void *localdata, size_t localbytes,
                    ExtComm comm);

  void ub_barrier(ExtComm comm);
};

class CommOverlap : torch::CustomClassHolder, public transformer_engine::CommOverlapBase {
 private:
  torch::Tensor _ubuf_torch;
  torch::Tensor _ubuf_counter;

 public:
  CommOverlap(const std::vector<size_t> &buffer_shape, at::ScalarType buffer_dtype,
              CommOverlapHelper *helper, int tp_size, int num_splits = 3,
              int num_max_streams = NVTE_COMM_OVERLAP_MAX_STREAMS, int comm_cga_size = 2,
              int gemm_priority = 0, int comm_priority = 0, int num_comm_sm = 16,
              bool set_sm_margin = true, bool atomic_gemm = false);

  void set_ubuf_scale_inv(torch::Tensor scale_inv) {
    assert(scale_inv.numel());
    assert(scale_inv.scalar_type() == torch::kFloat32);
    transformer_engine::CommOverlapBase::set_ubuf_scale_inv(
        reinterpret_cast<float *>(scale_inv.data_ptr()));
  }

  void copy_input_to_ubuf(torch::Tensor input, int comm_type);

  torch::Tensor get_ubuf_output(int comm_type);

  /*
  ** Bulk GEMM + COMM
  ** This function assumes the communication input is pre-copied to _ubuf
  */
  std::vector<at::Tensor> bulk_overlap(
      at::Tensor A, at::Tensor A_scale_inverse, transformer_engine::DType A_type,
      std::vector<int64_t> A_scaling_mode, bool transa, at::Tensor B, at::Tensor B_scale_inverse,
      transformer_engine::DType B_type, std::vector<int64_t> B_scaling_mode, bool transb,
      at::Tensor D, at::Tensor D_scale, transformer_engine::DType D_type, at::Tensor D_amax,
      at::Tensor bias, transformer_engine::DType bias_type, at::Tensor pre_gelu_out, bool grad,
      at::Tensor workspace, size_t workspaceSize, bool accumulate, bool use_split_accumulator,
      transformer_engine::CommOverlapType comm_type, at::Tensor rs_output);

  /*
  ** Split FPROP GEMM + ReduceScatter
  */
  void atomic_gemm_overlap_rs(at::Tensor A, at::Tensor A_scale_inverse,
                              transformer_engine::DType A_type, std::vector<int64_t> A_scaling_mode,
                              bool transa, at::Tensor B, at::Tensor B_scale_inverse,
                              transformer_engine::DType B_type, std::vector<int64_t> B_scaling_mode,
                              bool transb, at::Tensor D, at::Tensor D_scale,
                              transformer_engine::DType D_type, at::Tensor D_amax, at::Tensor bias,
                              transformer_engine::DType bias_type, at::Tensor pre_gelu_out,
                              bool grad, at::Tensor workspace, size_t workspaceSize,
                              bool accumulate, bool use_split_accumulator, bool gemm_overlap,
                              at::Tensor rs_output);

  /*
  ** Split FPROP GEMM + ReduceScatter
  */
  void split_overlap_rs(at::Tensor A, at::Tensor A_scale_inverse, transformer_engine::DType A_type,
                        std::vector<int64_t> A_scaling_mode, bool transa, at::Tensor B,
                        at::Tensor B_scale_inverse, transformer_engine::DType B_type,
                        std::vector<int64_t> B_scaling_mode, bool transb, at::Tensor D,
                        at::Tensor D_scale, transformer_engine::DType D_type, at::Tensor D_amax,
                        at::Tensor bias, transformer_engine::DType bias_type,
                        at::Tensor pre_gelu_out, bool grad, at::Tensor workspace,
                        size_t workspaceSize, bool accumulate, bool use_split_accumulator,
                        bool gemm_overlap, at::Tensor rs_output);
};  // CommOverlap

class CommOverlapP2P : torch::CustomClassHolder, public transformer_engine::CommOverlapP2PBase {
 private:
  torch::Tensor _ubuf_torch;
  torch::Tensor _ubuf_counter;

 public:
  CommOverlapP2P(const std::vector<size_t> &buffer_shape, at::ScalarType buffer_dtype,
                 CommOverlapHelper *helper, int tp_size,
                 transformer_engine::CommOverlapType comm_type,
                 int num_max_streams = NVTE_COMM_OVERLAP_MAX_STREAMS, int comm_cga_size = 2,
                 int gemm_priority = 0, int comm_priority = 0, int num_comm_sm = 3,
                 bool set_sm_margin = true, bool atomic_gemm = false, bool use_ce = true,
                 bool aggregate = false);

  void set_ubuf_scale_inv(torch::Tensor scale_inv) {
    assert(scale_inv.numel());
    assert(scale_inv.scalar_type() == torch::kFloat32);
    transformer_engine::CommOverlapP2PBase::set_ubuf_scale_inv(
        reinterpret_cast<float *>(scale_inv.data_ptr()));
  }

  void copy_input_to_ubuf(torch::Tensor input, bool chunk);

  torch::Tensor get_ubuf_output(int comm_type);

  /*
  ** Split AllGather + AtomicGEMM using P2P communication
  ** This function assumes the input_b is pre-copied to _ubufs[rank_id]. This is
  *needed to have AG outputs
  ** in each rank to be in the contiguous memory space after all ring exchange
  *phases.
  */
  void atomic_gemm_overlap_ag(at::Tensor A, at::Tensor A_scale_inverse,
                              transformer_engine::DType A_type, std::vector<int64_t> A_scaling_mode,
                              bool transa, at::Tensor B, at::Tensor B_scale_inverse,
                              transformer_engine::DType B_type, std::vector<int64_t> B_scaling_mode,
                              bool transb, at::Tensor D, at::Tensor D_scale,
                              transformer_engine::DType D_type, at::Tensor D_amax, at::Tensor bias,
                              transformer_engine::DType bias_type, at::Tensor pre_gelu_out,
                              bool grad, at::Tensor workspace, size_t workspaceSize,
                              bool accumulate, bool use_split_accumulator, at::Tensor B_copy);

  /*
  ** Split AllGather + GEMM using P2P communication
  ** This function assumes the input_b is pre-copied to _ubufs[rank_id]. This is
  *needed to have AG outputs
  ** in each rank to be in the contiguous memory space after all ring exchange
  *phases.
  */
  void split_overlap_ag(at::Tensor A, at::Tensor A_scale_inverse, transformer_engine::DType A_type,
                        std::vector<int64_t> A_scaling_mode, bool transa, at::Tensor B,
                        at::Tensor B_scale_inverse, transformer_engine::DType B_type,
                        std::vector<int64_t> B_scaling_mode, bool transb, at::Tensor D,
                        at::Tensor D_scale, transformer_engine::DType D_type, at::Tensor D_amax,
                        at::Tensor bias, transformer_engine::DType bias_type,
                        at::Tensor pre_gelu_out, bool grad, at::Tensor workspace,
                        size_t workspaceSize, bool accumulate, bool use_split_accumulator,
                        at::Tensor B_copy);

  /*
  ** Split ReduceScatter + GEMM using P2P communication
  */
  void atomic_gemm_overlap_rs(at::Tensor A, at::Tensor A_scale_inverse,
                              transformer_engine::DType A_type, std::vector<int64_t> A_scaling_mode,
                              bool transa, at::Tensor B, at::Tensor B_scale_inverse,
                              transformer_engine::DType B_type, std::vector<int64_t> B_scaling_mode,
                              bool transb, at::Tensor D, at::Tensor D_scale,
                              transformer_engine::DType D_type, at::Tensor D_amax, at::Tensor bias,
                              transformer_engine::DType bias_type, at::Tensor pre_gelu_out,
                              bool grad, at::Tensor workspace, size_t workspaceSize,
                              bool accumulate, bool use_split_accumulator, at::Tensor rs_output);

  /*
  ** Split ReduceScatter + GEMM using P2P communication
  */
  void split_overlap_rs(at::Tensor A, at::Tensor A_scale_inverse, transformer_engine::DType A_type,
                        std::vector<int64_t> A_scaling_mode, bool transa, at::Tensor B,
                        at::Tensor B_scale_inverse, transformer_engine::DType B_type,
                        std::vector<int64_t> B_scaling_mode, bool transb, at::Tensor D,
                        at::Tensor D_scale, transformer_engine::DType D_type, at::Tensor D_amax,
                        at::Tensor bias, transformer_engine::DType bias_type,
                        at::Tensor pre_gelu_out, bool grad, at::Tensor workspace,
                        size_t workspaceSize, bool accumulate, bool use_split_accumulator,
                        at::Tensor rs_output);
};  // CommOverlapP2P

#endif  // TRANSFORMER_ENGINE_PYTORCH_CSRC_EXTENSIONS_H_<|MERGE_RESOLUTION|>--- conflicted
+++ resolved
@@ -116,7 +116,6 @@
 py::object relu(const at::Tensor &input, py::handle quantizer);
 
 py::object geglu(const at::Tensor &input, py::handle quantizer);
-<<<<<<< HEAD
 
 py::object qgeglu(const at::Tensor &input, py::handle quantizer);
 
@@ -144,35 +143,6 @@
 
 py::object dsrelu(const at::Tensor &grad, const at::Tensor &input, py::handle quantizer);
 
-=======
-
-py::object qgeglu(const at::Tensor &input, py::handle quantizer);
-
-py::object reglu(const at::Tensor &input, py::handle quantizer);
-
-py::object swiglu(const at::Tensor &input, py::handle quantizer);
-
-py::object qgelu(const at::Tensor &input, py::handle quantizer);
-
-py::object srelu(const at::Tensor &input, py::handle quantizer);
-
-py::object dgelu(const at::Tensor &grad, const at::Tensor &input, py::handle quantizer);
-
-py::object drelu(const at::Tensor &grad, const at::Tensor &input, py::handle quantizer);
-
-py::object dgeglu(const at::Tensor &grad, const at::Tensor &input, py::handle quantizer);
-
-py::object dqgeglu(const at::Tensor &grad, const at::Tensor &input, py::handle quantizer);
-
-py::object dreglu(const at::Tensor &grad, const at::Tensor &input, py::handle quantizer);
-
-py::object dswiglu(const at::Tensor &grad, const at::Tensor &input, py::handle quantizer);
-
-py::object dqgelu(const at::Tensor &grad, const at::Tensor &input, py::handle quantizer);
-
-py::object dsrelu(const at::Tensor &grad, const at::Tensor &input, py::handle quantizer);
-
->>>>>>> 5904a802
 }  // namespace transformer_engine::pytorch
 
 /***************************************************************************************************
@@ -210,19 +180,11 @@
 
 py::object quantize(const at::Tensor &tensor, py::handle quantizer, const py::object &output,
                     std::optional<at::Tensor> noop);
-<<<<<<< HEAD
 
 py::object dequantize(const py::handle &input, transformer_engine::DType otype);
 
 std::vector<py::object> bgrad_quantize(const at::Tensor &input, py::handle py_quantizer);
 
-=======
-
-py::object dequantize(const py::handle &input, transformer_engine::DType otype);
-
-std::vector<py::object> bgrad_quantize(const at::Tensor &input, py::handle py_quantizer);
-
->>>>>>> 5904a802
 std::vector<py::object> gemm(py::handle A, bool transa, py::handle B, bool transb, py::object D,
                              py::handle quantizer, std::optional<DType> out_dtype, MaybeTensor bias,
                              DType bias_type, bool gelu, MaybeTensor gelu_in, bool grad,
@@ -235,7 +197,6 @@
 
 std::vector<py::object> dbias_dgelu(const at::Tensor &grad_output, const at::Tensor &act_input,
                                     py::handle quantizer);
-<<<<<<< HEAD
 
 std::vector<py::object> dbias_dsilu(const at::Tensor &grad_output, const at::Tensor &act_input,
                                     py::handle quantizer);
@@ -246,18 +207,6 @@
 std::vector<py::object> dbias_dqgelu(const at::Tensor &grad_output, const at::Tensor &act_input,
                                      py::handle quantizer);
 
-=======
-
-std::vector<py::object> dbias_dsilu(const at::Tensor &grad_output, const at::Tensor &act_input,
-                                    py::handle quantizer);
-
-std::vector<py::object> dbias_drelu(const at::Tensor &grad_output, const at::Tensor &act_input,
-                                    py::handle quantizer);
-
-std::vector<py::object> dbias_dqgelu(const at::Tensor &grad_output, const at::Tensor &act_input,
-                                     py::handle quantizer);
-
->>>>>>> 5904a802
 std::vector<py::object> dbias_dsrelu(const at::Tensor &grad_output, const at::Tensor &act_input,
                                      py::handle quantizer);
 
@@ -412,11 +361,6 @@
 
 at::Tensor columnwise_swizzle(at::Tensor input, at::Tensor scale_inv);
 
-<<<<<<< HEAD
-at::Tensor pad_scale_inv(at::Tensor scale_inv, bool rowwise);
-
-=======
->>>>>>> 5904a802
 /***************************************************************************************************
  * Comm+GEMM Overlap Wrappers
  **************************************************************************************************/
