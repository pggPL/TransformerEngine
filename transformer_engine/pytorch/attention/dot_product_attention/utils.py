# Copyright (c) 2022-2025, NVIDIA CORPORATION & AFFILIATES. All rights reserved.
#
# See LICENSE for license information.

"""
Utils/Helper classes and methods for attention
"""
import math
import os
from typing import Any, Dict, List, Optional, Tuple, Union
import warnings
import logging
import functools

from dataclasses import dataclass, fields
import numpy as np
from packaging.version import Version as PkgVersion

import torch
import torch.distributed as dist
import torch.nn.functional as F
import transformer_engine_torch as tex
import transformer_engine as te
from transformer_engine.pytorch.cpp_extensions.fused_attn import (
    QKVLayout,
    AttnBiasType,
    AttnMaskType,
    SoftmaxType,
    FusedAttnBackend,
    META_QKV,
    META_DQKV,
    META_O,
    META_DO,
    META_S,
    META_DP,
)
from transformer_engine.pytorch.attention.inference import InferenceParams
from transformer_engine.pytorch.tensor.float8_tensor import (
    Float8Tensor,
    Float8Quantizer,
    Float8CurrentScalingQuantizer,
)
from transformer_engine.pytorch.quantization import get_fp8_te_dtype
from transformer_engine.pytorch.constants import TE_DType


from transformer_engine.pytorch.utils import (
    get_device_compute_capability,
    get_cudnn_version,
    SplitAlongDim,
    combine_tensors,
)
from transformer_engine.pytorch.export import is_in_onnx_export_mode

from transformer_engine.pytorch.jit import jit_fuser

# NVTE_DEBUG = 0/1 # disables/enables debug mode, default = 0
_NVTE_DEBUG = int(os.getenv("NVTE_DEBUG", "0"))
# NVTE_DEBUG_LEVEL = 0/1/2 # enables more and more verbose debug mode, default = 0
_NVTE_DEBUG_LEVEL = int(os.getenv("NVTE_DEBUG_LEVEL", "0"))
_NVTE_FLASH_ATTN = int(os.getenv("NVTE_FLASH_ATTN", "1"))
# print quantizer info for a particular layer on a particular rank
_print_layer = int(os.getenv("NVTE_PRINT_LAYER_NUMBER", "1"))
_print_rank = int(os.getenv("NVTE_PRINT_RANK", "0"))

_cu_seqlens_cache = {}


class AttentionLogging:
    """
    Manage logging for attention module
    """

    _log_level = _NVTE_DEBUG * _NVTE_DEBUG_LEVEL
    _formatter = logging.Formatter("[%(levelname)-8s | %(name)-19s]: %(message)s")
    _stream_handler = logging.StreamHandler()
    fa_logger = logging.getLogger(__name__)
    _is_logging_setup = False

    @staticmethod
    def setup_logging():
        """
        Set up log levels, logger and handlers
        """
        _log_levels = {0: logging.WARNING, 1: logging.INFO, 2: logging.DEBUG}
        AttentionLogging._log_level = _log_levels[
            AttentionLogging._log_level if AttentionLogging._log_level in [0, 1, 2] else 2
        ]
        AttentionLogging._stream_handler.setFormatter(AttentionLogging._formatter)
        AttentionLogging.fa_logger.setLevel(AttentionLogging._log_level)
        if not AttentionLogging.fa_logger.hasHandlers():
            AttentionLogging.fa_logger.addHandler(AttentionLogging._stream_handler)
        AttentionLogging._is_logging_setup = True


@functools.lru_cache(maxsize=None)
def _get_supported_versions(version_min, version_max):
    """
    Calculate version info based on min and max numbers
    """
    return ">= " + str(version_min) + ", " + "<= " + str(version_max)


def maybe_contiguous(tensor: torch.Tensor) -> torch.Tensor:
    """Make tensor contiguous if final stride is not 1."""
    return tensor.contiguous() if tensor.stride(-1) != 1 else tensor


class FlashAttentionUtils:
    """
    Manage Flash Attention versioning information
    """

    is_installed = False
    version = PkgVersion("0")
    version_required = PkgVersion("2.1.1")
    version_required_blackwell = PkgVersion("2.7.3")
    max_version = PkgVersion("2.8.3")
    v2_plus = False
    v2_1_plus = False
    v2_3_plus = False
    v2_4_plus = False
    v2_4_1_plus = False
    v2_5_plus = False
    v2_5_7_plus = False
    v2_6_0_plus = False
    v2_7_0_plus = False
    warning_printed = False

    v3_is_installed = False
    fa3_version = PkgVersion("0")
    v3_0_0_beta = False
    use_v3 = False
    # FA3 from FA 2.7.3+/hopper has different APIs than FA3 from 2.7.2/hopper
    # Please follow these instructions to install FA3
    v3_installation_steps = """\
(1) git clone https://github.com/Dao-AILab/flash-attention.git
(2) cd flash-attention/hopper && python setup.py install
(3) python_path=`python -c "import site; print(site.getsitepackages()[0])"`
(4) mkdir -p $python_path/flash_attn_3
(5) cp flash_attn_interface.py $python_path/flash_attn_3/flash_attn_interface.py"""
    v3_warning_printed = False

    @staticmethod
    def set_flash_attention_version():
        """
        Setup version info for FA v2.x
        """
        FlashAttentionUtils.is_installed = True
        FlashAttentionUtils.v2_plus = FlashAttentionUtils.version >= PkgVersion("2")
        FlashAttentionUtils.v2_1_plus = FlashAttentionUtils.version >= PkgVersion("2.1")
        FlashAttentionUtils.v2_3_plus = FlashAttentionUtils.version >= PkgVersion("2.3")
        FlashAttentionUtils.v2_4_plus = FlashAttentionUtils.version >= PkgVersion("2.4")
        FlashAttentionUtils.v2_4_1_plus = FlashAttentionUtils.version >= PkgVersion("2.4.1")
        FlashAttentionUtils.v2_5_plus = FlashAttentionUtils.version >= PkgVersion("2.5.0")
        FlashAttentionUtils.v2_5_7_plus = FlashAttentionUtils.version >= PkgVersion("2.5.7")
        FlashAttentionUtils.v2_6_0_plus = FlashAttentionUtils.version >= PkgVersion("2.6.0")
        FlashAttentionUtils.v2_7_0_plus = FlashAttentionUtils.version >= PkgVersion("2.7.0")

    @staticmethod
    def set_flash_attention_3_params():
        """
        Setup version info for FA v3.x
        """
        FlashAttentionUtils.v3_is_installed = True
        FlashAttentionUtils.v3_0_0_beta = (
            PkgVersion("3.0.0b") < FlashAttentionUtils.fa3_version < PkgVersion("3.0.0")
        )


@dataclass(eq=True)
class AttentionParams:
    """
    Attention parameters used to determine which backend to be used.

    Parameters
    ----------
    qkv_type: Union[torch.Tensor, Float8Tensor], default = `torch.Tensor`
        Type of query/key/value tensors, {`torch.Tensor`, `Float8Tensor`}.
    qkv_dtype: torch.dtype, default = `torch.bfloat16`
        Data type of query/key/value tensors.
    qkv_layout: str, default = "sbh3d"
        Query/key/value tensor memory layout.
    batch_size: int, default = 1
        Batch size.
    num_heads: int, default = 16
        Number of attention heads in the query tensor.
    num_gqa_groups: int, default = 16
        Number of attention heads in key and value tensors.
    max_seqlen_q: int, default = 128
        Maximum sequence length of the query tensor.
    max_seqlen_kv: int, default = 128
        Maximum sequence length of the key and value tensors.
    head_dim_qk: int, default = 64
        The size of each attention head in query and key tensors.
    head_dim_v: int, default = 64
        The size of each attention head in the value tensor.
    attn_mask_type: str, default = `no_mask`
        Attention mask type, {`no_mask`, `padding`, `causal`, `padding_causal`,
        `causal_bottom_right`, `padding_causal_bottom_right`, `arbitrary`}
    window_size: Tuple[int, int], default = None
        Sliding window attention size.
    alibi_slopes_shape: Optional[Union[torch.Size, List]], default = `None`
        Tensor shape of :attr:`alibi_slopes` in `DotProductAttention`.
    core_attention_bias_type: str, default = `no_bias`
        Attention bias type, {`no_bias`, `pre_scale_bias`, `post_scale_bias`, `alibi`}.
    core_attention_bias_shape: str, default = `1hss`
        Attention bias shape, {`1hss`, `b1ss`, `bhss`}.
    core_attention_bias_requires_grad: bool, default = `True`
        Whether attention bias requires gradient.
    pad_between_seqs: bool, default = `False`
        Whether there is padding between sequences in a batch.
        This only applies to `qkv_format=thd`.
    attention_dropout: float, default = 0.0
        Attention dropout.
    context_parallel: bool, default = `False`
        Whether context parallelism is used or not.
    cp_comm_type: str, default = "p2p"
        The communication type of context parallelism.
    deterministic: bool, default = `False`
        Whether to run `DotProductAttention` with determinism or not.
    is_training: bool, default = `True`
        Whether in training mode (`True`) or inference mode (`False`)
    fp8: bool, default = `False`
        Whether `DotProductAttention` is in an `autocast` region.
    fp8_meta: Optional[Dict[str Any]], default = `None`
        The FP8 metadata tensor of `DotProductAttention`.
    inference_params: Optional[InferenceParams], default = `None`
        Inference-related parameters. See InferenceParams for details.
    softmax_type: str, default = "vanilla"
        The type of softmax operation. See DotProductAttention for details.
    return_max_logit: bool, default = `False`
        Whether to output max_logit.
    cuda_graph: bool, default = `False`
        Whether support for cuda graph capture is needed or not.
<<<<<<< HEAD
    chunk_size: int, default = None
        Chunk size for context parallelism.
=======
    num_splits: int, default = 1
        The number of kernels to split attention to.
>>>>>>> 15cefbc5
    """

    qkv_type: Union[torch.Tensor, Float8Tensor] = torch.Tensor
    qkv_dtype: torch.dtype = torch.bfloat16
    qkv_layout: str = "sbh3d"
    batch_size: int = 1
    num_heads: int = 16
    num_gqa_groups: int = 16
    max_seqlen_q: int = 128
    max_seqlen_kv: int = 128
    head_dim_qk: int = 64
    head_dim_v: int = 64
    attn_mask_type: str = "no_mask"
    window_size: Union[Tuple[int, int], None] = None
    alibi_slopes_shape: Union[torch.Size, List, None] = None
    core_attention_bias_type: str = "no_bias"
    core_attention_bias_shape: str = "1hss"
    core_attention_bias_requires_grad: bool = True
    pad_between_seqs: bool = False
    attention_dropout: float = 0.0
    context_parallel: bool = False
    cp_comm_type: str = "p2p"
    deterministic: bool = False
    is_training: bool = True
    fp8: bool = False
    fp8_meta: Union[Dict[str, Any], None] = None
    inference_params: Optional[InferenceParams] = None
    softmax_type: str = "vanilla"
    return_max_logit: bool = False
    cuda_graph: bool = False
<<<<<<< HEAD
    chunk_size: int = None
=======
    num_splits: int = 1
>>>>>>> 15cefbc5

    def __eq__(self, other):
        """
        Overwrite dataclass.__eq__ so that only fp8_meta["recipe"] is compared,
        since all other entries of fp8_meta are unused in get_attention_backend.
        """
        if not isinstance(other, self.__class__):
            return NotImplemented
        for field in fields(self):
            fname = field.name
            sf = getattr(self, fname)
            of = getattr(other, fname)
            if fname != "fp8_meta":
                if sf != of:
                    return False
            elif sf.get("recipe", None) != of.get("recipe", None):
                return False
        return True


def get_attention_backend(
    attention_params: AttentionParams = None,
):
    """
    Select the appropriate attention backend/sub-backend based on user input and runtime environment.

    Parameters
    ----------
    See `AttentionParams`.

    Returns
    ----------
    use_flash_attention: bool
        Whether the `FlashAttention` backend has been selected.
    use_fused_attention: bool
        Whether the `FusedAttention` backend has been selected.
    fused_attention_backend: tex.NVTE_Fused_Attn_Backend
        If `use_fused_attention = True`, one of `FusedAttention` three sub-backends, else `None`.
    use_unfused_attention: bool
        Whether the `UnfusedDotProductAttention` backend has been selected.
    available_backends: List[bool]
        All available backends that could support the provided input. A list of Booleans
        in the form of [use_flash_attention, use_fused_attention, use_unfused_attention].
    """
    # NOTE: As part of refactoring attention.py, populating the _attention_backends cache in attention
    # is no longer performed at the end of get_attention_backend(), but the responsibility of doing so
    # is shifted over to the caller of this function
    qkv_type = attention_params.qkv_type
    qkv_dtype = attention_params.qkv_dtype
    qkv_layout = attention_params.qkv_layout
    batch_size = attention_params.batch_size
    num_heads = attention_params.num_heads
    num_gqa_groups = attention_params.num_gqa_groups
    max_seqlen_q = attention_params.max_seqlen_q
    max_seqlen_kv = attention_params.max_seqlen_kv
    head_dim_qk = attention_params.head_dim_qk
    head_dim_v = attention_params.head_dim_v
    attn_mask_type = attention_params.attn_mask_type
    window_size = attention_params.window_size
    alibi_slopes_shape = attention_params.alibi_slopes_shape
    core_attention_bias_type = attention_params.core_attention_bias_type
    core_attention_bias_shape = attention_params.core_attention_bias_shape
    core_attention_bias_requires_grad = attention_params.core_attention_bias_requires_grad
    pad_between_seqs = attention_params.pad_between_seqs
    attention_dropout = attention_params.attention_dropout
    context_parallel = attention_params.context_parallel
    cp_comm_type = attention_params.cp_comm_type
    deterministic = attention_params.deterministic
    is_training = attention_params.is_training
    fp8 = attention_params.fp8
    fp8_meta = attention_params.fp8_meta
    inference_params = attention_params.inference_params
    softmax_type = attention_params.softmax_type
    return_max_logit = attention_params.return_max_logit
    cuda_graph = attention_params.cuda_graph
<<<<<<< HEAD
    chunk_size = attention_params.chunk_size
=======
    num_splits = attention_params.num_splits
>>>>>>> 15cefbc5

    # Run config
    logger = logging.getLogger("DotProductAttention")
    logger.setLevel(AttentionLogging._log_level)
    if not logger.hasHandlers():
        logger.addHandler(AttentionLogging._stream_handler)
    device_compute_capability = get_device_compute_capability()
    cudnn_version = get_cudnn_version()
    run_config = {
        "transformer_engine_version": te.__version__,
        "compute_capability": "sm"
        + str(10 * device_compute_capability[0] + device_compute_capability[1]),
        "flash_attn_version": (
            str(FlashAttentionUtils.version)
            if FlashAttentionUtils.is_installed
            else "not installed"
        ),
        "flash_attn_3_version": (
            str(FlashAttentionUtils.fa3_version)
            if FlashAttentionUtils.v3_is_installed
            else "not installed"
        ),
        "cudnn_version": ".".join([str(i) for i in cudnn_version]),
    }
    attention_params_dict = {
        field.name: getattr(attention_params, field.name) for field in fields(attention_params)
    }
    run_config.update(attention_params_dict)
    # Add FP8 environment variables to config
    if fp8:
        # all FP8 recipes: 1: (FP8 fwd, FP8 bwd), 0: (FP8 fwd, F16 bwd)
        run_config["NVTE_FP8_DPA_BWD"] = int(os.getenv("NVTE_FP8_DPA_BWD", "1"))
        # Float8CurrentScaling: 1: use F16 O in bwd, 0: use FP8 O in bwd
        run_config["NVTE_DPA_FP8CS_O_in_F16"] = int(os.getenv("NVTE_DPA_FP8CS_O_in_F16", "1"))
        # switch recipe to "F16", "DelayedScaling", or "Float8CurrentScaling"
        _dpa_fp8_recipe = os.getenv("NVTE_DPA_FP8_RECIPE", "")
        run_config["NVTE_DPA_FP8_RECIPE"] = _dpa_fp8_recipe
        if _dpa_fp8_recipe != "":
            # config new recipe if switched
            run_config["NVTE_DPA_FP8_FORMAT"] = os.getenv("NVTE_DPA_FP8_FORMAT", "HYBRID")
            run_config["NVTE_DPA_FP8DS_AMAX_ALGO"] = os.getenv(
                "NVTE_DPA_FP8DS_AMAX_ALGO", "most_recent"
            )
            run_config["NVTE_DPA_FP8DS_AMAX_HISTLEN"] = int(
                os.getenv("NVTE_DPA_FP8DS_AMAX_HISTLEN", "1")
            )
            run_config["NVTE_DPA_FP8DS_REDUCE_AMAX"] = int(
                os.getenv("NVTE_DPA_FP8DS_REDUCE_AMAX", "1")
            )
        # UnfusedDotProductAttention: 1: allow FP8 emulation, 0: do not allow
        run_config["NVTE_UnfusedDPA_Emulate_FP8"] = int(
            os.getenv("NVTE_UnfusedDPA_Emulate_FP8", "0")
        )
    logger.debug("Running with config=%s", run_config)

    # The following sections check if `FlashAttention` supports the provided attention params,
    # regardless of whether FA2 or FA3 is installed. If FA2 or FA3 is not installed but is
    # necessary for performance/functionality, a warning will be issued to prompt users to
    # install an appropriate FA version.
    qkv_format, q_format, _ = get_qkv_format(qkv_layout, inference_params)

    # Filter: Environment variables
    use_flash_attention = int(os.getenv("NVTE_FLASH_ATTN", "1"))
    use_flash_attention_2 = use_flash_attention
    use_flash_attention_3 = use_flash_attention
    flash_attention_backend = None
    use_fused_attention = int(os.getenv("NVTE_FUSED_ATTN", "1"))
    use_unfused_attention = int(os.getenv("NVTE_UNFUSED_ATTN", "1"))
    if not use_flash_attention_2 and FlashAttentionUtils.is_installed:
        logger.debug("Disabling FlashAttention 2 due to NVTE_FLASH_ATTN=0")
    if not use_flash_attention_3 and FlashAttentionUtils.v3_is_installed:
        logger.debug("Disabling FlashAttention 3 due to NVTE_FLASH_ATTN=0")
    if not use_fused_attention:
        logger.debug("Disabling FusedAttention due to NVTE_FUSED_ATTN=0")
    if not use_unfused_attention:
        logger.debug("Disabling UnfusedDotProductAttention due to NVTE_UNFUSED_ATTN=0")

    # Filter: Compute capability
    if device_compute_capability < (8, 0):
        if use_flash_attention_2 and FlashAttentionUtils.is_installed:
            logger.debug("Disabling FlashAttention 2 for compute capability < sm80")
        use_flash_attention_2 = False
        if use_fused_attention:
            logger.debug("Disabling FusedAttention for compute capability < sm80")
            use_fused_attention = False
    if device_compute_capability != (9, 0):
        if use_flash_attention_3 and FlashAttentionUtils.v3_is_installed:
            logger.debug("Disabling FlashAttention 3 for compute capability != sm90")
        use_flash_attention_3 = False

    # Filter: Data type
    if qkv_dtype not in [torch.bfloat16, torch.float16]:
        if use_flash_attention_2 and FlashAttentionUtils.is_installed:
            logger.debug(
                "Disabling FlashAttention 2 for unsupported qkv_dtype = %s. "
                "Supported: qkv_dtype = {torch.bfloat16, torch.float16}. ",
                qkv_dtype,
            )
        use_flash_attention_2 = False
    if qkv_dtype not in [torch.bfloat16, torch.float16, torch.float8_e4m3fn] or qkv_type not in [
        torch.Tensor,
        Float8Tensor,
    ]:
        if use_flash_attention_3 and FlashAttentionUtils.v3_is_installed:
            logger.debug(
                "Disabling FlashAttention 3 for unsupported qkv_dtype = %s, qkv_type = %s. "
                "Supported: qkv_dtype = {torch.bfloat16, torch.float16, torch.float8_e4m3fn}, "
                "qkv_type = {torch.Tensor, Float8Tensor}. ",
                qkv_dtype,
                qkv_type,
            )
        use_flash_attention_3 = False
        if use_fused_attention:
            logger.debug(
                "Disabling FusedAttention for unsupported qkv_dtype = %s, qkv_type = %s. "
                "Supported: qkv_dtype = {torch.bfloat16, torch.float16, torch.float8_e4m3fn}, "
                "qkv_type = {torch.Tensor, Float8Tensor}. ",
                qkv_dtype,
                qkv_type,
            )
            use_fused_attention = False

    # Filter: Execution type
    if fp8 and fp8_meta["recipe"].fp8_dpa:
        if use_flash_attention_2 and FlashAttentionUtils.is_installed:
            logger.debug("Disabling FlashAttention 2 for FP8 attention")
        use_flash_attention_2 = False
        if use_flash_attention_3 and is_training:
            if FlashAttentionUtils.v3_is_installed:
                logger.debug("Disabling FlashAttention 3 for FP8 training")
            use_flash_attention_3 = False
        if use_unfused_attention:
            allow_emulation = os.getenv("NVTE_UnfusedDPA_Emulate_FP8", "0") == "1"
            if not allow_emulation:
                logger.debug("Disabling UnfusedDotProductAttention for FP8 attention")
                use_unfused_attention = False
        fp8_recipe = fp8_meta["recipe"]
        if fp8_meta.get("local_recipes", None) is not None:
            fp8_recipe = fp8_meta["local_recipes"][0]
        if use_fused_attention and fp8_recipe.float8_current_scaling():
            if device_compute_capability < (10, 0):
                logger.debug("Disabling FusedAttention for FP8 current scaling on arch < sm100")
                use_fused_attention = False
            # TODO(cyanguwa): Modify the min cuDNN version supporting FP8 current scaling
            # determinism for Blackwell
            else:
                if cudnn_version < (9, 14, 0):
                    logger.debug(
                        "Disabling FusedAttention for FP8 current scaling with cuDNN < 9.14.0"
                    )
                    use_fused_attention = False
                else:
                    if deterministic and cudnn_version < (9, 18, 0):
                        logger.debug(
                            "Disabling FusedAttention for FP8 current scaling requiring determinism"
                            " with cuDNN < 9.18.0"
                        )
                        use_fused_attention = False

        if device_compute_capability == (12, 0):
            if use_flash_attention:
                logger.debug(
                    "Disabling FlashAttention as FP8 is not supported"
                    " for compute capability = sm120"
                )
            if use_fused_attention:
                logger.debug(
                    "Disabling FusedAttention as FP8 is not supported"
                    " for compute capability = sm120"
                )
            use_flash_attention = False
            use_fused_attention = False
        if use_flash_attention and chunk_size is not None and qkv_format == "thd":
            logger.debug(
                "Disabling FlashAttention as it does not support chunked attention in FP8"
                " with qkv_format = thd"
            )
            use_flash_attention = False
        if use_fused_attention and chunk_size is not None and qkv_format == "thd":
            logger.debug(
                "Disabling FusedAttention as it does not support chunked attention in FP8"
                " with qkv_format = thd"
            )
            use_fused_attention = False

    # Filter: num_splits
    if num_splits != 1:
        if use_flash_attention_2 and FlashAttentionUtils.is_installed:
            logger.debug("Disabling FlashAttention 2 for num_splits")
            use_flash_attention_2 = False
        if use_fused_attention:
            logger.debug("Disabling FusedAttention for num_splits")
            use_fused_attention = False
        if use_unfused_attention:
            logger.debug("Disabling UnfusedDotProductAttention for num_splits")
            use_unfused_attention = False

    # Filter: Return max_logit
    if return_max_logit:
        if use_flash_attention:
            use_flash_attention = False
            logger.debug("Disabling FlashAttention for max_logit")
        if use_fused_attention and qkv_format == "thd":
            use_fused_attention = False
            logger.debug("Disabling FusedAttention for max_logit with qkv_format = thd")
        if fp8 and fp8_meta["recipe"].fp8_dpa:
            use_flash_attention = False
            use_fused_attention = False
            use_unfused_attention = False
            logger.debug("Disabling all backends for max_logit with FP8 attention")

    # Filter: KV cache
    # backend  | precision      |    KV cache     | architecture | qkv_format    | page_size
    # ---------------------------------------------------------------------------------------
    # Fused    | FP16/BF16      | non-paged/paged | sm80+        | bshd,sbhd,thd | >= 1
    # Flash v2 | FP16/BF16      | non-paged/paged | sm80+        | bshd,sbhd,thd | >= 256
    # Flash v3 | FP16/BF16      | non-paged/paged | sm90         | bshd,sbhd,thd | >= 1
    #          | FP8            | non-paged/paged | sm90         | thd           | >= 1
    # Unfused  | FP32/FP16/BF16 | non-paged/paged | all          | bshd,sbhd,thd | >= 1
    if inference_params is not None:
        # Temporarily disabling fused attention for kv caching for sm89 irrespective of cuDNN version
        # until the cuDNN bug is resolved
        if device_compute_capability == (8, 9):
            logger.debug("Disabling FusedAttention for KV caching for sm89")
            use_fused_attention = False
        if context_parallel:
            logger.debug("Disabling all backends for KV caching with context parallelism")
            use_flash_attention = False
            use_fused_attention = False
            use_unfused_attention = False
        if fp8 and fp8_meta["recipe"].fp8_dpa:
            if fp8_meta["recipe"].fp8_mha:
                logger.debug("Disabling all backends for KV caching with FP8 MHA")
                use_flash_attention = False
                use_fused_attention = False
                use_unfused_attention = False
            if use_flash_attention_3 and q_format != "thd":
                if FlashAttentionUtils.v3_is_installed:
                    logger.debug("Disabling FlashAttention 3 for FP8 KV caching and non-THD")
                use_flash_attention_3 = False
            if use_fused_attention:
                logger.debug("Disabling FusedAttention for FP8 KV caching")
                use_fused_attention = False
        else:
            if q_format == "thd" and pad_between_seqs:
                logger.debug("Disabling all backends for pad_between_seqs = True and KV caching")
                use_flash_attention = False
                use_fused_attention = False
                use_unfused_attention = False
        if inference_params.is_paged:
            if use_flash_attention_2 and inference_params.page_size < 256:
                if FlashAttentionUtils.is_installed:
                    logger.debug("Disabling FlashAttention 2 for page size < 256")
                use_flash_attention_2 = False
            if use_flash_attention_2:
                if not FlashAttentionUtils.is_installed:
                    FlashAttentionUtils.version_required = PkgVersion("2.5")
                elif not FlashAttentionUtils.v2_5_plus:
                    logger.debug(
                        "Disabling FlashAttention 2 as paged attention requires flash-attn 2.5+"
                    )
                    use_flash_attention_2 = False

    # Filter: Head dimension
    if head_dim_qk != head_dim_v:
        if use_flash_attention_2 and FlashAttentionUtils.is_installed:
            logger.debug("Disabling FlashAttention 2 as it does not support MLA.")
            use_flash_attention_2 = False

        qkv_layout_group = qkv_layout.replace("b", "").replace("s", "").replace("t", "")
        if use_fused_attention and qkv_layout_group != "hd_hd_hd":
            logger.debug(
                "Disabling FusedAttention as MLA is not supported with qkv_layout = %s",
                qkv_layout,
            )
            use_fused_attention = False
        if (
            device_compute_capability == (12, 0)
            and (head_dim_qk > 128 or head_dim_qk % 8 != 0)
            and is_training
        ):
            if use_fused_attention:
                logger.debug(
                    "Disabling FusedAttention as MLA for backward pass is not supported for compute"
                    " capability = sm120 for a head_dim_qk > 128 or head_dim_qk %%8 != 0. Found:"
                    " head_dim_qk = %s",
                    head_dim_qk,
                )
            use_fused_attention = False

    if use_flash_attention_2 and (
        head_dim_qk > 256
        or head_dim_qk % 8 != 0
        or (
            head_dim_qk > 192
            and device_compute_capability not in ((8, 0), (9, 0), (10, 0), (12, 0))
        )
    ):
        if FlashAttentionUtils.is_installed:
            logger.debug(
                "Disabling FlashAttention 2 due to unsupported head_dim_qk and head_dim_v. "
                "Supported: head_dim_qk = head_dim_v, head_dim_qk %%8 = 0, "
                "head_dim_qk <= 256 (>192 requires sm80/90/100+). "
                "Found: head_dim_qk = %s, head_dim_v = %s, on sm%s.",
                head_dim_qk,
                head_dim_v,
                ".".join([str(i) for i in device_compute_capability]),
            )
        use_flash_attention_2 = False
    if use_flash_attention_3:

        def _is_fa3_supported(num_heads, num_gqa_groups, head_dim_qk, head_dim_v, qkv_dtype):
            if head_dim_qk > 256 or num_heads % num_gqa_groups != 0:
                return False
            if head_dim_qk != head_dim_v:
                cond1 = 128 < head_dim_qk <= 192
                cond2 = 96 < head_dim_v <= 128
                cond3 = head_dim_qk <= 64 and head_dim_v <= 512
                if not ((cond1 and cond2) or cond3):
                    return False
                if head_dim_v > 256 and qkv_dtype not in (torch.bfloat16, torch.float16):
                    return False
            return True

        if not _is_fa3_supported(num_heads, num_gqa_groups, head_dim_qk, head_dim_v, qkv_dtype):
            if FlashAttentionUtils.v3_is_installed:
                logger.debug(
                    "Disabling FlashAttention 3 due to unsupported num_heads, num_gqa_groups, "
                    "head_dim_qk, head_dim_v or qkv_dtype. "
                    "Supported: head_dim_qk <= 256, and num_heads %% num_gqa_groups = 0, and "
                    "if head_dim_qk is different from head_dim_v, then "
                    "(head_dim_qk must in (128, 192] and head_dim_v in (96, 128]) or "
                    "(head_dim_qk <= 64 and head_dim_v <= 512), and "
                    "if head_dim_qk is different from head_dim_v and head_dim_v > 256, then "
                    "qkv_dtype requires fp16 and bf16 data type. "
                    "Found: num_heads = %s, num_gqa_groups = %s, "
                    "head_dim_qk = %s, head_dim_v = %s and qkv_dtype = %s.",
                    num_heads,
                    num_gqa_groups,
                    head_dim_qk,
                    head_dim_v,
                    qkv_dtype,
                )
            use_flash_attention_3 = False

    # Filter: QKV layout
    if qkv_format == "thd":
        if use_unfused_attention:
            logger.debug("Disabling UnfusedDotProductAttention for qkv_format = thd")
            use_unfused_attention = False
        if pad_between_seqs:
            if (use_flash_attention_2 and FlashAttentionUtils.is_installed) or (
                use_flash_attention_3 and FlashAttentionUtils.v3_is_installed
            ):
                logger.debug(
                    "Disabling FlashAttention for qkv_format = thd when there is "
                    "padding between sequences, i.e. [a, a, PAD, b, b, b, PAD, c, PAD]"
                )
            use_flash_attention = False
        if device_compute_capability == (12, 0):
            if use_fused_attention:
                logger.debug(
                    "Disabling FusedAttention as qkv_format = thd is"
                    " not supported for compute capability = sm120"
                )
            use_fused_attention = False

    # Filter: Dropout
    if attention_dropout != 0.0 and use_flash_attention_3:
        logger.debug("Disabling FlashAttention 3 for dropout")
        use_flash_attention_3 = False

    # Filter: Softmax type
    # context_parallel | softmax_type | supported backends
    # ----------------------------------------------------------------------------------------------------
    # no               | vanilla      | All
    # no               | off-by-one   | FusedAttention, UnfusedDotProductAttention
    # no               | learnable    | FusedAttention, UnfusedDotProductAttention
    # yes              | vanilla      | FusedAttention, FlashAttention
    # yes              | off-by-one   | FusedAttention
    # yes              | learnable    | FusedAttention
    if softmax_type != "vanilla":
        logger.debug("Disabling FlashAttention for softmax_type = %s", softmax_type)
        use_flash_attention = False
        if fp8 and fp8_meta["recipe"].fp8_dpa:
            logger.debug("Disabling FusedAttention for softmax_type = %s in FP8", softmax_type)
            use_fused_attention = False
            logger.debug(
                "Disabling UnfusedDotProductAttention for softmax_type = %s in FP8", softmax_type
            )
            use_unfused_attention = False
        if qkv_format == "thd":
            logger.debug(
                "Disabling FusedAttention for softmax_type = %s and qkv_format = thd", softmax_type
            )
            use_fused_attention = False
            logger.debug(
                "Disabling UnfusedDotProductAttention for softmax_type = %s and qkv_format = thd",
                softmax_type,
            )
            use_unfused_attention = False
        if context_parallel:
            logger.debug(
                "Disabling UnfusedDotProductAttention for context parallelism with softmax_type"
                " = %s",
                softmax_type,
            )
            use_unfused_attention = False
            if cp_comm_type != "a2a":
                logger.debug(
                    "Disabling FusedAttention for context parallelism with softmax_type = %s and"
                    " cp_comm_type = %s",
                    softmax_type,
                    cp_comm_type,
                )
                use_fused_attention = False

    # Filter: Context parallelism
    # qkv_format | attn_mask_type              | attn_bias_type           | supported backends
    # ----------------------------------------------------------------------------------------------------
    # bshd, sbhd | self-attention:             | no_bias, post_scale_bias | FlashAttention, FusedAttention
    #            |     no_mask, causal         |                          |
    #            | cross-attention:            |                          |
    #            |     no_mask                 |                          |
    # thd        | self-attention:             | no_bias                  | FlashAttention, FusedAttention
    #            |     padding, padding_causal |                          | if no padding between sequences,
    #            | cross-attention:            |                          | FusedAttention
    #            |     padding                 |                          | if there is padding between sequences
    # Note: context parallelism requires seq_len % (cp_size * 2) == 0 for each sequence in q, k, v.
    if context_parallel and use_unfused_attention:
        logger.debug(
            "Disabling UnfusedDotProductAttention as it does not support context parallelism"
        )
        use_unfused_attention = False
    if context_parallel and (use_flash_attention_2 or use_flash_attention_3):
        if FlashAttentionUtils.is_installed or FlashAttentionUtils.v3_is_installed:
            if fp8 and fp8_meta["recipe"].fp8_dpa:
                logger.debug(
                    "Disabling FlashAttention as it does not support context parallelism with FP8"
                )
                use_flash_attention = False
            if "bottom_right" in attn_mask_type:
                logger.debug(
                    "Disabling FlashAttention as it does not support context parallelism with"
                    " causal_bottom_right masking"
                )
                use_flash_attention = False
            elif "causal" in attn_mask_type and max_seqlen_q != max_seqlen_kv:
                logger.debug(
                    "Disabling FlashAttention as it does not support context parallelism with"
                    " causal masking for cross-attention"
                )
                use_flash_attention = False
            elif core_attention_bias_type not in ["no_bias", "post_scale_bias"]:
                logger.debug(
                    "Disabling FlashAttention as it does not support context parallelism with bias"
                    " type of %s",
                    core_attention_bias_type,
                )
                use_flash_attention = False
            elif qkv_format == "thd" and core_attention_bias_type != "no_bias":
                logger.debug(
                    "Disabling FlashAttention as it does not support context parallelism with"
                    " attention bias for THD format"
                )
                use_flash_attention = False
            elif qkv_format == "thd" and chunk_size is not None:
                logger.debug(
                    "Disabling FlashAttention as it does not support context parallelism with"
                    " chunked attention for THD format"
                )
                use_flash_attention = False
                if pad_between_seqs:
                    logger.debug(
                        "Disabling FusedAttention as it does not support context parallelism with"
                        " chunked attention, THD format, and pad_between_seqs = True"
                    )
                    use_fused_attention = False

    if context_parallel and use_fused_attention:
        if "bottom_right" in attn_mask_type:
            logger.debug(
                "Disabling FusedAttention as it does not support context parallelism with"
                " causal_bottom_right masking"
            )
            use_fused_attention = False
        elif "causal" in attn_mask_type and max_seqlen_q != max_seqlen_kv:
            logger.debug(
                "Disabling FusedAttention as it does not support context parallelism with causal"
                " masking for cross-attention"
            )
            use_fused_attention = False
        elif core_attention_bias_type not in ["no_bias", "post_scale_bias"]:
            logger.debug(
                "Disabling FusedAttention as it does not support context parallelism with bias type"
                " of %s",
                core_attention_bias_type,
            )
            use_fused_attention = False
        elif qkv_format == "thd" and core_attention_bias_type != "no_bias":
            logger.debug(
                "Disabling FusedAttention as it does not support context parallelism with attention"
                " bias for THD format"
            )
            use_fused_attention = False
        elif fp8 and fp8_meta["recipe"].fp8_dpa and head_dim_qk != head_dim_v:
            logger.debug(
                "Disabling FusedAttention as it does not support context parallelism with FP8"
                " MLA attention"
            )
            use_fused_attention = False

    # Filter: Attention mask
    # attn_mask_type              | attention_mask                       | supported backends
    # ----------------------------------------------------------------------------------------
    # no_mask                     | None                                 | All
    # padding                     |                                      | All
    #     self-attention          | One tensor in shape [b, 1, 1, sq]    |
    #     cross-attention         | Tuple of two tensors in shapes       |
    #                             | [b, 1, 1, sq] and [b, 1, 1, skv]     |
    # causal                      | None                                 |
    #     self-attention          |                                      | All
    #     cross-attention         |                                      | FusedAttention, UnfusedDotProductAttention
    # padding_causal              | Same as "padding"                    |
    #     self-attention          |                                      | All
    #     cross-attention         |                                      | FusedAttention, UnfusedDotProductAttention
    # causal_bottom_right         | None                                 | All
    # padding_causal_bottom_right | Same as "padding"                    | All
    # arbitrary                   | One tensor in shape broadcastable to | UnfusedDotProductAttention
    #                             | [b, h, sq, skv]                      |
    if attn_mask_type == "arbitrary":
        if (use_flash_attention_2 and FlashAttentionUtils.is_installed) or (
            use_flash_attention_3 and FlashAttentionUtils.v3_is_installed
        ):
            logger.debug("Disabling FlashAttention for arbitrary mask")
        use_flash_attention = False
        if use_fused_attention:
            logger.debug("Disabling FusedAttention for arbitrary mask")
        use_fused_attention = False
    if (
        (use_flash_attention_2 or use_flash_attention_3)
        and attn_mask_type in ["causal", "padding_causal"]
        and max_seqlen_q != max_seqlen_kv
    ):
        logger.warning(
            "Disabling FlashAttention as it only supports bottom-right-diagonal "
            "causal mask since flash-attn 2.1 (our minimum supported version). See "
            "https://github.com/Dao-AILab/flash-attention#21-change-behavior-of-causal-flag"
        )
        use_flash_attention = False

    # Filter: Sliding window attention
    #    backend                 |      window_size       | diagonal alignment
    # ---------------------------------------------------------------------------------
    # FlashAttention             | (-1, -1) or (>=0, >=0) | bottom right
    # FusedAttention             | (-1,  0) or (>=0, 0)   | top left
    # UnfusedDotProductAttention | (-1, -1) or (>=0, >=0) | both;
    #                            |                        | converts window_size to an 'arbitrary' mask
    if window_size is None:
        window_size = check_set_window_size(attn_mask_type, window_size)
    else:
        if use_fused_attention and (window_size[0] != -1 or window_size[1] not in [-1, 0]):
            if fp8 and (fp8_meta["recipe"].fp8_dpa or fp8_meta["recipe"].fp8_mha):
                logger.debug(
                    "Disabling FusedAttention as it does not support sliding window attention"
                    " for FP8"
                )
                use_fused_attention = False
            elif window_size[1] != 0 or attention_dropout != 0.0:
                logger.debug(
                    "Disabling FusedAttention as it only supports sliding window attention "
                    "with (left, 0) and no dropout"
                )
                use_fused_attention = False
            elif max_seqlen_q > max_seqlen_kv:
                logger.debug(
                    "Disabling FusedAttention as it does not support sliding window attention "
                    "with s_q > s_kv for cross-attention"
                )
                use_fused_attention = False
        if use_flash_attention_2 and (window_size[0] != -1 or window_size[1] not in [-1, 0]):
            if not FlashAttentionUtils.is_installed:
                FlashAttentionUtils.version_required = PkgVersion("2.3")
            elif not FlashAttentionUtils.v2_3_plus:
                logger.debug(
                    "Disabling FlashAttention as sliding window attention requires flash-attn 2.3+"
                )
                use_flash_attention_2 = False

    # Filter: Attention bias
    #    backend                 |      bias types              | ALiBi diagonal alignment
    # ---------------------------------------------------------------------------------
    # FlashAttention             | no_bias, alibi/alibi_slopes  | bottom right
    # FusedAttention             | no_bias, post_scale_bias     |
    #                            | alibi/alibi_slopes           | top left,
    #                            |                              | bottom_right (converts to a 'post_scale_bias' bias)
    # UnfusedDotProductAttention | no_bias, pre/post_scale_bias |
    #                            | alibi/alibi_slopes           | both; converts to a 'post_scale_bias' bias
    if core_attention_bias_type == "alibi":
        if use_flash_attention_3:
            if FlashAttentionUtils.v3_is_installed:
                logger.debug("Disabling FlashAttention 3 for ALiBi")
            use_flash_attention_3 = False
        if use_flash_attention_2:
            if not FlashAttentionUtils.is_installed:
                FlashAttentionUtils.version_required = PkgVersion("2.4")
            elif not FlashAttentionUtils.v2_4_plus:
                logger.debug("Disabling FlashAttention as ALiBi requires flash-attn 2.4+")
                use_flash_attention_2 = False

    if (
        core_attention_bias_type not in ["no_bias", "alibi"]
        or core_attention_bias_shape is not None
    ):
        if (use_flash_attention_2 and FlashAttentionUtils.is_installed) or (
            use_flash_attention_3 and FlashAttentionUtils.v3_is_installed
        ):
            logger.debug("Disabling FlashAttention for pre/post_scale_bias")
        use_flash_attention = False

    fu_core_attention_bias_type = core_attention_bias_type
    fu_core_attention_bias_shape = core_attention_bias_shape
    fu_core_attention_bias_requires_grad = core_attention_bias_requires_grad
    if (
        use_fused_attention
        and core_attention_bias_type == "alibi"
        and (alibi_slopes_shape is not None or max_seqlen_q != max_seqlen_kv)
    ):
        fu_core_attention_bias_type = "post_scale_bias"
        fu_core_attention_bias_requires_grad = False
        if alibi_slopes_shape is None:
            fu_core_attention_bias_shape = "1hss"
        elif len(alibi_slopes_shape) == 1 and alibi_slopes_shape[0] == num_heads:
            fu_core_attention_bias_shape = "1hss"
        elif (
            len(alibi_slopes_shape) == 2
            and alibi_slopes_shape[0] == batch_size
            and alibi_slopes_shape[1] == num_heads
        ):
            fu_core_attention_bias_shape = "bhss"

    if (
        use_fused_attention
        and fu_core_attention_bias_type == "post_scale_bias"
        and fu_core_attention_bias_shape != "1hss"
    ):
        if fu_core_attention_bias_requires_grad:
            # remove this line when cuDNN adds bwd support for
            # [1, 1, s, s], [b, 1, s, s] and [b, h, s, s]
            logger.debug("Disabling FusedAttention for dBias in [1, H, S, S] shape")
            use_fused_attention = False
        else:
            # max512 backend will only support [1, h, s, s]
            os.environ["NVTE_FUSED_ATTN_BACKEND"] = "1"

    # Filter: cuDNN support
    fused_attention_backend = None
    if use_fused_attention:
        q_type = TE_DType[qkv_dtype]
        kv_type = q_type
        if fp8 and fp8_meta["recipe"].fp8_dpa:
            q_type = get_fp8_te_dtype(fp8_meta["recipe"], fprop_tensor=True)
            kv_type = q_type
        fused_attention_backend = tex.get_fused_attn_backend(
            is_training,
            q_type,
            kv_type,
            QKVLayout[qkv_layout],
            AttnBiasType[fu_core_attention_bias_type],
            AttnMaskType[attn_mask_type],
            SoftmaxType[softmax_type],
            attention_dropout,
            num_heads,
            num_gqa_groups,
            max_seqlen_q,
            max_seqlen_kv,
            head_dim_qk,
            head_dim_v,
            window_size[0],
            window_size[1],
            return_max_logit,
            cuda_graph,
        )
        if fused_attention_backend == FusedAttnBackend["No_Backend"]:
            logger.debug("Disabling FusedAttention as no backend supports the provided input")
            use_fused_attention = False
            fused_attention_backend = None
        if (
            use_fused_attention
            and window_size is not None
            and window_size[0] != -1
            and fused_attention_backend != FusedAttnBackend["F16_arbitrary_seqlen"]
        ):
            logger.debug(
                "Disabling FusedAttention as only sub-backend %s does not support "
                "slidng window attention",
                int(fused_attention_backend),
            )
            use_fused_attention = False
            fused_attention_backend = None
        if (
            use_fused_attention
            and fused_attention_backend == FusedAttnBackend["F16_max512_seqlen"]
            and fu_core_attention_bias_type == "post_scale_bias"
            and fu_core_attention_bias_shape != "1hss"
        ):
            logger.debug(
                "Disabling FusedAttention as cuDNN sub-backend 0 only supports post_scale_bias in"
                " [1, H, S, S] shape"
            )
            use_fused_attention = False
            fused_attention_backend = None

    # Filter: Determinism
    # backend                      | deterministic
    # ---------------------------------------------
    # FlashAttention               |
    #     flash-attn >=2.0, <2.4.1 | no
    #     flash-attn >=2.4.1       | yes
    # FusedAttention               |
    #     sub-backend 0            | yes
    #     sub-backend 1            | workspace optimization path and sm90: yes;
    #                              | otherwise: no
    #     sub-backend 2            | no
    # UnfusedDotProductAttention   | yes
    if use_flash_attention_2 and deterministic:
        if not FlashAttentionUtils.is_installed:
            FlashAttentionUtils.version_required = PkgVersion("2.4.1")
        elif not FlashAttentionUtils.v2_4_1_plus:
            logger.warning(
                "Disabling FlashAttention as version <2.4.1 does not support deterministic "
                "execution. To use FlashAttention with deterministic behavior, "
                "please install flash-attn >= 2.4.1."
            )
            use_flash_attention_2 = False
    if use_fused_attention and deterministic:
        if fused_attention_backend == FusedAttnBackend["FP8"] and is_training:
            logger.debug("Disabling FusedAttention for determinism reasons with FP8")
            use_fused_attention = False
            fused_attention_backend = None
        if (
            fused_attention_backend == FusedAttnBackend["F16_arbitrary_seqlen"]
            and is_training
            and (
                device_compute_capability < (9, 0)
                or core_attention_bias_requires_grad
                or cudnn_version < (8, 9, 5)
            )
        ):
            logger.debug("Disabling FusedAttention for determinism reasons with post_scale_bias")
            use_fused_attention = False
            fused_attention_backend = None
        if is_training and device_compute_capability >= (10, 0):
            logger.debug("Disabling FusedAttention for determinism reasons on Blackwell")
            use_fused_attention = False
            fused_attention_backend = None

    # use_flash_attention may have been set above
    use_flash_attention_2 = use_flash_attention and use_flash_attention_2
    use_flash_attention_3 = use_flash_attention and use_flash_attention_3

    # `FusedAttention` and `FlashAttention` are faster backends than `UnfusedDotProductAttention`.
    # When `FusedAttention` does not support the provided attention params, and `FlashAttention`
    # does, we recommend users to install flash-attn if not installed already.
    if not use_fused_attention and _NVTE_FLASH_ATTN:
        if (
            use_flash_attention_3
            and not FlashAttentionUtils.v3_is_installed
            and not FlashAttentionUtils.v3_warning_printed
            and torch.cuda.current_device() == 0
        ):
            logger.warning(
                "flash-attn v3 may provide important feature support or performance improvement."
                " Please install flash-attn v3 by \n%s",
                FlashAttentionUtils.v3_installation_steps,
            )
            FlashAttentionUtils.v3_warning_printed = True
        elif (
            use_flash_attention_2
            and not FlashAttentionUtils.is_installed
            and not FlashAttentionUtils.warning_printed
            and torch.cuda.current_device() == 0
        ):
            logger.warning(
                "flash-attn may provide important feature support or performance improvement."
                " Please install flash-attn %s by pip3 install flash-attn==<version>.",
                _get_supported_versions(
                    FlashAttentionUtils.version_required,
                    FlashAttentionUtils.max_version,
                ),
            )
            FlashAttentionUtils.warning_printed = True
    # All available backends
    if use_flash_attention_2 and not FlashAttentionUtils.is_installed:
        use_flash_attention_2 = False
    if use_flash_attention_3 and not FlashAttentionUtils.v3_is_installed:
        use_flash_attention_3 = False
    use_flash_attention = use_flash_attention_2 or use_flash_attention_3
    available_backends = [use_flash_attention, use_fused_attention, use_unfused_attention]
    if use_flash_attention_2:
        flash_attention_backend = FlashAttentionUtils.version
    if use_flash_attention_3:
        flash_attention_backend = FlashAttentionUtils.fa3_version

    logger.debug(
        "Available backends = {FlashAttention=%s%s, FusedAttention=%s%s,"
        " UnfusedDotProductAttention=%s}",
        bool(available_backends[0]),
        (f" ({str(flash_attention_backend)})" if flash_attention_backend is not None else ""),
        bool(available_backends[1]),
        (
            f" (sub-backend {int(fused_attention_backend)})"
            if fused_attention_backend is not None
            else ""
        ),
        bool(available_backends[2]),
    )

    # Select FusedAttention for performance
    if use_flash_attention and use_fused_attention and device_compute_capability >= (9, 0):
        logger.debug(
            "Disabling FlashAttention to give FusedAttention preference on Hopper+ "
            "for performance reasons"
        )
        use_flash_attention = False

    # Selected backend
    if use_flash_attention:
        use_fused_attention = False
        use_unfused_attention = False
    elif use_fused_attention:
        use_unfused_attention = False
    selected_backend = "NoBackend"
    if use_flash_attention:
        selected_backend = f"FlashAttention ({str(flash_attention_backend)})"
    elif use_fused_attention:
        selected_backend = f"FusedAttention (sub-backend {int(fused_attention_backend)})"
    elif use_unfused_attention:
        selected_backend = "UnfusedDotProductAttention"
    logger.debug("Selected backend = %s", selected_backend)

    return (
        use_flash_attention,
        flash_attention_backend,
        use_fused_attention,
        fused_attention_backend,
        use_unfused_attention,
        available_backends,
    )


@torch.no_grad()
def get_padding_mask(
    batch_size: int,
    cu_seqlens_q: torch.Tensor = None,
    cu_seqlens_kv: torch.Tensor = None,
    max_seqlen_q: int = None,
    max_seqlen_kv: int = None,
    attention_type: str = "self",
):
    """Convert cu_seqlens to attention_mask"""
    assert (
        cu_seqlens_q is not None and max_seqlen_q is not None
    ), "cu_seqlens_q and max_seqlen_q are required for self-attention and cross-attention"
    seqlens_q = cu_seqlens_q[1:] - cu_seqlens_q[:-1]
    attention_mask_q = torch.Tensor([]).to(dtype=torch.bool)
    if attention_type == "cross":
        assert (
            cu_seqlens_kv is not None and max_seqlen_kv is not None
        ), "cu_seqlens_kv and max_seqlen_kv are required for cross-attention"
        seqlens_kv = cu_seqlens_kv[1:] - cu_seqlens_kv[:-1]
        attention_mask_kv = torch.Tensor([]).to(dtype=torch.bool)
    for i in range(batch_size):
        attention_mask_q = torch.cat(
            [
                attention_mask_q,
                torch.Tensor([False] * seqlens_q[i] + [True] * (max_seqlen_q - seqlens_q[i]))
                .to(dtype=torch.bool)
                .unsqueeze(0)
                .unsqueeze(0)
                .unsqueeze(0),
            ],
            dim=0,
        )
        if attention_type == "cross":
            attention_mask_kv = torch.cat(
                [
                    attention_mask_kv,
                    torch.Tensor([False] * seqlens_kv[i] + [True] * (max_seqlen_kv - seqlens_kv[i]))
                    .to(dtype=torch.bool)
                    .unsqueeze(0)
                    .unsqueeze(0)
                    .unsqueeze(0),
                ],
                dim=0,
            )
    attention_mask_q = attention_mask_q.to(device="cuda")
    if attention_type == "self":
        attention_mask = attention_mask_q
    else:
        attention_mask = (
            attention_mask_q,
            attention_mask_kv.to(device="cuda"),
        )
    return attention_mask


@torch.no_grad()
def get_full_mask(
    max_seqlen_q: int,
    max_seqlen_kv: int,
    attn_mask_type: str = "no_mask",
    attention_mask: Union[torch.Tensor, Tuple[torch.Tensor, torch.Tensor]] = None,
    window_size: Tuple[int, int] = None,
    attention_type: str = "self",
    bottom_right_alignment: bool = True,
) -> torch.Tensor:
    """
    Get full attention mask in [..., max_seqlen_q, max_seqlen_kv] shape, based on `attn_mask_type`,
    `attention_mask`, and `window_size`. For sliding window attention, the diagonal alignment depends
    on both `attn_mask_type` and `bottom_right_alignment`, as detailed below.::

       attn_mask_type              output shape                                 diagonal alignment
       --------------------------------------------------------------------------------------------
       no_mask                     [1, 1, max_seqlen_q, max_seqlen_kv]          follow bottom_right_alignment
       causal                      [1, 1, max_seqlen_q, max_seqlen_kv]          always top left
       causal_bottom_right         [1, 1, max_seqlen_q, max_seqlen_kv]          always bottom right
       padding                     [batch_size, 1, max_seqlen_q, max_seqlen_kv] follow bottom_right_alignment
       padding_causal              [batch_size, 1, max_seqlen_q, max_seqlen_kv] always top left
       padding_causal_bottom_right [batch_size, 1, max_seqlen_q, max_seqlen_kv] always bottom right
       arbitrary                   same as attention_mask                       follow bottom_right_alignment

    .. note::

    For "padding_bottom_right" mask, or "padding" mask with `bottom_right_alignment` = True, the bottom right
    diagonal comes from the bottom right corner of the [actual_seqlens_q[i], actual_seqlens_kv[i]] matrix,
    i = 0,...,batch_size-1, not the [max_seqlen_q, max_seqlen_kv] matrix. For example, with max_seqlen_q = 4,
    max_seqlen_kv = 4, attn_mask_type = "padding", attention_type = "cross", and attention_mask = (
    [[False, False,  True, True], [False, False, False, False]],
    [[False, False, False, True], [False,  True,  True,  True]]), the returned full attention mask has [2, 4, 4]
    shape and is,::

      [[[False, False, False, True],
        [False, False, False, True],
        [ True,  True,  True, True],
        [ True,  True,  True, True]],
       [[False,  True,  True, True],
        [False,  True,  True, True],
        [False,  True,  True, True],
        [False,  True,  True, True]]]

    Parameters
    ----------
    max_seqlen_q: int
        Maximum sequence length for queries.
    max_seqlen_kv: int
        Maximum sequence length for keys and values.
    attn_mask_type: str, default = `no_mask`
        Attention mask type, {"`no_mask`", "`padding`", "`causal`", "`padding_causal`",
        "`causal_bottom_right`", "`padding_causal_bottom_right`", "`arbitrary`"}
    attention_mask: Union[torch.Tensor, Tuple[torch.Tensor, torch.Tensor]],
        default = `None`
        Boolean tensor(s) used to mask out attention softmax input. Please see DotProductAttention
        for the requirements of `attention_mask` for different `attn_mask_type`s.
    window_size: Tuple[int, int], default = `None`
        Sliding window size for local attention, where query at position i attends to keys
        in [i + seqlen_k - seqlen_q - window_size[0], i + seqlen_k - seqlen_q
        + window_size[1]] inclusive. Special cases (-1, -1) and (-1, 0) mean no sliding
        window and causal mask specifically. Both `causal` and `causal_bottom_right` masks
        map to `window_size = (-1, 0)` and Transformer Engine distinguishes them based on
        `attn_mask_type`.
    attention_type: str, default = "self"
        Attention type, {"self", "cross"}
    bottom_right_alignment: bool, default = `True`
        Whether to align the diagonal of the sliding window attention to the bottom right (`True`)
        or top left (`False`) corner of the softmax matrix. Ignored if `attn_mask_type` explicitly
        specifies "causal" or "causal_bottom_right".

    Returns
    ----------
    attn_mask_type: str
        For sliding window attention (>=0, >0), "arbitrary"; otherwise, the same as input `attn_mask_type`
    attention_mask: torch.Tensor
        The full attention mask based on `attn_mask_type`, `attention_mask` and `window_size`
    actual_seqlens_q: torch.Tensor
        For padding masks, the actual sequence lengths for queries, in shape [batch_size].
        For other masks, `None`.
    actual_seqlens_kv: Optional[torch.Tensor], default = `None`
        For padding masks, the actual sequence lengths for keys and values, in shape [batch_size].
        For other masks, `None`.
    """
    # perform basic checks
    change_type = window_size is not None and (
        window_size[0] != -1 or window_size[1] not in [-1, 0]
    )
    if window_size is None:
        window_size = (-1, -1)
    if "causal" in attn_mask_type:
        window_size = (window_size[0], 0)
    window_size = (
        max_seqlen_kv if window_size[0] == -1 else window_size[0],
        max_seqlen_q if window_size[1] == -1 else window_size[1],
    )

    # apply padding mask
    actual_seqlens_q = None
    actual_seqlens_kv = None
    if "padding" in attn_mask_type:
        if attention_type == "self":
            attention_mask = torch.logical_or(
                attention_mask.squeeze(1).unsqueeze(3), attention_mask
            )
        else:
            attention_mask = torch.logical_or(
                attention_mask[0].squeeze(1).unsqueeze(3), attention_mask[1]
            )
        m = attention_mask.logical_not()
        actual_seqlens_q = m[:, 0, :, 0].sum(dim=1)
        actual_seqlens_kv = m[:, 0, 0, :].sum(dim=1)

    # apply SWA mask
    mask = torch.arange(max_seqlen_q, dtype=torch.int32, device="cuda").view(
        1, 1, max_seqlen_q, 1
    ) - torch.arange(max_seqlen_kv, dtype=torch.int32, device="cuda").view(1, 1, 1, max_seqlen_kv)
    swa_left = None
    swa_right = None
    if attn_mask_type == "causal_bottom_right" or (
        attn_mask_type in ["no_mask", "arbitrary"] and bottom_right_alignment
    ):
        swa_left = mask + max_seqlen_kv - max_seqlen_q - window_size[0]
        swa_right = mask + max_seqlen_kv - max_seqlen_q + window_size[1]
    elif attn_mask_type in ["causal", "padding_causal"] or (
        attn_mask_type in ["no_mask", "padding", "arbitrary"] and not bottom_right_alignment
    ):
        swa_left = mask - window_size[0]
        swa_right = mask + window_size[1]
    elif attn_mask_type == "padding_causal_bottom_right" or (
        attn_mask_type == "padding" and bottom_right_alignment
    ):
        batch_size = attention_mask.shape[0]
        swa_left = mask.expand(batch_size, 1, max_seqlen_q, max_seqlen_kv) + (
            actual_seqlens_kv - actual_seqlens_q - window_size[0]
        ).view(batch_size, 1, 1, 1)
        swa_right = mask.expand(batch_size, 1, max_seqlen_q, max_seqlen_kv) + (
            actual_seqlens_kv - actual_seqlens_q + window_size[1]
        ).view(batch_size, 1, 1, 1)
    swa_mask = torch.logical_not((swa_left <= 0) & ~(swa_right < 0))
    if attention_mask is not None:
        attention_mask = torch.logical_or(swa_mask, attention_mask)
    else:
        attention_mask = swa_mask

    # change mask type
    if change_type:
        attn_mask_type = "arbitrary"

    return attn_mask_type, attention_mask, actual_seqlens_q, actual_seqlens_kv


@torch.no_grad()
def get_alibi(
    _alibi_cache: Dict[str, Any],
    num_heads: int,
    max_seqlen_q: int,
    max_seqlen_kv: int,
    actual_seqlens_q: Optional[torch.Tensor] = None,
    actual_seqlens_kv: Optional[torch.Tensor] = None,
    alibi_slopes: Optional[torch.Tensor] = None,
    bias_dtype: Optional[torch.dtype] = None,
    bottom_right_alignment: bool = True,
) -> Tuple[torch.Tensor, torch.Tensor]:
    """
    Parameters
    ----------
    num_heads: int
        Number of heads.
    max_seqlen_q: int
        Maximum sequence length for queries.
    max_seqlen_kv: int
        Maximum sequence length for keys and values.
    actual_seqlens_q: Optional[torch.Tensor], default = `None`
        Actual sequence lengths for queries, in shape [batch_size].
    actual_seqlens_kv: Optional[torch.Tensor], default = `None`
        Actual sequence lengths for keys and values, in shape [batch_size].
    alibi_slopes: Optional[torch.Tensor], default = `None`
        Custom ALiBi slopes, FP32, CUDA tensor, in shape [num_heads] or [batch_size, num_heads].
    bias_dtype: Optional[torch.dtype], default = `None`
        Dtype of the generated ALiBi bias. If None, use torch.float32.
    bottom_right_alignment: bool, default = `True`
        Whether to align the diagonal of the ALiBi bias to the bottom right corner of
        the matrix (`True`) or top left (`False`).

    Returns
    ----------
    alibi_slopes: torch.Tensor
        ALiBi slopes in FP32 and shape [num_heads] or [batch_size, num_heads].
    alibi_bias: torch.Tensor
        ALiBi bias in FP32 or `bias_dtype`. Its shape is
        (1) [1, num_heads, max_seqlen_q, max_seqlen_kv] if `alibi_slopes` is in [num_heads] shape,
        and `actual_seqlens_q` and `actual_seqlens_kv` are `None`; or
        (2) [batch_size, num_heads, max_seqlen_q, max_seqlen_kv] if `alibi_slopes` is in
        [batch_size, num_heads] shape, or, if `alibi_slopes` is in [num_heads] shape and
        `actual_seqlens_q` and `actual_seqlens_kv` are not `None`.
    """
    # NOTE: As part of refactoring attention.py, get_alibi() now receives the alibi cache from the caller
    # as an additional input arg
    if _alibi_cache["_alibi_slopes_require_update"]:
        if alibi_slopes is not None:
            _alibi_cache["_alibi_slopes"] = alibi_slopes
        else:
            n = 2 ** math.floor(math.log2(num_heads))
            m_0 = 2.0 ** (-8.0 / n)
            m = torch.pow(m_0, torch.arange(1, 1 + n))

            if n < num_heads:
                m_hat_0 = 2.0 ** (-4.0 / n)
                m_hat = torch.pow(m_hat_0, torch.arange(1, 1 + 2 * (num_heads - n), 2))
                m = torch.cat([m, m_hat])

            _alibi_cache["_alibi_slopes"] = m.to(dtype=torch.float32, device="cuda")
        _alibi_cache["_num_heads"] = num_heads
        _alibi_cache["_alibi_slopes_require_update"] = False

    if _alibi_cache["_alibi_bias_require_update"]:
        assert _alibi_cache["_alibi_slopes"] is not None, "ALiBi slopes can not be None!"
        if _alibi_cache["_alibi_slopes"].dim() == 1:
            slopes_shape = torch.Size([1, _alibi_cache["_alibi_slopes"].shape[0], 1, 1])
        elif _alibi_cache["_alibi_slopes"].dim() == 2:
            slopes_shape = torch.Size([*_alibi_cache["_alibi_slopes"].shape[:], 1, 1])
        else:
            raise ValueError("ALiBi slopes cannot exceed 2 dimensions.")

        bias = torch.arange(max_seqlen_q, dtype=torch.int32, device="cuda").view(
            1, 1, max_seqlen_q, 1
        ) - torch.arange(max_seqlen_kv, dtype=torch.int32, device="cuda").view(
            1, 1, 1, max_seqlen_kv
        )
        if actual_seqlens_q is None and actual_seqlens_kv is None:
            if bottom_right_alignment:
                bias = bias + max_seqlen_kv - max_seqlen_q
        elif actual_seqlens_q is not None and actual_seqlens_kv is not None:
            batch_size = actual_seqlens_q.shape[0]
            bias = bias.expand(batch_size, 1, max_seqlen_q, max_seqlen_kv)
            if bottom_right_alignment:
                bias = bias + (actual_seqlens_kv - actual_seqlens_q).view(batch_size, 1, 1, 1)
        else:
            assert (
                False
            ), "actual_seqlens_q and actual_seqlens_kv need to be both None or torch.Tensors!"
        bias = bias.abs().mul(-1)
        bias = bias * _alibi_cache["_alibi_slopes"].view(slopes_shape)
        _alibi_cache["_max_seqlen_q"], _alibi_cache["_max_seqlen_kv"] = max_seqlen_q, max_seqlen_kv
        _alibi_cache["_bottom_right_alignment"] = bottom_right_alignment
        bias_dtype = torch.float32 if bias_dtype is None else bias_dtype
        _alibi_cache["_alibi_bias"] = bias.contiguous().to(dtype=bias_dtype, device="cuda")
        _alibi_cache["_alibi_bias_require_update"] = False

    return _alibi_cache["_alibi_slopes"], _alibi_cache["_alibi_bias"]


def get_cu_seqlens(mask: torch.Tensor) -> torch.Tensor:
    """
    Given a padding mask of shape [batch_size, 1, 1, max_seqlen], returns an int32
    tensor of shape [batch_size + 1] containing the cumulative sequence lengths of
    the samples in a batch.
    """
    mask = mask.squeeze(1).squeeze(1)
    reduced_mask = mask.logical_not().sum(dim=1)
    cu_seqlens = reduced_mask.cumsum(dim=0).to(torch.int32)
    zero = torch.zeros(1, dtype=torch.int32, device="cuda")
    cu_seqlens = torch.cat((zero, cu_seqlens))

    return cu_seqlens


def get_cu_seqlens_and_indices(mask: torch.Tensor) -> Tuple[torch.Tensor, torch.Tensor]:
    """
    Given a padding mask of shape [batch_size, 1, 1, max_seqlen], returns an int32
    tensor of shape [batch_size + 1] containing the cumulative sequence lengths of
    the samples in a batch, and another int32 tensor of shape [batch_size * max_seqlen, 1, 1]
    containing the indices for the valid tokens.
    """
    mask = mask.squeeze(1).squeeze(1)
    bs, seqlen = mask.shape

    reduced_mask = mask.logical_not().sum(dim=1)
    cu_seqlens = reduced_mask.cumsum(dim=0).to(torch.int32)
    zero = torch.zeros(1, dtype=torch.int32, device="cuda")
    cu_seqlens = torch.cat((zero, cu_seqlens))

    mask = mask.reshape(-1)
    indices = mask.logical_not().nonzero()
    indices = indices.unsqueeze(-1)

    num_nonzeros = indices.shape[0]
    pad_amount = bs * seqlen - num_nonzeros
    indices = F.pad(
        input=indices, pad=(0, 0, 0, 0, 0, pad_amount), mode="constant", value=float(bs * seqlen)
    )

    return cu_seqlens, indices


def get_indices(max_seqlen: int, cu_seqlens: torch.Tensor) -> torch.Tensor:
    """
    Given max_seqlen and cu_seqlens of shape [batch_size + 1], returns an int32
    tensor of shape [batch_size * max_seqlen, 1, 1] containing the indices for
    the valid tokens in a batch.
    """
    bs = len(cu_seqlens) - 1
    seqlens = cu_seqlens[1:] - cu_seqlens[:-1]
    indices = [i * max_seqlen + ii for i, j in enumerate(seqlens) for ii in range(j)]
    indices = torch.Tensor(indices).unsqueeze(1).unsqueeze(1).to(dtype=torch.int64, device="cuda")

    num_nonzeros = indices.shape[0]
    pad_amount = bs * max_seqlen - num_nonzeros
    indices = F.pad(
        input=indices,
        pad=(0, 0, 0, 0, 0, pad_amount),
        mode="constant",
        value=float(bs * max_seqlen),
    )

    return indices


def get_full_cu_seqlens(
    batch_size: int,
    max_seqlen: int,
    device: torch.device,
) -> torch.Tensor:
    """Cumulative sequence lengths in full data batch

    All sequences in batch have the maximum sequence length.

    """
    global _cu_seqlens_cache

    def _get_cu_seqlens(batch_size, max_seqlen, device):
        return torch.arange(
            0,
            (batch_size + 1) * max_seqlen,
            step=max_seqlen,
            dtype=torch.int32,
            device=device,
        )

    if is_in_onnx_export_mode():
        return _get_cu_seqlens(batch_size, max_seqlen, device)
    if (batch_size, max_seqlen) not in _cu_seqlens_cache:
        _cu_seqlens_cache[(batch_size, max_seqlen)] = _get_cu_seqlens(
            batch_size, max_seqlen, device
        )
    return _cu_seqlens_cache[(batch_size, max_seqlen)]


@jit_fuser
def _pack_tensor(
    indices: torch.Tensor,
    tensor: torch.Tensor,
) -> torch.Tensor:
    """
    Packs the given tensor using the `indices`.
    """
    dtype = tensor.dtype if not isinstance(tensor, Float8Tensor) else torch.uint8
    padding_indice = torch.zeros(
        1, tensor.shape[1], tensor.shape[2], dtype=dtype, device=tensor.device
    )
    indices = indices.repeat(1, tensor.shape[1], tensor.shape[2])
    if isinstance(tensor, Float8Tensor):
        tensor_data = torch.cat((tensor._data, padding_indice), dim=0)
        gathered_data = torch.gather(tensor_data, 0, indices)

        packed = Float8Tensor.make_like(tensor, data=gathered_data, shape=gathered_data.shape)
    else:
        tensor = torch.cat((tensor, padding_indice), dim=0)

        packed = torch.gather(tensor, 0, indices)
    return packed


@jit_fuser
def _pack_2_tensors(
    indices: torch.Tensor,
    t1: torch.Tensor,
    t2: torch.Tensor,
) -> Tuple[torch.Tensor, torch.Tensor]:
    """
    Packs the given 2 tensors using the `indices`.
    """
    t1_packed = _pack_tensor(indices, t1)
    t2_packed = _pack_tensor(indices, t2)
    return t1_packed, t2_packed


@jit_fuser
def _pack_3_tensors(
    indices: torch.Tensor,
    t1: torch.Tensor,
    t2: torch.Tensor,
    t3: torch.Tensor,
) -> Tuple[torch.Tensor, torch.Tensor, torch.Tensor]:
    """
    Packs the given 3 tensors using the `indices`.
    """
    t1_packed = _pack_tensor(indices, t1)
    t2_packed = _pack_tensor(indices, t2)
    t3_packed = _pack_tensor(indices, t3)
    return t1_packed, t2_packed, t3_packed


@jit_fuser
def _unpack_tensor(
    indices: torch.Tensor,
    dim0: int,
    tensor: torch.Tensor,
) -> torch.Tensor:
    """
    Inverse of `_pack_tensor`.
    """
    indices = indices.repeat(1, tensor.shape[1], tensor.shape[2])
    dtype = tensor.dtype if not isinstance(tensor, Float8Tensor) else torch.uint8
    unpacked = torch.zeros(
        dim0 + 1, tensor.shape[1], tensor.shape[2], dtype=dtype, device=tensor.device
    )
    if isinstance(tensor, Float8Tensor):
        unpacked.scatter_(0, indices, tensor._data)
        unpacked_data = unpacked[0:-1, :, :]
        unpacked = Float8Tensor.make_like(tensor, data=unpacked_data, shape=unpacked_data.shape)
    else:
        unpacked.scatter_(0, indices, tensor)
        unpacked = unpacked[0:-1, :, :]
    return unpacked


@jit_fuser
def _unpack_2_tensors(
    indices: torch.Tensor,
    dim0: int,
    t1: torch.Tensor,
    t2: torch.Tensor,
) -> Tuple[torch.Tensor, torch.Tensor]:
    """
    Inverse of `_pack_2_tensors`.
    """
    t1_unpacked = _unpack_tensor(indices, dim0, t1)
    t2_unpacked = _unpack_tensor(indices, dim0, t2)
    return t1_unpacked, t2_unpacked


@jit_fuser
def _unpack_3_tensors(
    indices: torch.Tensor,
    dim0: int,
    t1: torch.Tensor,
    t2: torch.Tensor,
    t3: torch.Tensor,
) -> Tuple[torch.Tensor, torch.Tensor, torch.Tensor]:
    """
    Inverse of `_pack_3_tensors`.
    """
    t1_unpacked = _unpack_tensor(indices, dim0, t1)
    t2_unpacked = _unpack_tensor(indices, dim0, t2)
    t3_unpacked = _unpack_tensor(indices, dim0, t3)
    return t1_unpacked, t2_unpacked, t3_unpacked


class PackTensors(torch.autograd.Function):
    """
    Autograd function to pack a tensor.
    """

    @staticmethod
    def forward(
        ctx, indices: torch.Tensor, *tensors: Tuple[torch.Tensor, ...]
    ) -> Union[Tuple[torch.Tensor, ...], torch.Tensor]:
        # pylint: disable=missing-function-docstring
        assert 1 <= len(tensors) <= 3, f"Packing {len(tensors)} tensors not supported."
        ctx.save_for_backward(indices)
        ctx.dim0 = tensors[0].shape[0]
        if len(tensors) == 1:
            return _pack_tensor(indices, *tensors)
        if len(tensors) == 2:
            return _pack_2_tensors(indices, *tensors)
        return _pack_3_tensors(indices, *tensors)

    @staticmethod
    def backward(ctx, *grad_outputs: Tuple[torch.Tensor, ...]):
        # pylint: disable=missing-function-docstring
        (indices,) = ctx.saved_tensors
        if len(grad_outputs) == 1:
            return None, _unpack_tensor(indices, ctx.dim0, *grad_outputs)
        if len(grad_outputs) == 2:
            return None, *_unpack_2_tensors(indices, ctx.dim0, *grad_outputs)
        return None, *_unpack_3_tensors(indices, ctx.dim0, *grad_outputs)


class UnpackTensor(torch.autograd.Function):
    """
    Autograd function to unpack a tensor.
    """

    @staticmethod
    def forward(
        ctx,
        indices: torch.Tensor,
        dim0: int,
        tensor: torch.Tensor,
    ) -> torch.Tensor:
        # pylint: disable=missing-function-docstring
        ctx.save_for_backward(indices)
        return _unpack_tensor(indices, dim0, tensor)

    @staticmethod
    def backward(ctx, grad_output):
        # pylint: disable=missing-function-docstring
        (indices,) = ctx.saved_tensors
        return None, None, _pack_tensor(indices, grad_output)


class ConvertTHDtoBSHD(torch.autograd.Function):
    """
    Convert a tensor from qkv_format = thd to qkv_format = bshd.
    """

    @staticmethod
    def forward(ctx, thd_tensor, cu_seqlens, max_seqlen):
        # pylint: disable=missing-function-docstring
        batch_size = cu_seqlens.shape[0] - 1
        if not thd_tensor.is_contiguous():
            thd_tensor = thd_tensor.contiguous()
        bshd_tensor = tex.convert_thd_to_bshd(
            thd_tensor,
            cu_seqlens,
            batch_size,
            max_seqlen,
        )
        ctx.save_for_backward(cu_seqlens)
        ctx.num_tokens = thd_tensor.shape[0]
        return bshd_tensor

    @staticmethod
    def backward(ctx, bshd_tensor):
        # pylint: disable=missing-function-docstring
        (cu_seqlens,) = ctx.saved_tensors
        if not bshd_tensor.is_contiguous():
            bshd_tensor = bshd_tensor.contiguous()
        thd_tensor = tex.convert_bshd_to_thd(
            bshd_tensor,
            cu_seqlens,
            ctx.num_tokens,
        )
        return thd_tensor, None, None


class ConvertBSHDtoTHD(torch.autograd.Function):
    """
    Convert a tensor from qkv_format = bshd to qkv_format = thd.
    """

    @staticmethod
    def forward(ctx, bshd_tensor, cu_seqlens):
        # pylint: disable=missing-function-docstring
        num_tokens = cu_seqlens[-1]
        max_seqlen = bshd_tensor.shape[1]
        if not bshd_tensor.is_contiguous():
            bshd_tensor = bshd_tensor.contiguous()
        thd_tensor = tex.convert_bshd_to_thd(
            bshd_tensor,
            cu_seqlens,
            num_tokens,
        )
        ctx.save_for_backward(cu_seqlens)
        ctx.max_seqlen = max_seqlen
        return thd_tensor

    @staticmethod
    def backward(ctx, thd_tensor):
        # pylint: disable=missing-function-docstring
        (cu_seqlens,) = ctx.saved_tensors
        batch_size = cu_seqlens.shape[0] - 1
        if not thd_tensor.is_contiguous():
            thd_tensor = thd_tensor.contiguous()
        bshd_tensor = tex.convert_thd_to_bshd(
            thd_tensor,
            cu_seqlens,
            batch_size,
            ctx.max_seqlen,
        )
        return bshd_tensor, None


def get_qkv_format(
    qkv_layout: str = "bshd_bshd_bshd",
    inference_params: InferenceParams = None,
) -> str:
    """Get qkv format.

    Parameters
    ----------
    qkv_layout: str
       Memory layout of `q`, `k` and `v`. See get_qkv_layout() for more details.
    inference_params: InferenceParams, default = `None`
        InferenceParams related to KV caching.

    Returns
    ----------
    qkv_format: str, default = `sbhd`
        Dimension format for `q`, `k` and `v`, {`sbhd`, `bshd`, `thd`}.
    q_format: str
        Format of the `q` tensor, {`bshd`, `sbhd`, `thd`}.
    kv_format: str
        Format of the `k` and `v` tensors, {`bshd`, `sbhd`, `thd`}.
    """
    splited = qkv_layout.replace("paged_kv_", "").split("_")
    if inference_params is not None:
        q_format = "".join([i for i in splited[0] if i.isalpha()])
        kv_format = "".join([i for i in splited[1] if i.isalpha()])
        qkv_format = q_format + "_2" + kv_format if q_format != kv_format else q_format
    else:
        qkv_format = "".join([i for i in splited[0] if i.isalpha()])
        q_format = qkv_format
        kv_format = qkv_format
    return qkv_format, q_format, kv_format


def get_qkv_layout(
    q: torch.Tensor,
    k: torch.Tensor,
    v: torch.Tensor,
    qkv_format: str = "sbhd",
    inference_params: InferenceParams = None,
) -> str:
    """Get qkv layout.

    Parameters
    ----------
    q: torch.Tensor
        Query tensor.
    k: torch.Tensor
        Key tensor.
    v: torch.Tensor
        Value tensor.
    qkv_format: str, default = `sbhd`
        Dimension format for `q`, `k` and `v`, {`sbhd`, `bshd`, `thd`}. `s` stands for
        the sequence length dimension, `b` batch size, `h` the number of attention heads,
        `d` head size, and `t` the total number of tokens in a batch, i.e.
        `t = sum(s_i) for i = 0...b-1`.
    inference_params: InferenceParams, default = `None`
        InferenceParams related to KV caching.

    Returns
    ----------
    qkv_layout: str
       Memory layout of `q`, `k` and `v`. Each `qkv_layout` maps to a pair of `q_format` and
       `kv_format` in {`bshd`, `sbhd`, `thd`}. The `paged_kv_` prefix is used to indicate that
       paged KV caching is in play. A few examples of the layouts are as follows.

       (1) `sb3hd` means `q`, `k`, `v` are created as one chunk of memory and that they are
       interleaved in the `2`nd dimension. (2) `sbhd_sbh2d` means `q` and `kv` are created in
       two chunks and that `q` itself is contiguous and `k`, `v` are interleaved with each other
       in the `3`rd dimension, `k = kv[:,:,:,0,:]` and `v = kv[:,:,:,1,:]`. `q_format` and
       `kv_format` in this case are still both `sbhd`. (3) `paged_kv_thd_bshd_bshd` means `q` is
       created in `thd` and `k`, `v` are in `sbhd`. This is likely due to the cache format in
       paged KV caching.

       Mapping:
       `sbhd`: {`sb3hd`, `sbh3d`, `sbhd_sb2hd`, `sbhd_sbh2d`, `sbhd_sbhd_sbhd`, `paged_kv_sbhd_sbhd_sbhd`}
       `bshd`: {`bs3hd`, `bsh3d`, `bshd_bs2hd`, `bshd_bsh2d`, `bshd_bshd_bshd`, `paged_kv_bshd_bshd_bshd`}
       `thd` : {`t3hd`, `th3d`, `thd_t2hd`, `thd_th2d`, `thd_thd_thd`}
       `sbhd_2bshd`: {`sbhd_bshd_bshd`, `paged_kv_sbhd_bshd_bshd`}
       `bshd_2sbhd`: {`bshd_sbhd_sbhd`, `paged_kv_bshd_sbhd_sbhd`}
       `thd_2bshd`: {`thd_bshd_bshd`, `paged_kv_thd_bshd_bshd`}
       `thd_2sbhd`: {`thd_sbhd_sbhd`, `paged_kv_thd_sbhd_sbhd`}

    q: torch.Tensor
        Query tensor. It may be different from input `q` as we try to fit tensors to
        a supported layout.
    k: torch.Tensor
        Key tensor. It may be different from input `k` as we try to fit tensors to
        a supported layout.
    v: torch.Tensor
        Value tensor. It may be different from input `v` as we try to fit tensors to
        a supported layout.
    q_format: str
        Format of the query tensor, {`bshd`, `sbhd`, `thd`}.
    kv_format: str
        Format of the key and value tensors, {`bshd`, `sbhd`, `thd`}.
    """

    check_last_dim_contiguous = all(x.stride(-1) == 1 for x in [q, k, v])
    assert check_last_dim_contiguous, "q, k and v must have stride 1 in their last dimension!"
    if "_2" in qkv_format:
        q_format, kv_format = qkv_format.split("_2")
        is_same_q_kv_format = False
    else:
        q_format = qkv_format
        kv_format = qkv_format
        is_same_q_kv_format = True

    def run_iteratively(q, k, v):
        # check data pointers
        if is_in_onnx_export_mode():
            check_ptrs_qkv = False
            check_ptrs_qk = False
            check_ptrs_kv = False
        else:
            data_ptr = q.untyped_storage().data_ptr()
            check_ptrs_qkv = all(x.untyped_storage().data_ptr() == data_ptr for x in [q, k, v])
            check_ptrs_qk = all(x.untyped_storage().data_ptr() == data_ptr for x in [q, k])
            data_ptr = k.untyped_storage().data_ptr()
            check_ptrs_kv = all(x.untyped_storage().data_ptr() == data_ptr for x in [k, v])

        # check tensor shapes
        shape = q.shape
        check_shapes_qkv = all(shape == x.shape for x in [q, k, v])
        shape = k.shape
        check_shapes_kv = shape[:-1] == v.shape[:-1]

        # check tensor strides
        stride = q.stride()
        check_strides_qkv = all(stride == x.stride() for x in [q, k, v])
        check_strides_kv = tuple(sk / k.shape[-1] for sk in k.stride()[:-1]) == tuple(
            sv / v.shape[-1] for sv in v.stride()[:-1]
        )

        # check tensor offsets for h3d and 3hd layouts
        prod_h_d = q.shape[-1] * q.shape[-2]
        check_3hd_offsets = all(x.storage_offset() == i * prod_h_d for i, x in enumerate([q, k, v]))
        check_h3d_offsets = all(
            x.storage_offset() == i * q.shape[-1] for i, x in enumerate([q, k, v])
        )

        # check tensor offsets for hd_h2d and hd_2hd layouts
        prod_all_dims = [np.prod(x.shape) for x in [q, k]]
        offset = prod_all_dims[0] if check_ptrs_qkv else 0
        prod_h_d = k.shape[-1] * k.shape[-2]
        check_2hd_offsets = all(
            x.storage_offset() == (offset + i * prod_h_d) for i, x in enumerate([k, v])
        )
        check_h2d_offsets = all(
            x.storage_offset() == (offset + i * k.shape[-1]) for i, x in enumerate([k, v])
        )

        # check tensor offsets for hd_hd_hd layouts
        check_hd_offsets_qkv = (
            all(x.storage_offset() == sum(prod_all_dims[:i]) for i, x in enumerate([q, k, v]))
            if check_ptrs_qkv
            else all(x.storage_offset() == 0 for i, x in enumerate([q, k, v]))
        )
        check_hd_offsets_qk = (
            all(x.storage_offset() == sum(prod_all_dims[:i]) for i, x in enumerate([q, k]))
            if not check_ptrs_qkv and check_ptrs_qk
            else all(x.storage_offset() == 0 for i, x in enumerate([q, k]))
        )
        check_hd_offsets_kv = (
            all(x.storage_offset() == sum(prod_all_dims[1 : i + 1]) for i, x in enumerate([k, v]))
            if not check_ptrs_qkv and check_ptrs_kv
            else all(x.storage_offset() == 0 for i, x in enumerate([k, v]))
        )

        if check_ptrs_qkv and check_strides_qkv and check_shapes_qkv and check_3hd_offsets:
            # sb3hd, bs3hd, t3hd
            # one chunk of memory, qkv, with q, k, v interleaved at dim=-3 in qkv
            qkv_layout = qkv_format[:-2] + "3" + qkv_format[-2:]
        elif check_ptrs_qkv and check_strides_qkv and check_shapes_qkv and check_h3d_offsets:
            # sbh3d, bsh3d, th3d
            # one chunk of memory, qkv, with q, k, v interleaved at dim=-2 in qkv
            qkv_layout = qkv_format[:-1] + "3" + qkv_format[-1:]
        elif check_ptrs_kv and check_strides_kv and check_shapes_kv and check_2hd_offsets:
            # sbhd_sb2hd, bshd_bs2hd, thd_t2hd
            # two chunks of memory, q and kv, with k, v interleaved at dim=-3 in kv
            # q and kv may be disjoint or consecutive in memory, and when consecutive, they may
            # have the same data pointer, i.e. check_ptrs_qkv=True
            qkv_layout = qkv_format + "_" + qkv_format[:-2] + "2" + qkv_format[-2:]
        elif check_ptrs_kv and check_strides_kv and check_shapes_kv and check_h2d_offsets:
            # sbhd_sbh2d, bshd_bsh2d, thd_th2d
            # two chunks of memory, q and kv, with k, v interleaved at dim=-2 in kv
            # q and kv may be disjoint or consecutive in memory, and when consecutive, they may
            # have the same data pointer, i.e. check_ptrs_qkv=True
            qkv_layout = qkv_format + "_" + qkv_format[:-1] + "2" + qkv_format[-1:]
        elif (
            check_strides_kv
            and check_shapes_kv
            and (check_hd_offsets_qkv or check_hd_offsets_kv or check_hd_offsets_qk)
        ):
            # sbhd_sbhd_sbhd, bshd_bshd_bshd, thd_thd_thd
            # three chunks of memory, q, k and v, which may be disjoint or consecutive, and
            # when consecutive, they may have the same data pointer, i.e. check_ptrs_qkv=True or
            # check_ptrs_qk=True or check_ptrs_kv=True
            if is_same_q_kv_format:
                qkv_layout = "_".join(list([qkv_format]) * 3)
            else:
                qkv_layout = q_format + "_" + kv_format + "_" + kv_format
        else:
            qkv_layout = "not_supported"

        return qkv_layout

    if not is_in_onnx_export_mode():
        qkv_layout = run_iteratively(q, k, v)
    else:
        qkv_layout = "not_supported"
    if qkv_layout == "not_supported":
        # force q,k,v to be contiguous and run get_layout again
        q, k, v = [x.contiguous() for x in [q, k, v]]
        qkv_layout = run_iteratively(q, k, v)
    if qkv_layout == "not_supported":
        raise RuntimeError("The provided qkv memory layout is not supported!")

    if inference_params is not None and inference_params.is_paged:
        qkv_layout = "paged_kv_" + qkv_layout

    return qkv_layout, q, k, v, q_format, kv_format


def check_set_window_size(
    attn_mask_type: str,
    window_size: Tuple[int, int] = None,
):
    """Check if sliding window size is compliant with attention mask type.
    If not, set it to the appropriate size.

         attn_mask_type                              |   window_size
    -------------------------------------------------------------------------
    no_mask, padding, arbitrary                      | (-1, -1) or (>=0, >=0)
    causal, padding_causal                           | (-1,  0) or (>=0, 0)
    causal_bottom_right, padding_causal_bottom_right | (-1,  0) or (>=0, 0)
    """
    orig_window_size = window_size
    if "causal" in attn_mask_type:
        if orig_window_size is None:
            window_size = (-1, 0)
        elif orig_window_size == (-1, -1) or (
            orig_window_size[0] >= 0 and orig_window_size[1] != 0
        ):
            window_size = (orig_window_size[0], 0)
            warnings.warn(
                "window_size should be (-1, 0) or (>=0, 0) for attn_mask_type=" + attn_mask_type
            )
        elif orig_window_size != (-1, 0) and (orig_window_size[0] < 0 or orig_window_size[1] != 0):
            assert False, (
                "window_size should be (-1, 0) or (>=0, 0) for attn_mask_type=" + attn_mask_type
            )
    elif attn_mask_type in ["no_mask", "padding", "arbitrary"]:
        if orig_window_size is None:
            window_size = (-1, -1)
        elif orig_window_size == (-1, 0):
            window_size = (-1, -1)
            warnings.warn(
                "window_size should be (-1, -1) or (>=0, >=0) for attn_mask_type=" + attn_mask_type
            )
        elif orig_window_size != (-1, -1) and (orig_window_size[0] < 0 or orig_window_size[1] < 0):
            assert False, (
                "window_size should be (-1, -1) or (>=0, >=0) for attn_mask_type=" + attn_mask_type
            )
    else:
        assert False, "Invalid attn_mask_type: " + attn_mask_type
    return window_size


def get_attention_quantizers(fp8, quantizers):
    """Get the list of quantizers used in attention from the quantizers list."""
    if not fp8:
        return [None] * 6
    QKV_quantizer = quantizers["scaling_fwd"][META_QKV]
    QKV_quantizer.internal = True
    QKV_quantizer.set_usage(rowwise=True, columnwise=False)
    O_quantizer = quantizers["scaling_fwd"][META_O]
    O_quantizer.set_usage(rowwise=True, columnwise=False)
    S_quantizer = quantizers["scaling_fwd"][META_S]
    S_quantizer.internal = True
    S_quantizer.set_usage(rowwise=True, columnwise=False)

    dQKV_quantizer = quantizers["scaling_bwd"][META_DQKV]
    dQKV_quantizer.interal = True
    dQKV_quantizer.set_usage(rowwise=True, columnwise=False)
    dO_quantizer = quantizers["scaling_bwd"][META_DO]
    dO_quantizer.set_usage(rowwise=True, columnwise=False)
    dO_quantizer.internal = True
    dP_quantizer = quantizers["scaling_bwd"][META_DP]
    dP_quantizer.set_usage(rowwise=True, columnwise=False)
    dP_quantizer.interal = True

    return QKV_quantizer, O_quantizer, S_quantizer, dQKV_quantizer, dO_quantizer, dP_quantizer


def print_quantizers(
    label,
    layer_number,
    QKV_quantizer,
    O_quantizer,
    S_quantizer,
    dQKV_quantizer,
    dO_quantizer,
    dP_quantizer,
):
    """Print the type and scale/amax of attention quantizers"""
    _to_print = _NVTE_DEBUG * _NVTE_DEBUG_LEVEL == 2
    if (
        _to_print
        and _print_layer == layer_number
        and (
            not dist.is_initialized() or (dist.is_initialized() and dist.get_rank() == _print_rank)
        )
    ):
        names = [
            "QKV_quantizer",
            "S_quantizer",
            "O_quantizer",
            "dO_quantizer",
            "dP_quantizer",
            "dQKV_quantizer",
        ]
        quantizers = [
            QKV_quantizer,
            S_quantizer,
            O_quantizer,
            dO_quantizer,
            dP_quantizer,
            dQKV_quantizer,
        ]
        if "forward" in label:
            names = names[:3]
            quantizers = quantizers[:3]
        if "backward" in label:
            names = names[3:]
            quantizers = quantizers[3:]
        for i, q in enumerate(quantizers):
            type_str = ""
            if q is None:
                type_str = "None"
            elif isinstance(q, Float8Quantizer):
                type_str = "DS"
            elif isinstance(q, Float8CurrentScalingQuantizer):
                type_str = "CS"
            print(
                f"{label} >> {names[i]:14s}: {type_str}, {q.scale.item():.4e} x"
                f" {q.amax.item():.4e} = {q.scale.item()*q.amax.item():.4e}"
            )


def combine_and_quantize(qkv_layout, q, k, v, qkv_quantizer):
    """Combine q,k,v based on qkv_layout and quantize them together"""
    # 1: qkv packed, 2: kv packed, 3: qkv separate
    qkv_layout = qkv_layout.replace("paged_kv_", "")
    qkv_group = len(qkv_layout.split("_"))
    src_nominal_dtype = q.dtype
    match qkv_group:
        case 1:
            dim = qkv_layout.find("3")
            qkv = combine_tensors([q, k, v], dim)
            qkv_fp8 = qkv_quantizer(qkv)
            q_data, k_data, v_data = SplitAlongDim.apply(qkv_fp8._data, dim, [1, 1, 1], True)
        case 2:
            dim = qkv_layout.split("_")[1].find("2")
            kv = combine_tensors([k, v], dim)
            tensors = [q, kv]
            num_tensors = len(tensors)
            shapes = [x.shape for x in tensors]
            numels = [x.numel() for x in tensors]
            numels = [sum(numels[:i]) for i in range(num_tensors + 1)]
            qkv = torch.cat([x.view(-1) for x in tensors], dim=0)
            qkv_fp8 = qkv_quantizer(qkv)
            q_data, kv_data = [
                qkv_fp8._data[numels[i] : numels[i + 1]].view(shapes[i]) for i in range(num_tensors)
            ]
            k_data, v_data = SplitAlongDim.apply(kv_data, dim, [1, 1], True)
        case 3:
            tensors = [q, k, v]
            num_tensors = len(tensors)
            shapes = [x.shape for x in tensors]
            numels = [x.numel() for x in tensors]
            numels = [sum(numels[:i]) for i in range(num_tensors + 1)]
            qkv = torch.cat([x.view(-1) for x in tensors], dim=0)
            qkv_fp8 = qkv_quantizer(qkv)
            q_data, k_data, v_data = [
                qkv_fp8._data[numels[i] : numels[i + 1]].view(shapes[i]) for i in range(num_tensors)
            ]
        case _:
            raise RuntimeError("Invalid qkv_layout " + qkv_layout)

    q_fp8, k_fp8, v_fp8 = [
        Float8Tensor.make_like(qkv_fp8, data=x, dtype=src_nominal_dtype)
        for x in [q_data, k_data, v_data]
    ]

    return q_fp8, k_fp8, v_fp8


def combine_and_dequantize(
    qkv_layout, q_fp8, k_fp8, v_fp8, src_nominal_dtype=None, des_nominal_dtype=None
):
    """Combine q,k,v based on qkv_layout and dequantize them together"""
    # 1: qkv packed, 2: kv packed, 3: qkv separate
    qkv_layout = qkv_layout.replace("paged_kv_", "")
    qkv_group = len(qkv_layout.split("_"))
    if all(isinstance(x, Float8Tensor) for x in [q_fp8, k_fp8, v_fp8]):
        src_nominal_dtype = q_fp8.dtype
    else:
        assert src_nominal_dtype is not None, "The nominal dtype of input tensors is required!"
    if des_nominal_dtype is None:
        des_nominal_dtype = src_nominal_dtype

    q_data, k_data, v_data = [x._data for x in [q_fp8, k_fp8, v_fp8]]
    match qkv_group:
        case 1:
            dim = qkv_layout.find("3")
            qkv_data = combine_tensors([q_data, k_data, v_data], dim)
            qkv_fp8 = Float8Tensor.make_like(q_fp8, data=qkv_data)
            qkv = qkv_fp8.dequantize(dtype=des_nominal_dtype)
            q, k, v = SplitAlongDim.apply(qkv, dim, [1, 1, 1], True)
        case 2:
            dim = qkv_layout.split("_")[1].find("2")
            kv_data = combine_tensors([k_data, v_data], dim)
            tensors = [q_data, kv_data]
            num_tensors = len(tensors)
            shapes = [x.shape for x in tensors]
            numels = [x.numel() for x in tensors]
            numels = [sum(numels[:i]) for i in range(num_tensors + 1)]
            qkv_data = torch.cat([x.reshape(-1) for x in tensors], dim=0)
            qkv_fp8 = Float8Tensor.make_like(q_fp8, data=qkv_data, dtype=src_nominal_dtype)
            qkv = qkv_fp8.dequantize(dtype=des_nominal_dtype)
            q, kv = [qkv[numels[i] : numels[i + 1]].view(shapes[i]) for i in range(num_tensors)]
            k, v = SplitAlongDim.apply(kv, dim, [1, 1], True)
        case 3:
            tensors = [q_data, k_data, v_data]
            num_tensors = len(tensors)
            shapes = [x.shape for x in tensors]
            numels = [x.numel() for x in tensors]
            numels = [sum(numels[:i]) for i in range(num_tensors + 1)]
            qkv_data = torch.cat([x.contiguous().reshape(-1) for x in tensors], dim=0)
            qkv_fp8 = Float8Tensor.make_like(q_fp8, data=qkv_data, dtype=src_nominal_dtype)
            qkv = qkv_fp8.dequantize(dtype=des_nominal_dtype)
            q, k, v = [qkv[numels[i] : numels[i + 1]].view(shapes[i]) for i in range(num_tensors)]
        case _:
            raise RuntimeError("Invalid qkv_layout " + qkv_layout)
    return q, k, v


def thd_chunkify(
    cu_seqlens: torch.Tensor,
    cu_seqlens_padded: torch.Tensor,
    chunk_size: int,
    total_seq_len: int,
) -> Tuple[torch.Tensor, torch.Tensor]:
    """
    Perform chunkification of sequences stored in `thd` format when chunked
    attention is required.

    The function receives `cu_seqlens` and `cu_seqlens_padded`, which encode
    the cumulative sequence lengths of the original (unpadded) sequences and
    of the right-padded sequences, respectively.  It returns the corresponding
    tensors after the sequences have been partitioned into chunks of size
    `chunk_size`.

    Example
    -------
    Given original sequence lengths `[10, 20]` with three padding tokens
    appended to the second sequence and `chunk_size = 8`, the sequences are
    split into `[8, 2]` and `[8, 8, 2 (+3 padding)]`.

        cu_seqlens        : [0, 10, 30]  →  [0, 8, 10, 18, 30]
        cu_seqlens_padded : [0, 10, 33]  →  [0, 8, 10, 18, 33]

    `total_seq_len` denotes the total number of (padded) tokens in the input
    tensor—that is, the length of the `t` dimension in `thd` layout.
    """
    if cu_seqlens_padded is None:
        cu_seqlens_padded = cu_seqlens
    new_cu_seqlens, new_cu_seqlens_padded = tex.thd_chunkify(
        cu_seqlens, cu_seqlens_padded, total_seq_len, chunk_size
    )

    return new_cu_seqlens, new_cu_seqlens_padded


def thd_chunkify_p2p(
    cu_seqlens: torch.Tensor,
    cu_seqlens_padded: torch.Tensor,
    chunk_size: int,
    cp_rank: int,
    cp_size: int,
    total_seq_len: int,
) -> Tuple[torch.Tensor, torch.Tensor]:
    """
    Utility function used in chunked attention support for thd P2P context parallelism.

    Process cu_seqlens and cu_seqlens_padded for the case when q part on the GPU
    corresponds to the current pair of the kv part on the GPU - this happens once,
    at the beginning. In this case returned cu_seqlens will be used both as
    a cu_seqlens_q and as a cu_seqlens_kv.
    """

    new_cu_seqlens, new_cu_seqlens_padded = tex.thd_chunkify_p2p(
        cu_seqlens, cu_seqlens_padded, total_seq_len, chunk_size, cp_rank, cp_size
    )

    return new_cu_seqlens, new_cu_seqlens_padded


def thd_seq_tweak_below_diagonal(
    cu_seqlens_q: torch.Tensor,
    cu_seqlens_kv_halfs: torch.Tensor,
    cu_seqlens_padded: torch.Tensor,
    cp_rank_q: int,
    cp_rank_kv: int,
    cp_size: int,
    chunk_size: int,
) -> Tuple[torch.Tensor, torch.Tensor, torch.Tensor, torch.Tensor]:
    """
    Utility function used in chunked attention support for thd P2P context parallelism.

    Process cu_seqlens_q and cu_seqlens_kv_halfs for the case when q part on the GPU
    has bigger index than the kv part on the GPU.
    """
    assert cp_rank_q > cp_rank_kv

    new_seqlens_q, new_seqlens_kv_halfs, new_cu_seqlens_q_padded, new_cu_seqlens_kv_padded = (
        tex.thd_seq_tweak_below_diag(
            cu_seqlens_q,
            cu_seqlens_kv_halfs,
            cu_seqlens_padded,
            cp_rank_q,
            cp_rank_kv,
            cp_size,
            chunk_size,
        )
    )

    new_cu_seqlens_q = torch.cumsum(new_seqlens_q, dim=0, dtype=torch.int32)
    new_cu_seqlens_kv_halfs = torch.cumsum(new_seqlens_kv_halfs, dim=0, dtype=torch.int32)

    return (
        new_cu_seqlens_q,
        new_cu_seqlens_kv_halfs,
        new_cu_seqlens_q_padded,
        new_cu_seqlens_kv_padded,
    )


def thd_seq_tweak_above_diagonal(
    cu_seqlens_q_halfs: torch.Tensor,
    cu_seqlens_kv: torch.Tensor,
    cu_seqlens_padded: torch.Tensor,
    cp_rank_q: int,
    cp_rank_kv: int,
    cp_size: int,
    chunk_size: int,
) -> Tuple[torch.Tensor, torch.Tensor, torch.Tensor, torch.Tensor]:
    """
    Utility function used in chunked attention support for thd P2P context parallelism.

    Process cu_seqlens_q_halfs and cu_seqlens_kv for the case when q part on the GPU
    has smaller index than the kv part on the GPU.
    """
    assert cp_rank_q < cp_rank_kv

    new_seqlens_q, new_seqlens_kv, new_cu_seqlens_q_padded, new_cu_seqlens_kv_padded = (
        tex.thd_seq_tweak_above_diag(
            cu_seqlens_q_halfs,
            cu_seqlens_kv,
            cu_seqlens_padded,
            cp_rank_q,
            cp_rank_kv,
            cp_size,
            chunk_size,
        )
    )
    new_cu_seqlens_q_halfs = torch.cumsum(new_seqlens_q, dim=0, dtype=torch.int32)
    new_cu_seqlens_kv = torch.cumsum(new_seqlens_kv, dim=0, dtype=torch.int32)

    return (
        new_cu_seqlens_q_halfs,
        new_cu_seqlens_kv,
        new_cu_seqlens_q_padded,
        new_cu_seqlens_kv_padded,
    )<|MERGE_RESOLUTION|>--- conflicted
+++ resolved
@@ -233,13 +233,10 @@
         Whether to output max_logit.
     cuda_graph: bool, default = `False`
         Whether support for cuda graph capture is needed or not.
-<<<<<<< HEAD
+    num_splits: int, default = 1
+        The number of kernels to split attention to.
     chunk_size: int, default = None
         Chunk size for context parallelism.
-=======
-    num_splits: int, default = 1
-        The number of kernels to split attention to.
->>>>>>> 15cefbc5
     """
 
     qkv_type: Union[torch.Tensor, Float8Tensor] = torch.Tensor
@@ -270,11 +267,8 @@
     softmax_type: str = "vanilla"
     return_max_logit: bool = False
     cuda_graph: bool = False
-<<<<<<< HEAD
+    num_splits: int = 1
     chunk_size: int = None
-=======
-    num_splits: int = 1
->>>>>>> 15cefbc5
 
     def __eq__(self, other):
         """
@@ -350,11 +344,8 @@
     softmax_type = attention_params.softmax_type
     return_max_logit = attention_params.return_max_logit
     cuda_graph = attention_params.cuda_graph
-<<<<<<< HEAD
+    num_splits = attention_params.num_splits
     chunk_size = attention_params.chunk_size
-=======
-    num_splits = attention_params.num_splits
->>>>>>> 15cefbc5
 
     # Run config
     logger = logging.getLogger("DotProductAttention")
