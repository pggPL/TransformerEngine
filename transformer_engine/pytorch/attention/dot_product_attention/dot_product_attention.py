--- conflicted
+++ resolved
@@ -970,14 +970,6 @@
                 use_fused_attention = False
                 use_unfused_attention = True
             else:
-<<<<<<< HEAD
-                use_flash_attention = _attention_backends["use_flash_attention"]
-                flash_attention_backend = _attention_backends["flash_attention_backend"]
-                use_fused_attention = _attention_backends["use_fused_attention"]
-                fused_attention_backend = _attention_backends["fused_attention_backend"]
-                use_unfused_attention = _attention_backends["use_unfused_attention"]
-            
-=======
                 if (
                     _attention_backends["attention_params"] is None
                     or attention_params != _attention_backends["attention_params"]
@@ -1020,7 +1012,6 @@
                     fused_attention_backend = _attention_backends["fused_attention_backend"]
                     use_unfused_attention = _attention_backends["use_unfused_attention"]
 
->>>>>>> dd083bdf
             # raise exception if no backend is available
             if sum([use_flash_attention, use_fused_attention, use_unfused_attention]) == 0:
                 raise ValueError(
