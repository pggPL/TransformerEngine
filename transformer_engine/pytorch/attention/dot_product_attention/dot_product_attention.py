--- conflicted
+++ resolved
@@ -807,11 +807,8 @@
         inference_params: Optional[InferenceParams] = None,
         pad_between_seqs: Optional[bool] = None,
         fp8_output: Optional[bool] = False,
-<<<<<<< HEAD
+        num_splits: Optional[int] = 1,
         chunk_size: Optional[int] = None,
-=======
-        num_splits: Optional[int] = 1,
->>>>>>> 15cefbc5
     ) -> torch.Tensor:
         """
         Dot Product Attention Layer.
@@ -986,18 +983,15 @@
             If true, there are padding tokens between individual sequences in a packed batch.
         fp8_output: Optional[bool], default = `False`
             Whether to enforce output to be in FP8 or not.
-<<<<<<< HEAD
+        num_splits: Optional[int], default = 1
+            Optional split control for FlashAttention-3 only. When set, this value is forwarded
+            to the FA3 backend to control internal kernel splitting behavior for non-context-parallel
+            cases. It is ignored for other backends and when context parallelism is enabled.
         chunk_size: Optional[int], default = `None`
             If set, chunked attention will be used.
             For bshd and sbhd formats, this will result in internal reshape to (b*s/chunk_size, chunk_size h, d) or (chunk_size, b*s/chunk_size, h, d).
             For thd format, this will split sequence lengths into chunks of size chunk_size.
             Context parallelism of chunked attention is supported only for thd format.
-=======
-        num_splits: Optional[int], default = 1
-            Optional split control for FlashAttention-3 only. When set, this value is forwarded
-            to the FA3 backend to control internal kernel splitting behavior for non-context-parallel
-            cases. It is ignored for other backends and when context parallelism is enabled.
->>>>>>> 15cefbc5
         """
 
         with self.prepare_forward(
@@ -1385,11 +1379,8 @@
                 softmax_type=self.softmax_type,
                 return_max_logit=self.return_max_logit,
                 cuda_graph=is_graph_capturing(),
-<<<<<<< HEAD
+                num_splits=num_splits,
                 chunk_size=self.chunk_size,
-=======
-                num_splits=num_splits,
->>>>>>> 15cefbc5
             )
             global _attention_backends
             if is_in_onnx_export_mode():
