--- conflicted
+++ resolved
@@ -22,13 +22,9 @@
     devices_match,
 )
 from ..op import BasicOperation, OperationContext
-<<<<<<< HEAD
 from .._common import maybe_autocast_dtype, reshape, maybe_dequantize
 from ...export import is_in_onnx_export_mode
-=======
-from .._common import maybe_autocast_dtype, maybe_dequantize
 from ...tensor import Quantizer
->>>>>>> 9166d4df
 
 
 class RMSNorm(BasicOperation):
