# Copyright (c) 2022-2025, NVIDIA CORPORATION & AFFILIATES. All rights reserved.
#
# See LICENSE for license information.

"""Fusable operation for RMSNorm."""

from __future__ import annotations
from collections.abc import Iterable
import math
import os
from typing import Optional

import torch

from transformer_engine_torch import rmsnorm_bwd, rmsnorm_fwd
from ...fp8 import FP8GlobalStateManager
from ...constants import TE_DType
from ...utils import (
    canonicalize_device,
    canonicalize_dtype,
    clear_tensor_data,
    devices_match,
)
from ..op import BasicOperation, OperationContext
<<<<<<< HEAD
from .._common import maybe_autocast_dtype, reshape
from ...export import is_in_onnx_export_mode
=======
from .._common import maybe_autocast_dtype, maybe_dequantize
>>>>>>> cc0cb35d


class RMSNorm(BasicOperation):
    r"""Root Mean Square Layer Normalization

    Applies Root Mean Square Layer Normalization over a mini-batch of
    inputs as described in the paper
    `Root Mean Square Layer Normalization <https://arxiv.org/abs/1910.07467>`__

    .. math::
        y = \frac{x}{\sqrt{\mathrm{Var}[x] + \varepsilon}} * \gamma

    :math:`\gamma` is a learnable affine transform parameter that
    matches the inner-most dimensions of the input tensor.

    Parameters
    ----------
    normalized_shape: int or iterable of int
        Inner dimensions of input tensor
    eps : float, default = 1e-5
        A value added to the denominator for numerical stability
    device: torch.device, default = default CUDA device
        Tensor device
    dtype: torch.dtype, default = default dtype
        Tensor datatype
    zero_centered_gamma : bool, default = 'False'
        If `True`, the :math:`\gamma` parameter is initialized to zero
        and the calculation changes to

            .. math::
                y = \frac{x}{\sqrt{\mathrm{Var}[x] + \varepsilon}} * (1 + \gamma)

    sm_margin: int, default = 0
        Number of SMs to exclude when launching CUDA kernels. This
        helps overlap with other kernels, e.g. communication kernels.
        For more fine-grained control, provide a dict with the SM
        margin at each compute stage ("forward", "backward",
        "inference").

    """

    def __init__(
        self,
        normalized_shape: Iterable[int] | int,
        *,
        eps: float = 1e-5,
        device: Optional[torch.device | str] = None,
        dtype: Optional[torch.dtype] = None,
        zero_centered_gamma: bool = False,
        sm_margin: int = 0,
    ) -> None:
        super().__init__()
        self.eps: float = eps
        self.zero_centered_gamma: bool = zero_centered_gamma

        # Parameter shape
        if not isinstance(normalized_shape, Iterable):
            normalized_shape = (normalized_shape,)
        else:
            normalized_shape = tuple(normalized_shape)

        # Parameter device
        defer_param_init = False
        device = canonicalize_device(device)
        if device.type == "meta":
            defer_param_init = True

        # Initialize parameters if needed
        weight = torch.empty(
            normalized_shape,
            device=device,
            dtype=canonicalize_dtype(dtype),
        )
        weight = torch.nn.Parameter(weight)
        self.weight: torch.nn.Parameter
        self.register_parameter("weight", weight)
        if not defer_param_init:
            self.reset_parameters()

        # Number of SMs to exclude when launching CUDA kernels
        self._sm_margins: dict[str, int]
        if isinstance(sm_margin, dict):

            def getenv(name: str) -> int:
                return int(os.getenv(name, "0"))

            self._sm_margins = {
                "forward": sm_margin.get("forward", getenv("NVTE_FWD_LAYERNORM_SM_MARGIN")),
                "backward": sm_margin.get("backward", getenv("NVTE_BWD_LAYERNORM_SM_MARGIN")),
                "inference": sm_margin.get("inference", getenv("NVTE_INF_LAYERNORM_SM_MARGIN")),
            }
        else:

            def getenv(name: str) -> int:
                return int(os.getenv(name, str(sm_margin)))

            self._sm_margins = {
                "forward": getenv("NVTE_FWD_LAYERNORM_SM_MARGIN"),
                "backward": getenv("NVTE_BWD_LAYERNORM_SM_MARGIN"),
                "inference": getenv("NVTE_INF_LAYERNORM_SM_MARGIN"),
            }

    def reset_parameters(self) -> None:
        """Initialize parameter buffers and values"""

        # Parameter device
        weight = self.weight
        device = weight.device
        if device.type == "meta":
            device = canonicalize_device(None)

        # Initialize param buffers
        if not devices_match(weight.device, device):
            weight = torch.empty_like(weight, device=device)

        # Initialize values
        if self.zero_centered_gamma:
            torch.nn.init.zeros_(weight)
        else:
            torch.nn.init.ones_(weight)

        # Save updated parameter
        if not isinstance(weight, torch.nn.Parameter):
            weight = torch.nn.Parameter(weight)
        self.weight = weight

    def pre_forward(self, *args, **kwargs) -> None:
        super().pre_forward(*args, **kwargs)
        if self.weight.device.type == "meta":
            self.reset_parameters()

    def op_forward(
        self,
        ctx: OperationContext,
        input_: torch.Tensor,
        prev_op: Optional[BasicOperation] = None,
        next_op: Optional[BasicOperation] = None,
    ) -> torch.Tensor:
        if is_in_onnx_export_mode():
            return self.op_onnx_forward(input_)

        # Check tensor dims
        weight = self.weight
        weight_dims = tuple(weight.size())
        input_dims = tuple(input_.size())
        if len(input_dims) < len(weight_dims) or input_dims[-len(weight_dims) :] != weight_dims:
            raise ValueError(
                f"Input tensor (shape={input_dims}) "
                f"and weight tensor (shape={weight_dims}) are not compatible"
            )

        # Check input tensors
        inner_dim = math.prod(weight_dims)
        dtype = maybe_autocast_dtype(default_dtype=weight.dtype)
        x = maybe_dequantize(input_.contiguous(), dtype).view((-1, inner_dim))
        w = maybe_dequantize(self.weight, dtype).view((inner_dim,))

        # Check if backward pass is needed
        requires_grad = ctx.requires_grad

        # Check if output is quantized
        output_quantizer = None
        if (
            FP8GlobalStateManager.is_fp8_enabled()
            and next_op is not None
            and next_op.num_quantizers("forward") > 0
        ):
            output_quantizer = next_op.get_quantizer("forward", 0)

        # Compute RMSNorm
        sm_margin = self._sm_margins["forward" if requires_grad else "inference"]
        y, _, rstdevs = rmsnorm_fwd(
            x,
            w,
            self.eps,
            None,
            output_quantizer,
            TE_DType[dtype],
            sm_margin,
            self.zero_centered_gamma,
        )

        # Save state for backward pass
        if requires_grad:
            ctx.save_for_backward(x, rstdevs)
            ctx.dtype = dtype
            ctx.has_prev_op = prev_op is not None

        # Reshape output tensor
        out = y.view(input_dims)
        return out

    def op_backward(
        self,
        ctx: OperationContext,
        grad_output: torch.Tensor,
    ) -> tuple[torch.Tensor, tuple[()]]:

        # Saved tensors from forward pass
        x, rstdevs = ctx.saved_tensors

        # Tensor dims
        weight_dims = self.weight.size()
        inner_dim = math.prod(weight_dims)

        # Check input tensors
        dtype = ctx.dtype
        dy = maybe_dequantize(grad_output.contiguous(), dtype).view(x.size())
        w = maybe_dequantize(self.weight, dtype).view((inner_dim,))

        # Compute RMSNorm backward pass
        dx, dw = rmsnorm_bwd(
            dy,
            x,
            rstdevs,
            w,
            self._sm_margins["backward"],
            self.zero_centered_gamma,
        )

        # Clear saved tensors if possible
        if ctx.has_prev_op:
            clear_tensor_data(x)
        clear_tensor_data(rstdevs)

        # Reshape results
<<<<<<< HEAD
        grad_input = reshape(dx, grad_output.size())
        grad_weight = reshape(dw, weight_dims)
        return grad_input, (grad_weight,)

    def op_onnx_forward(
        self,
        input_: torch.Tensor,
    ) -> torch.Tensor:
        """Every operand in this function has a defined ONNX translation."""
        weight = self.weight + 1 if self.zero_centered_gamma else self.weight
        return torch.nn.functional.rms_norm(input_, input_.shape[-1:], weight, self.eps)
=======
        grad_input = dx.view(grad_output.size())
        grad_weight = dw.view(weight_dims)
        return grad_input, (grad_weight,)
>>>>>>> cc0cb35d
<|MERGE_RESOLUTION|>--- conflicted
+++ resolved
@@ -22,12 +22,8 @@
     devices_match,
 )
 from ..op import BasicOperation, OperationContext
-<<<<<<< HEAD
-from .._common import maybe_autocast_dtype, reshape
+from .._common import maybe_autocast_dtype, reshape, maybe_dequantize
 from ...export import is_in_onnx_export_mode
-=======
-from .._common import maybe_autocast_dtype, maybe_dequantize
->>>>>>> cc0cb35d
 
 
 class RMSNorm(BasicOperation):
@@ -254,9 +250,8 @@
         clear_tensor_data(rstdevs)
 
         # Reshape results
-<<<<<<< HEAD
-        grad_input = reshape(dx, grad_output.size())
-        grad_weight = reshape(dw, weight_dims)
+        grad_input = dx.view(grad_output.size())
+        grad_weight = dw.view(weight_dims)
         return grad_input, (grad_weight,)
 
     def op_onnx_forward(
@@ -265,9 +260,4 @@
     ) -> torch.Tensor:
         """Every operand in this function has a defined ONNX translation."""
         weight = self.weight + 1 if self.zero_centered_gamma else self.weight
-        return torch.nn.functional.rms_norm(input_, input_.shape[-1:], weight, self.eps)
-=======
-        grad_input = dx.view(grad_output.size())
-        grad_weight = dw.view(weight_dims)
-        return grad_input, (grad_weight,)
->>>>>>> cc0cb35d
+        return torch.nn.functional.rms_norm(input_, input_.shape[-1:], weight, self.eps)