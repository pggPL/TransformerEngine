# Copyright (c) 2022-2024, NVIDIA CORPORATION & AFFILIATES. All rights reserved.
#
# See LICENSE for license information.

"""PyTorch related extensions."""
import os
from pathlib import Path

import setuptools

from .utils import (
    all_files_in_dir,
    cuda_archs,
    cuda_version,
)


def setup_pytorch_extension(
    csrc_source_files,
    csrc_header_files,
    common_header_files,
) -> setuptools.Extension:
    """Setup CUDA extension for PyTorch support"""

    # Source files
    csrc_source_files = Path(csrc_source_files)
    extensions_dir = csrc_source_files / "extensions"
    sources = [
<<<<<<< HEAD
        csrc_source_files / "common.cu",
=======
        csrc_source_files / "common.cpp",
        csrc_source_files / "ts_fp8_op.cpp",
>>>>>>> 68adf451
    ] + all_files_in_dir(extensions_dir)

    # Header files
    include_dirs = [
        common_header_files,
        common_header_files / "common",
        common_header_files / "common" / "include",
        csrc_header_files,
    ]

    # Compiler flags
    cxx_flags = [
        "-O3",
        "-fvisibility=hidden",
    ]
    nvcc_flags = [
        "-O3",
        "-U__CUDA_NO_HALF_OPERATORS__",
        "-U__CUDA_NO_HALF_CONVERSIONS__",
        "-U__CUDA_NO_BFLOAT16_OPERATORS__",
        "-U__CUDA_NO_BFLOAT16_CONVERSIONS__",
        "-U__CUDA_NO_BFLOAT162_OPERATORS__",
        "-U__CUDA_NO_BFLOAT162_CONVERSIONS__",
        "--expt-relaxed-constexpr",
        "--expt-extended-lambda",
        "--use_fast_math",
    ]

    cuda_architectures = cuda_archs()

    if "70" in cuda_architectures:
        nvcc_flags.extend(["-gencode", "arch=compute_70,code=sm_70"])

    # Version-dependent CUDA options
    try:
        version = cuda_version()
    except FileNotFoundError:
        print("Could not determine CUDA Toolkit version")
    else:
        if version < (12, 0):
            raise RuntimeError("Transformer Engine requires CUDA 12.0 or newer")
        nvcc_flags.extend(
            (
                "--threads",
                os.getenv("NVTE_BUILD_THREADS_PER_JOB", "1"),
            )
        )

        for arch in cuda_architectures.split(";"):
            if arch == "70":
                continue  # Already handled
            nvcc_flags.extend(["-gencode", f"arch=compute_{arch},code=sm_{arch}"])

    if bool(int(os.getenv("NVTE_UB_WITH_MPI", "0"))):
        assert (
            os.getenv("MPI_HOME") is not None
        ), "MPI_HOME=/path/to/mpi must be set when compiling with NVTE_UB_WITH_MPI=1!"
        mpi_path = Path(os.getenv("MPI_HOME"))
        include_dirs.append(mpi_path / "include")
        cxx_flags.append("-DNVTE_UB_WITH_MPI")
        nvcc_flags.append("-DNVTE_UB_WITH_MPI")

    # Construct PyTorch CUDA extension
    sources = [str(path) for path in sources]
    include_dirs = [str(path) for path in include_dirs]
    from torch.utils.cpp_extension import CUDAExtension

    return CUDAExtension(
        name="transformer_engine_torch",
        sources=[str(src) for src in sources],
        include_dirs=[str(inc) for inc in include_dirs],
        extra_compile_args={
            "cxx": cxx_flags,
            "nvcc": nvcc_flags,
        },
    )<|MERGE_RESOLUTION|>--- conflicted
+++ resolved
@@ -26,12 +26,7 @@
     csrc_source_files = Path(csrc_source_files)
     extensions_dir = csrc_source_files / "extensions"
     sources = [
-<<<<<<< HEAD
-        csrc_source_files / "common.cu",
-=======
         csrc_source_files / "common.cpp",
-        csrc_source_files / "ts_fp8_op.cpp",
->>>>>>> 68adf451
     ] + all_files_in_dir(extensions_dir)
 
     # Header files
