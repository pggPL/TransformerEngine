--- conflicted
+++ resolved
@@ -79,20 +79,11 @@
                 os.getenv("NVTE_BUILD_THREADS_PER_JOB", "1"),
             )
         )
-<<<<<<< HEAD
-        if "80" in cuda_architectures:
-            nvcc_flags.extend(["-gencode", "arch=compute_80,code=sm_80"])
-        if "90" in cuda_architectures:
-            nvcc_flags.extend(["-gencode", "arch=compute_90,code=sm_90"])
-        if "100" in cuda_architectures:
-            nvcc_flags.extend(["-gencode", "arch=compute_100,code=sm_100"])
-=======
 
         for arch in cuda_architectures.split(";"):
             if arch == "70":
                 continue  # Already handled
             nvcc_flags.extend(["-gencode", f"arch=compute_{arch},code=sm_{arch}"])
->>>>>>> 7b152a83
 
     # Libraries
     library_dirs = []
