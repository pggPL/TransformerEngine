# Copyright (c) 2022-2025, NVIDIA CORPORATION & AFFILIATES. All rights reserved.
#
# See LICENSE for license information.

"""PyTorch related extensions."""
import os
from pathlib import Path

import setuptools

from .utils import all_files_in_dir, cuda_version, get_cuda_include_dirs, debug_build_enabled
from typing import List


def install_requirements() -> List[str]:
    """Install dependencies for TE/PyTorch extensions."""
<<<<<<< HEAD
    return ["torch>=2.1", "einops", "onnxscript==0.3.1", "onnx", "nvdlfw-inspect"]


def test_requirements() -> List[str]:
    """Test dependencies for TE/PyTorch extensions."""
    return [
        "numpy",
        "torchvision",
        "transformers",
        "onnxruntime==1.20.1",
        "onnxruntime_extensions==0.13.0",
    ]
=======
    return ["torch>=2.1", "einops", "onnxscript", "onnx"]


def test_requirements() -> List[str]:
    """Test dependencies for TE/JAX extensions."""
    return ["numpy", "torchvision", "transformers", "torchao==0.13"]
>>>>>>> d126cdd6


def setup_pytorch_extension(
    csrc_source_files,
    csrc_header_files,
    common_header_files,
) -> setuptools.Extension:
    """Setup CUDA extension for PyTorch support"""

    # Source files
    sources = all_files_in_dir(Path(csrc_source_files), name_extension="cpp")

    # Header files
    include_dirs = get_cuda_include_dirs()
    include_dirs.extend(
        [
            common_header_files,
            common_header_files / "common",
            common_header_files / "common" / "include",
            csrc_header_files,
        ]
    )

    # Compiler flags
    cxx_flags = ["-O3", "-fvisibility=hidden"]
    if debug_build_enabled():
        cxx_flags.append("-g")
        cxx_flags.append("-UNDEBUG")
    else:
        cxx_flags.append("-g0")

    # Version-dependent CUDA options
    try:
        version = cuda_version()
    except FileNotFoundError:
        print("Could not determine CUDA version")
    else:
        if version < (12, 0):
            raise RuntimeError("Transformer Engine requires CUDA 12.0 or newer")

    if bool(int(os.getenv("NVTE_UB_WITH_MPI", "0"))):
        assert (
            os.getenv("MPI_HOME") is not None
        ), "MPI_HOME=/path/to/mpi must be set when compiling with NVTE_UB_WITH_MPI=1!"
        mpi_path = Path(os.getenv("MPI_HOME"))
        include_dirs.append(mpi_path / "include")
        cxx_flags.append("-DNVTE_UB_WITH_MPI")

    library_dirs = []
    libraries = []
    if bool(int(os.getenv("NVTE_ENABLE_NVSHMEM", 0))):
        assert (
            os.getenv("NVSHMEM_HOME") is not None
        ), "NVSHMEM_HOME must be set when compiling with NVTE_ENABLE_NVSHMEM=1"
        nvshmem_home = Path(os.getenv("NVSHMEM_HOME"))
        include_dirs.append(nvshmem_home / "include")
        library_dirs.append(nvshmem_home / "lib")
        libraries.append("nvshmem_host")
        cxx_flags.append("-DNVTE_ENABLE_NVSHMEM")

    # Construct PyTorch CUDA extension
    sources = [str(path) for path in sources]
    include_dirs = [str(path) for path in include_dirs]
    from torch.utils.cpp_extension import CppExtension

    return CppExtension(
        name="transformer_engine_torch",
        sources=[str(src) for src in sources],
        include_dirs=[str(inc) for inc in include_dirs],
        extra_compile_args={"cxx": cxx_flags},
        libraries=[str(lib) for lib in libraries],
        library_dirs=[str(lib_dir) for lib_dir in library_dirs],
    )<|MERGE_RESOLUTION|>--- conflicted
+++ resolved
@@ -14,8 +14,7 @@
 
 def install_requirements() -> List[str]:
     """Install dependencies for TE/PyTorch extensions."""
-<<<<<<< HEAD
-    return ["torch>=2.1", "einops", "onnxscript==0.3.1", "onnx", "nvdlfw-inspect"]
+    return ["torch>=2.1", "einops", "onnxscript", "onnx", "nvdlfw-inspect"]
 
 
 def test_requirements() -> List[str]:
@@ -24,17 +23,10 @@
         "numpy",
         "torchvision",
         "transformers",
-        "onnxruntime==1.20.1",
-        "onnxruntime_extensions==0.13.0",
+        "torchao==0.13",
+        "onnxruntime",
+        "onnxruntime_extensions",
     ]
-=======
-    return ["torch>=2.1", "einops", "onnxscript", "onnx"]
-
-
-def test_requirements() -> List[str]:
-    """Test dependencies for TE/JAX extensions."""
-    return ["numpy", "torchvision", "transformers", "torchao==0.13"]
->>>>>>> d126cdd6
 
 
 def setup_pytorch_extension(
