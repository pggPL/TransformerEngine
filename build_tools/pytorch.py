# Copyright (c) 2022-2024, NVIDIA CORPORATION & AFFILIATES. All rights reserved.
#
# See LICENSE for license information.

"""PyTorch related extensions."""
import os
from pathlib import Path

import setuptools

from .utils import (
    all_files_in_dir,
    cuda_version,
    cuda_path,
)


def setup_pytorch_extension(
    csrc_source_files,
    csrc_header_files,
    common_header_files,
) -> setuptools.Extension:
    """Setup CUDA extension for PyTorch support"""

    # Source files
    csrc_source_files = Path(csrc_source_files)
    extensions_dir = csrc_source_files / "extensions"
    sources = [
        csrc_source_files / "common.cu",
        csrc_source_files / "ts_fp8_op.cpp",
        csrc_source_files / "userbuffers" / "ipcsocket.cc",
        csrc_source_files / "userbuffers" / "userbuffers.cu",
        csrc_source_files / "userbuffers" / "userbuffers-host.cpp",
    ] + all_files_in_dir(extensions_dir)

    # Header files
    include_dirs = [
        common_header_files,
        common_header_files / "common",
        common_header_files / "common" / "include",
        csrc_header_files,
    ]

    # Compiler flags
    cxx_flags = [
        "-O3",
        "-fvisibility=hidden",
    ]
    nvcc_flags = [
        "-O3",
        "-gencode",
        "arch=compute_70,code=sm_70",
        "-U__CUDA_NO_HALF_OPERATORS__",
        "-U__CUDA_NO_HALF_CONVERSIONS__",
        "-U__CUDA_NO_BFLOAT16_OPERATORS__",
        "-U__CUDA_NO_BFLOAT16_CONVERSIONS__",
        "-U__CUDA_NO_BFLOAT162_OPERATORS__",
        "-U__CUDA_NO_BFLOAT162_CONVERSIONS__",
        "--expt-relaxed-constexpr",
        "--expt-extended-lambda",
        "--use_fast_math",
    ]

    # Version-dependent CUDA options
    try:
        version = cuda_version()
    except FileNotFoundError:
        print("Could not determine CUDA Toolkit version")
    else:
<<<<<<< HEAD
        if version >= (11, 2):
            nvcc_flags.extend(["--threads", os.getenv("NVTE_BUILD_THREADS_PER_JOB", "1")])
        if version >= (11, 0):
            nvcc_flags.extend(["-gencode", "arch=compute_80,code=sm_80"])
        if version >= (11, 8):
            nvcc_flags.extend(["-gencode", "arch=compute_90,code=sm_90"])
        if version >= (12, 7):
            nvcc_flags.extend(["-gencode", "arch=compute_100,code=sm_100"])
=======
        if version < (12, 0):
            raise RuntimeError("Transformer Engine requires CUDA 12.0 or newer")
        nvcc_flags.extend(
            (
                "--threads",
                os.getenv("NVTE_BUILD_THREADS_PER_JOB", "1"),
                "-gencode",
                "arch=compute_80,code=sm_80",
                "-gencode",
                "arch=compute_90,code=sm_90",
            )
        )
>>>>>>> 467b39a3

    # Libraries
    library_dirs = []
    libraries = []
    if os.getenv("NVTE_UB_WITH_MPI"):
        assert (
            os.getenv("MPI_HOME") is not None
        ), "MPI_HOME must be set when compiling with NVTE_UB_WITH_MPI=1"
        mpi_home = Path(os.getenv("MPI_HOME"))
        include_dirs.append(mpi_home / "include")
        cxx_flags.append("-DNVTE_UB_WITH_MPI")
        nvcc_flags.append("-DNVTE_UB_WITH_MPI")
        library_dirs.append(mpi_home / "lib")
        libraries.append("mpi")

    # Construct PyTorch CUDA extension
    sources = [str(path) for path in sources]
    include_dirs = [str(path) for path in include_dirs]
    from torch.utils.cpp_extension import CUDAExtension

    return CUDAExtension(
        name="transformer_engine_torch",
        sources=[str(src) for src in sources],
        include_dirs=[str(inc) for inc in include_dirs],
        extra_compile_args={
            "cxx": cxx_flags,
            "nvcc": nvcc_flags,
        },
        libraries=[str(lib) for lib in libraries],
        library_dirs=[str(lib_dir) for lib_dir in library_dirs],
    )<|MERGE_RESOLUTION|>--- conflicted
+++ resolved
@@ -67,16 +67,6 @@
     except FileNotFoundError:
         print("Could not determine CUDA Toolkit version")
     else:
-<<<<<<< HEAD
-        if version >= (11, 2):
-            nvcc_flags.extend(["--threads", os.getenv("NVTE_BUILD_THREADS_PER_JOB", "1")])
-        if version >= (11, 0):
-            nvcc_flags.extend(["-gencode", "arch=compute_80,code=sm_80"])
-        if version >= (11, 8):
-            nvcc_flags.extend(["-gencode", "arch=compute_90,code=sm_90"])
-        if version >= (12, 7):
-            nvcc_flags.extend(["-gencode", "arch=compute_100,code=sm_100"])
-=======
         if version < (12, 0):
             raise RuntimeError("Transformer Engine requires CUDA 12.0 or newer")
         nvcc_flags.extend(
@@ -89,7 +79,6 @@
                 "arch=compute_90,code=sm_90",
             )
         )
->>>>>>> 467b39a3
 
     # Libraries
     library_dirs = []
