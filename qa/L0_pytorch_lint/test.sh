# Copyright (c) 2022-2025, NVIDIA CORPORATION & AFFILIATES. All rights reserved.
#
# See LICENSE for license information.

set -e

: "${TE_PATH:=/opt/transformerengine}"

pip3 install cpplint==1.6.0 pylint==3.3.1
if [ -z "${PYTHON_ONLY}" ]
then
  cd $TE_PATH
  echo "Checking common API headers"
  python3 -m cpplint --root transformer_engine/common/include --recursive transformer_engine/common/include
  echo "Checking C++ files"
  python3 -m cpplint --recursive --exclude=transformer_engine/common/include --exclude=transformer_engine/build_tools/build transformer_engine/common
  python3 -m cpplint --recursive transformer_engine/pytorch
fi
if [ -z "${CPP_ONLY}" ]
then
  cd $TE_PATH
  echo "Checking Python files"
<<<<<<< HEAD
  pylint --recursive=y transformer_engine/common transformer_engine/pytorch transformer_engine/debug
=======
  python3 -m pylint --recursive=y transformer_engine/common transformer_engine/pytorch
>>>>>>> 8a20d666
fi<|MERGE_RESOLUTION|>--- conflicted
+++ resolved
@@ -20,9 +20,5 @@
 then
   cd $TE_PATH
   echo "Checking Python files"
-<<<<<<< HEAD
-  pylint --recursive=y transformer_engine/common transformer_engine/pytorch transformer_engine/debug
-=======
-  python3 -m pylint --recursive=y transformer_engine/common transformer_engine/pytorch
->>>>>>> 8a20d666
+  python3 -m pylint --recursive=y transformer_engine/common transformer_engine/pytorch transformer_engine/debug
 fi