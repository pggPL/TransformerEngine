--- conflicted
+++ resolved
@@ -105,12 +105,6 @@
             install_reqs.extend(["jax", "flax>=0.7.1"])
             # test_reqs.extend(["numpy", "praxis"])
             test_reqs.extend(["numpy"])
-<<<<<<< HEAD
-=======
-        if "paddle" in frameworks:
-            install_reqs.append("paddlepaddle-gpu")
-            test_reqs.append("numpy")
->>>>>>> a959ff56
 
     return [remove_dups(reqs) for reqs in [setup_reqs, install_reqs, test_reqs]]
 
