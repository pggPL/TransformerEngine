--- conflicted
+++ resolved
@@ -1153,14 +1153,11 @@
         ffn_hidden_size=128,
         num_attention_heads=4,
     ).eval()
-<<<<<<< HEAD
 
     if type(fp8_recipe) == recipe.Float8CurrentScaling:
         # TODO(pgadzinski): Attention does not work with TRT for FP8CurrentScaling
         model = te.LayerNormMLP(128, 128)
 
-=======
->>>>>>> 47ab4a74
     inps = (torch.randn([16, 16, 128], device="cuda", requires_grad=False),)
 
     with te.fp8_autocast(enabled=fp8_recipe is not None, fp8_recipe=fp8_recipe):
@@ -1180,11 +1177,7 @@
                     custom_translation_table=te_translation_table,
                 )
 
-<<<<<<< HEAD
-        os.system(f"trtexec --onnx={onnx_path} --saveEngine={onnx_path}.engine --stronglyTyped")
-=======
         os.system(f"trtexec --onnx={onnx_path} --saveEngine={onnx_path}.engine")
->>>>>>> 47ab4a74
 
         # Run TRT engine
         logger = trt.Logger(trt.Logger.WARNING)
@@ -1207,15 +1200,7 @@
         rtol = 5e-2 if fp8_recipe is not None else 1e-4
         torch.testing.assert_close(out, out_ref, atol=atol, rtol=rtol)
     finally:
-<<<<<<< HEAD
-        pass
-        # try:
-        #    os.remove(onnx_path)
-        # except FileNotFoundError:
-        #    pass
-=======
         try:
             os.remove(onnx_path)
         except FileNotFoundError:
-            pass
->>>>>>> 47ab4a74
+            pass