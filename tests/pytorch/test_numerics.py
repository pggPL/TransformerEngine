# Copyright (c) 2022-2025, NVIDIA CORPORATION & AFFILIATES. All rights reserved.
#
# See LICENSE for license information.

import math
import os
from typing import Dict, List, Optional
import pytest
import copy
import random

import torch
import torch.nn as nn
from torch.nn import Parameter

from transformer_engine.pytorch.fp8 import (
    FP8GlobalStateManager,
    fp8_autocast,
    fp8_model_init,
)
from transformer_engine.pytorch.utils import (
    init_method_normal,
    scaled_init_method_normal,
    attention_mask_func,
    is_bf16_compatible,
)
from transformer_engine.pytorch import (
    DotProductAttention,
    LayerNormLinear,
    LayerNormMLP,
    Linear,
    GroupedLinear,
    MultiheadAttention,
    RMSNorm,
    TransformerLayer,
    LayerNorm,
    InferenceParams,
    Fp8Padding,
    Fp8Unpadding,
)
from transformer_engine.pytorch.distributed import checkpoint as te_checkpoint
from transformer_engine.pytorch.cpp_extensions import general_gemm, general_grouped_gemm
from transformer_engine.pytorch.tensor.float8_tensor import Float8Quantizer
from transformer_engine.pytorch.module.base import get_multi_stream_cublas_workspace, get_workspace
from transformer_engine.pytorch.utils import get_device_compute_capability
from transformer_engine.common import recipe
import transformer_engine_torch as tex

# Only run FP8 tests on H100.
fp8_available, reason_for_no_fp8 = FP8GlobalStateManager.is_fp8_available()
mxfp8_available, reason_for_no_mxfp8 = FP8GlobalStateManager.is_mxfp8_available()

sm_80plus = get_device_compute_capability() >= (8, 0)

seed = 1234
torch.manual_seed(seed)
torch.cuda.manual_seed(seed)
# Record initial RNG state from script run.
_cpu_rng_state = torch.get_rng_state()
_cuda_rng_state = torch.cuda.get_rng_state()


class ModelConfig:
    def __init__(self, hidden_size, eps, num_attention_heads, embed, num_layers, seq_len):
        self.hidden_size = hidden_size
        self.eps = eps
        self.num_attention_heads = num_attention_heads
        self.embed = embed
        self.num_layers = num_layers
        self.seq_len = seq_len


model_configs = {
    "small": ModelConfig(128, 1e-5, 8, 36, 4, 128),
    "126m": ModelConfig(768, 1e-5, 12, 64, 12, 2048),
}

model_configs_inference = {
    # hidden_size, eps, num_attention_heads, embed, num_layers, seq_len
    "126m": ModelConfig(768, 1e-5, 12, 64, 12, 16),
}
backends_inference = ["FlashAttention", "UnfusedAttention"]
module_inference = ["TransformerLayer", "MultiheadAttention"]
input_formats_inference = ["sbhd", "bshd"]

param_types = [torch.float32, torch.float16]
if is_bf16_compatible():  # bf16 requires sm_80 or higher
    param_types.append(torch.bfloat16)

batch_sizes = [1, 2]

all_boolean = [True, False]

all_activations = ["gelu", "relu", "reglu", "geglu", "swiglu", "qgelu", "srelu"]

all_normalizations = ["LayerNorm", "RMSNorm"]

mask_types = ["causal", "no_mask"]

<<<<<<< HEAD
if os.environ.get("DEBUG", False):
    import nvdlfw_inspect.api as nvinspect_api
    nvinspect_api.initialize(feature_dirs=os.environ["FEATURE_DIRS"])
=======
fp8_recipes = [
    recipe.BlockScaling(),
    recipe.DelayedScaling(),
]
>>>>>>> bbfae2b9


def get_causal_attn_mask(sq: int) -> torch.Tensor:
    return torch.triu(torch.ones(sq, sq, device="cuda"), diagonal=1).bool()


def dtype_tols(dtype: torch.dtype) -> Dict[str, float]:
    """Estimated numerical error for a datatype

    Based on tolerances for torch.testing.assert_close.

    """
    if dtype == torch.float32:
        return dict(rtol=1.3e-6, atol=1e-5)
    if dtype == torch.float16:
        return dict(rtol=1e-3, atol=1e-5)
    if dtype == torch.bfloat16:
        return dict(rtol=1.6e-2, atol=1e-5)
    raise ValueError(f"Unsuppored dtype ({dtype})")


def assert_allclose(
    l1: List[torch.Tensor], l2: List[torch.Tensor], atol: float, rtol: float = None
) -> bool:
    """Ensures two lists are equal."""
    assert len(l1) == len(l2), "Unequal number of outputs."
    for i, (t1, t2) in enumerate(zip(l1, l2)):
        tols = dict(atol=atol)
        if rtol is not None:
            tols["rtol"] = rtol
        result = torch.allclose(t1, t2, **tols)
        if not result:
            diff = torch.abs(t1 - t2)
            tol = atol + (rtol * torch.abs(t2))
            exceed_mask = diff > tol
            if exceed_mask.any():
                indices = torch.nonzero(exceed_mask, as_tuple=True)
                max_diff = diff[exceed_mask].max()
                max_idx = (diff[exceed_mask] == max_diff).nonzero(as_tuple=True)[0][0]
                max_location = [idx[max_idx].item() for idx in indices]
                msg = (
                    f"Outputs not close enough in tensor at idx={i}. "
                    f"Maximum difference at location {max_location} "
                    f"with {t1[exceed_mask][max_idx].item()} vs {t2[exceed_mask][max_idx].item()} "
                    f"(diff {max_diff.item()})."
                )
            raise AssertionError(msg)


def reset_rng_states() -> None:
    """revert back to initial RNG state."""
    torch.set_rng_state(_cpu_rng_state)
    torch.cuda.set_rng_state(_cuda_rng_state)


@pytest.fixture(autouse=True)
def reset_global_fp8_state():
    yield
    FP8GlobalStateManager.reset()


class TorchScaledMaskedSoftmax(nn.Module):
    def __init__(self) -> None:
        super().__init__()

    def forward(
        self, inp: torch.Tensor, mask: torch.Tensor, scale: Optional[float] = None
    ) -> torch.Tensor:
        dtype = inp.dtype
        inp = inp.float()

        if scale is not None:
            inp = inp * scale
        mask_output = attention_mask_func(inp, mask) if mask is not None else inp

        probs = torch.nn.Softmax(dim=-1)(mask_output)
        probs = probs.to(dtype)
        return probs


class TorchDotProductAttention(torch.nn.Module):
    def __init__(
        self,
        kv_channels: int,
        attention_dropout: float = 0.0,
    ) -> None:
        super().__init__()

        self.norm_factor = math.sqrt(kv_channels)
        self.scale_mask_softmax = TorchScaledMaskedSoftmax()
        self.attention_dropout = torch.nn.Dropout(attention_dropout)

    def forward(
        self,
        query_layer: torch.Tensor,
        key_layer: torch.Tensor,
        value_layer: torch.Tensor,
        attention_mask: Optional[torch.Tensor] = None,
    ) -> torch.Tensor:
        batch_size, seqlen = query_layer.shape[1], query_layer.shape[0]

        # [b, np, sq, sk]
        output_size = (
            query_layer.size(1),
            query_layer.size(2),
            query_layer.size(0),
            key_layer.size(0),
        )

        # [sq, b, np, hn] -> [sq, b * np, hn]
        query_layer = query_layer.reshape(output_size[2], output_size[0] * output_size[1], -1)
        # [sk, b, np, hn] -> [sk, b * np, hn]
        key_layer = key_layer.reshape(output_size[3], output_size[0] * output_size[1], -1)

        # preallocting result tensor: [b * np, sq, sk]
        matmul_result = torch.empty(
            output_size[0] * output_size[1],
            output_size[2],
            output_size[3],
            dtype=query_layer.dtype,
            device=torch.cuda.current_device(),
        )

        # Raw attention scores. [b * np, sq, sk]
        matmul_result = torch.baddbmm(
            matmul_result,
            query_layer.transpose(0, 1),  # [b * np, sq, hn]
            key_layer.transpose(0, 1).transpose(1, 2),  # [b * np, hn, sk]
            beta=0.0,
            alpha=(1.0 / self.norm_factor),
        )

        # change view to [b, np, sq, sk]
        attention_scores = matmul_result.view(*output_size)

        # attention scores and attention mask [b, np, sq, sk]
        attention_probs = self.scale_mask_softmax(attention_scores, attention_mask)
        attention_probs = self.attention_dropout(attention_probs)

        # value_layer -> context layer.
        # [sk, b, np, hn] --> [b, np, sq, hn]
        output_size = (
            value_layer.size(1),
            value_layer.size(2),
            query_layer.size(0),
            value_layer.size(3),
        )

        # change view [sk, b * np, hn]
        value_layer = value_layer.reshape(value_layer.size(0), output_size[0] * output_size[1], -1)

        # change view [b * np, sq, sk]
        attention_probs = attention_probs.view(output_size[0] * output_size[1], output_size[2], -1)

        # matmul: [b * np, sq, hn]
        context_layer = torch.bmm(attention_probs, value_layer.transpose(0, 1))

        # change view [b, np, sq, hn]
        context_layer = context_layer.view(*output_size)

        # [b, np, sq, hn] --> [sq, b, np, hn]
        context_layer = context_layer.permute(2, 0, 1, 3).contiguous()

        # [sq, b, np, hn] --> [sq, b, hp]
        context_layer = context_layer.view(seqlen, batch_size, -1)

        return context_layer


class TorchLayerNorm(nn.Module):
    def __init__(self, in_features: int, eps: float, zero_centered_gamma: bool):
        super().__init__()
        self.eps = eps
        self.in_features = in_features
        self.zero_centered_gamma = zero_centered_gamma

        initial_value = torch.ones(in_features) if zero_centered_gamma else torch.zeros(in_features)
        self.weight = nn.Parameter(initial_value)
        self.bias = nn.Parameter(torch.zeros(in_features))
        self.register_parameter("weight", self.weight)
        self.register_parameter("bias", self.bias)

    def forward(self, x: torch.Tensor) -> torch.Tensor:
        w = self.weight if not self.zero_centered_gamma else 1 + self.weight
        w = w.to(torch.float32)
        b = self.bias.to(torch.float32)
        inp = x.to(torch.float32)
        out = torch.nn.functional.layer_norm(
            inp, (self.in_features,), weight=w, bias=b, eps=self.eps
        )
        return out.to(x.dtype)


# Adapted from https://github.com/bzhangGo/rmsnorm/blob/c6691f20ec0af4128c8159c903071f7575404295/rmsnorm_torch.py
class TorchRMSNorm(nn.Module):
    def __init__(self, in_features, zero_centered_gamma, eps=1e-5):
        super().__init__()

        self.eps = eps
        self.in_features = in_features
        self.zero_centered_gamma = zero_centered_gamma

        initial_value = torch.ones(in_features) if zero_centered_gamma else torch.zeros(in_features)
        self.weight = nn.Parameter(initial_value)
        self.register_parameter("weight", self.weight)

    def forward(self, x):
        norm_x2 = torch.sum(x.float() ** 2, dim=-1, keepdim=True)
        d_x = self.in_features

        rms_x2 = norm_x2 / d_x + self.eps
        r_rms_x = rms_x2 ** (-1.0 / 2)
        x_normed = x * r_rms_x

        w = self.weight.float()
        if self.zero_centered_gamma:
            w = 1 + w
        return (w * x_normed).to(x.dtype)


class TorchLayerNormLinear(nn.Module):
    def __init__(
        self,
        in_features: int,
        out_features: int,
        eps: float,
        bias: bool = True,
        normalization: str = "LayerNorm",
        zero_centered_gamma: bool = False,
    ):
        super().__init__()
        if normalization == "LayerNorm":
            self.layernorm = TorchLayerNorm(
                in_features, eps=eps, zero_centered_gamma=zero_centered_gamma
            )
        elif normalization == "RMSNorm":
            self.layernorm = TorchRMSNorm(
                in_features, eps=eps, zero_centered_gamma=zero_centered_gamma
            )
        else:
            raise RuntimeError("Unsupported normalization")

        self.linear = nn.Linear(in_features, out_features)

    def forward(self, x: torch.Tensor) -> torch.Tensor:
        return self.linear(self.layernorm(x))


class TorchMHA(nn.Module):
    def __init__(self, hidden_size: int, num_attention_heads: int):
        super().__init__()
        self.mhsa = nn.MultiheadAttention(
            embed_dim=hidden_size,
            num_heads=num_attention_heads,
            dropout=0.1,
            bias=True,
            batch_first=False,
        )

    def forward(self, x, attention_mask=None):
        output = self.mhsa(x, x, x, attn_mask=attention_mask, need_weights=False)
        if isinstance(output, tuple):
            output = output[0]
        return output


class TorchQuickGELU(nn.Module):
    def forward(self, input: torch.Tensor) -> torch.Tensor:
        return input * torch.sigmoid(1.702 * input)


class TorchSquaredRELU(nn.Module):
    def forward(self, input: torch.Tensor) -> torch.Tensor:
        return (input > 0) * input * input


class TorchGroupedLinearWithPadding(nn.Module):

    def __init__(
        self, num_gemms, in_features, out_features, bias, params_dtype, parallel_mode, fp8
    ) -> None:
        super().__init__()

        self.padding = Fp8Padding(num_gemms)
        self.linear_fn = GroupedLinear(
            num_gemms,
            in_features,
            out_features,
            bias=bias,
            params_dtype=params_dtype,
            parallel_mode=parallel_mode,
            device="cuda",
        )
        self.unpadding = Fp8Unpadding(num_gemms)

        self.fp8 = fp8

    def forward(self, inp: torch.Tensor, m_splits: List[int]) -> torch.Tensor:
        if self.fp8:
            orig_m_splits = m_splits
            inp, m_splits = self.padding(inp, m_splits)

        out = self.linear_fn(inp, m_splits)

        if self.fp8:
            out = self.unpadding(out, orig_m_splits)

        return out


_supported_act = {
    "geglu": nn.GELU(approximate="tanh"),
    "gelu": nn.GELU(approximate="tanh"),
    "reglu": nn.ReLU(),
    "relu": nn.ReLU(),
    "swiglu": nn.SiLU(),
    "qgelu": TorchQuickGELU(),
    "srelu": TorchSquaredRELU(),
}


class TorchGLU(nn.Module):
    def __init__(self, activation: str):
        super().__init__()
        self.act = _supported_act[activation]

    def forward(self, x):
        shape = x.size(-1)
        a = x[..., : shape // 2]
        b = x[..., (shape // 2) :]
        a = self.act(a)
        return a * b


class TorchLayerNormMLP(nn.Module):
    def __init__(
        self,
        hidden_size: int,
        ffn_hidden_size: int,
        eps: float = 1e-5,
        activation="gelu",
        normalization: str = "LayerNorm",
    ):
        super().__init__()
        if normalization == "LayerNorm":
            self.ln = TorchLayerNorm(hidden_size, eps=eps, zero_centered_gamma=False)
        elif normalization == "RMSNorm":
            self.ln = TorchRMSNorm(hidden_size, eps=eps, zero_centered_gamma=False)
        else:
            raise RuntimeError("Unsupported normalization")
        if "glu" in activation:
            fc1_output_features = 2 * ffn_hidden_size
            self.gelu = TorchGLU(activation)
        else:
            fc1_output_features = ffn_hidden_size
            self.gelu = _supported_act[activation]

        self.fc1 = nn.Linear(hidden_size, fc1_output_features)
        self.fc2 = nn.Linear(ffn_hidden_size, hidden_size)

    def forward(self, x):
        t = self.gelu(self.fc1(self.ln(x)))
        return self.fc2(t)


class TorchGPT(nn.Module):
    def __init__(
        self, hidden_size: int, eps: float, num_attention_heads: int, parallel_attention_mlp: bool
    ):
        super().__init__()
        self.ln = nn.LayerNorm(hidden_size, eps=eps)
        self.causal_attn = TorchMHA(hidden_size, num_attention_heads)
        self.ln_mlp = TorchLayerNormMLP(hidden_size, 4 * hidden_size, eps)
        self.parallel_attention_mlp = parallel_attention_mlp

    def forward(
        self,
        x: torch.Tensor,
        attention_mask: Optional[torch.Tensor] = None,
    ) -> torch.Tensor:
        a = self.ln(x)
        b = self.causal_attn(a, attention_mask)
        if self.parallel_attention_mlp:
            n = self.ln_mlp(x)
            x = x + nn.functional.dropout(b + n, p=0.1, training=self.training)
        else:
            x = x + nn.functional.dropout(b, p=0.1, training=self.training)
            n = self.ln_mlp(x)
            x = x + nn.functional.dropout(n, p=0.1, training=self.training)
        return x


def _test_e2e_selective_recompute(
    bs, dtype, config, fp8, recipe, fp8_model_params=False, recompute=False
):
    reset_rng_states()
    FP8GlobalStateManager.reset()

    sigma = 0.023
    init_method = init_method_normal(sigma)
    output_layer_init_method = scaled_init_method_normal(sigma, config.num_layers)

    with fp8_model_init(enabled=fp8 and fp8_model_params, recipe=recipe):
        block = TransformerLayer(
            config.hidden_size,
            4 * config.hidden_size,
            config.num_attention_heads,
            layernorm_epsilon=config.eps,
            init_method=init_method,
            output_layer_init_method=output_layer_init_method,
            hidden_dropout=0.1,
            attention_dropout=0.1,
            kv_channels=config.embed,
            apply_residual_connection_post_layernorm=False,
            output_layernorm=False,
            params_dtype=dtype,
            fuse_qkv_params=True,
            device="cuda",
        )

    te_inp_hidden_states = torch.randn(
        (config.seq_len, bs, config.hidden_size),
        dtype=dtype,
        device="cuda",
        requires_grad=True,
    )
    te_inp_hidden_states.retain_grad()
    te_inp_attn_mask = get_causal_attn_mask(config.seq_len)

    with fp8_autocast(enabled=fp8, fp8_recipe=recipe):
        te_out = block(
            te_inp_hidden_states,
            attention_mask=te_inp_attn_mask,
            checkpoint_core_attention=recompute,
        )
    loss = te_out.sum()
    loss.backward()
    torch.cuda.synchronize()

    outputs = [te_out, te_inp_hidden_states.grad]
    for p in block.parameters():
        if p.requires_grad:
            outputs.append(p.grad)
    return outputs


@pytest.mark.parametrize("dtype", param_types)
@pytest.mark.parametrize("bs", batch_sizes)
@pytest.mark.parametrize("model", ["126m"])
@pytest.mark.parametrize("fp8", all_boolean)
@pytest.mark.parametrize("recipe", fp8_recipes)
@pytest.mark.parametrize("fp8_model_params", all_boolean)
def test_gpt_selective_activation_recompute(dtype, bs, model, fp8, recipe, fp8_model_params):
    if fp8 and not fp8_available:
        pytest.skip(reason_for_no_fp8)
    if recipe.block() and not mxfp8_available:
        pytest.skip(reason_for_no_mxfp8)

    config = model_configs[model]

    outputs = _test_e2e_selective_recompute(
        bs, dtype, config, fp8, recipe, fp8_model_params, recompute=False
    )
    outputs_recompute = _test_e2e_selective_recompute(
        bs, dtype, config, fp8, recipe, fp8_model_params, recompute=True
    )

    # Check that results match
    tols = dtype_tols(dtype)
    if dtype in (torch.float16, torch.bfloat16):
        tols["atol"] = 1e-4
    if fp8 or fp8_model_params:
        tols.update(dict(rtol=0.125, atol=0.0675))

    for i, (ref, test) in enumerate(zip(outputs, outputs_recompute)):
        torch.testing.assert_close(
            test,
            ref,
            msg=f"Mismatch in tensor {i}",
            **tols,
        )


def _test_e2e_full_recompute(
    bs, dtype, config, fp8, recipe, fp8_model_params=False, recompute=False, use_reentrant=True
):
    reset_rng_states()
    FP8GlobalStateManager.reset()

    sigma = 0.023
    init_method = init_method_normal(sigma)
    output_layer_init_method = scaled_init_method_normal(sigma, config.num_layers)

    with fp8_model_init(enabled=fp8 and fp8_model_params, recipe=recipe):
        block = TransformerLayer(
            config.hidden_size,
            4 * config.hidden_size,
            config.num_attention_heads,
            layernorm_epsilon=config.eps,
            init_method=init_method,
            output_layer_init_method=output_layer_init_method,
            hidden_dropout=0.1,
            attention_dropout=0.1,
            kv_channels=config.embed,
            apply_residual_connection_post_layernorm=False,
            output_layernorm=False,
            params_dtype=dtype,
            fuse_qkv_params=True,
            device="cuda",
        )

    te_inp_hidden_states = torch.randn(
        (config.seq_len, bs, config.hidden_size),
        dtype=dtype,
        device="cuda",
        requires_grad=use_reentrant,
    )
    if use_reentrant:
        te_inp_hidden_states.retain_grad()
    te_inp_attn_mask = get_causal_attn_mask(config.seq_len)

    with fp8_autocast(enabled=fp8, fp8_recipe=recipe):
        if recompute:
            te_out = te_checkpoint(
                block,
                te_inp_hidden_states,
                attention_mask=te_inp_attn_mask,
                checkpoint_core_attention=False,
                distribute_saved_activations=False,
                tp_group=None,
                use_reentrant=use_reentrant,
            )
        else:
            te_out = block(
                te_inp_hidden_states,
                attention_mask=te_inp_attn_mask,
                checkpoint_core_attention=False,
            )
    loss = te_out.sum()
    loss.backward()
    torch.cuda.synchronize()

    outputs = [te_out]
    names = ["output"]
    if use_reentrant:
        outputs.append(te_inp_hidden_states.grad)
        names.append("input")
    for name, p in block.named_parameters():
        if p.requires_grad:
            outputs.append(p.grad)
            names.append(name)

    return outputs, names


@pytest.mark.parametrize("dtype", param_types)
@pytest.mark.parametrize("bs", batch_sizes)
@pytest.mark.parametrize("model", ["126m"])
@pytest.mark.parametrize("fp8", all_boolean)
@pytest.mark.parametrize("recipe", fp8_recipes)
@pytest.mark.parametrize("fp8_model_params", all_boolean)
@pytest.mark.parametrize("use_reentrant", all_boolean)
def test_gpt_full_activation_recompute(
    dtype, bs, model, fp8, recipe, fp8_model_params, use_reentrant
):
    if fp8 and not fp8_available:
        pytest.skip(reason_for_no_fp8)
    if recipe.block() and not mxfp8_available:
        pytest.skip(reason_for_no_mxfp8)

    config = model_configs[model]

    if not use_reentrant:
        # Non-reentrant checkpoint becomes non-deterministic with bias+GELU fusion
        os.environ["NVTE_BIAS_GELU_NVFUSION"] = "0"

    outputs, names = _test_e2e_full_recompute(
        bs,
        dtype,
        config,
        fp8,
        recipe,
        fp8_model_params,
        recompute=False,
        use_reentrant=use_reentrant,
    )
    outputs_recompute, _ = _test_e2e_full_recompute(
        bs,
        dtype,
        config,
        fp8,
        recipe,
        fp8_model_params,
        recompute=True,
        use_reentrant=use_reentrant,
    )

    if not use_reentrant:
        # Reset bias+GELU fusion flag to avoid contaminating other tests
        del os.environ["NVTE_BIAS_GELU_NVFUSION"]

    # Check that results match
    tols = dtype_tols(dtype)
    if dtype in (torch.float16, torch.bfloat16):
        tols["atol"] = 1e-3
    if fp8 or fp8_model_params:
        tols.update(dict(rtol=0.125, atol=0.0675))
    for i, (ref, test) in enumerate(zip(outputs, outputs_recompute)):
        torch.testing.assert_close(
            test,
            ref,
            msg=f"Mismatch in tensor {i}",
            **tols,
        )


def _test_e2e_checkpointing_get_model(config, dtype):
    sigma = 0.023
    init_method = init_method_normal(sigma)
    output_layer_init_method = scaled_init_method_normal(sigma, config.num_layers)

    return TransformerLayer(
        config.hidden_size,
        4 * config.hidden_size,
        config.num_attention_heads,
        layernorm_epsilon=config.eps,
        init_method=init_method,
        output_layer_init_method=output_layer_init_method,
        hidden_dropout=0.1,
        attention_dropout=0.1,
        kv_channels=config.embed,
        apply_residual_connection_post_layernorm=False,
        output_layernorm=False,
        params_dtype=dtype,
        device="cuda",
    )


def _test_e2e_checkpointing(bs, dtype, config, checkpoint=False, steps=10, path="checkpoint.pt"):
    reset_rng_states()

    te_inp_hidden_states = torch.randn(
        (config.seq_len, bs, config.hidden_size),
        dtype=dtype,
        device="cuda",
        requires_grad=True,
    )
    te_inp_hidden_states.retain_grad()

    block = _test_e2e_checkpointing_get_model(config, dtype)

    for _ in range(steps // 2):
        te_out = block(
            te_inp_hidden_states,
            None,
        )
        loss = te_out.sum()
        loss.backward()

    if checkpoint:
        # This process is necessary so that we can start afresh with
        # a new model while erasing all internal state to ensure that
        # loading from a checkpoint gives bitwise identical results.
        # Since gradients are being accumulated, it is important to
        # restore them post loading the checkpoint.
        torch.save(block.state_dict(), path)

        param_grads = []
        for p in block.parameters():
            if p.requires_grad:
                param_grads.append(p.grad.clone())

        global _cpu_rng_state, _cuda_rng_state
        _cpu_rng_state = torch.get_rng_state()
        _cuda_rng_state = torch.cuda.get_rng_state()

        del block
        block = _test_e2e_checkpointing_get_model(config, dtype)
        block.load_state_dict(torch.load(path, weights_only=False))
        reset_rng_states()

        for p in block.parameters():
            if p.requires_grad:
                p.grad = param_grads.pop(0)

        assert not param_grads, "Oops!"

    for _ in range(steps // 2):
        te_out = block(
            te_inp_hidden_states,
            None,
        )
        loss = te_out.sum()
        loss.backward()

    torch.cuda.synchronize()

    if os.path.exists(path):
        os.remove(path)

    outputs = [te_out, te_inp_hidden_states.grad]
    for p in block.parameters():
        if p.requires_grad:
            outputs.append(p.grad)
    return outputs


@pytest.mark.parametrize("dtype", param_types)
@pytest.mark.parametrize("bs", batch_sizes)
@pytest.mark.parametrize("model", ["126m"])
def test_gpt_checkpointing(dtype, bs, model):
    config = model_configs[model]
    outputs = _test_e2e_checkpointing(bs, dtype, config, checkpoint=False)
    outputs_checkpoint = _test_e2e_checkpointing(bs, dtype, config, checkpoint=True)

    # Check that results match
    tols = dtype_tols(dtype)
    if dtype in (torch.float16, torch.bfloat16):
        tols.update(dict(rtol=2e-2, atol=2e-3))
    for i, (ref, test) in enumerate(zip(outputs, outputs_checkpoint)):
        torch.testing.assert_close(
            test,
            ref,
            msg=f"Mismatch in tensor {i}",
            **tols,
        )


def _test_e2e_gpt_accuracy(block, bs, dtype, config):
    reset_rng_states()

    inp_hidden_states = torch.randn(
        (config.seq_len, bs, config.hidden_size),
        dtype=dtype,
        device="cuda",
        requires_grad=True,
    )
    inp_hidden_states.retain_grad()
    inp_attn_mask = get_causal_attn_mask(config.seq_len)

    out = block(inp_hidden_states, attention_mask=inp_attn_mask)
    loss = out.sum()
    loss.backward()

    torch.cuda.synchronize()
    outputs = [out, inp_hidden_states.grad]
    for p in block.parameters():
        if p.requires_grad:
            outputs.append(p.grad)
    return outputs


@pytest.mark.parametrize("dtype", param_types)
@pytest.mark.parametrize("bs", batch_sizes)
@pytest.mark.parametrize("model", ["small"])
@pytest.mark.parametrize("parallel_attention_mlp", all_boolean)
def test_gpt_accuracy(dtype, bs, model, parallel_attention_mlp):
    config = model_configs[model]

    te_gpt = TransformerLayer(
        hidden_size=config.hidden_size,
        ffn_hidden_size=4 * config.hidden_size,
        num_attention_heads=config.num_attention_heads,
        layernorm_epsilon=config.eps,
        attention_dropout=0.1,
        hidden_dropout=0.1,
        params_dtype=dtype,
        fuse_qkv_params=True,
        qkv_weight_interleaved=False,
        parallel_attention_mlp=parallel_attention_mlp,
        device="cuda",
    ).eval()

    torch_gpt = (
        TorchGPT(
            config.hidden_size,
            config.eps,
            config.num_attention_heads,
            parallel_attention_mlp=parallel_attention_mlp,
        )
        .to(dtype=dtype)
        .cuda()
        .eval()
    )

    # Share params
    with torch.no_grad():
        torch_gpt.ln.weight = Parameter(
            te_gpt.self_attention.layernorm_qkv.layer_norm_weight.clone()
        )
        torch_gpt.ln.bias = Parameter(te_gpt.self_attention.layernorm_qkv.layer_norm_bias.clone())
        torch_gpt.causal_attn.mhsa.in_proj_weight = Parameter(
            te_gpt.self_attention.layernorm_qkv.weight.clone()
        )
        torch_gpt.causal_attn.mhsa.in_proj_bias = Parameter(
            te_gpt.self_attention.layernorm_qkv.bias.clone()
        )
        torch_gpt.causal_attn.mhsa.out_proj.weight = Parameter(
            te_gpt.self_attention.proj.weight.clone()
        )
        torch_gpt.causal_attn.mhsa.out_proj.bias = Parameter(
            te_gpt.self_attention.proj.bias.clone()
        )
        torch_gpt.ln_mlp.ln.weight = Parameter(te_gpt.layernorm_mlp.layer_norm_weight.clone())
        torch_gpt.ln_mlp.ln.bias = Parameter(te_gpt.layernorm_mlp.layer_norm_bias.clone())
        torch_gpt.ln_mlp.fc1.weight = Parameter(te_gpt.layernorm_mlp.fc1_weight.clone())
        torch_gpt.ln_mlp.fc1.bias = Parameter(te_gpt.layernorm_mlp.fc1_bias.clone())
        torch_gpt.ln_mlp.fc2.weight = Parameter(te_gpt.layernorm_mlp.fc2_weight.clone())
        torch_gpt.ln_mlp.fc2.bias = Parameter(te_gpt.layernorm_mlp.fc2_bias.clone())

    te_outputs = _test_e2e_gpt_accuracy(te_gpt, bs, dtype, config)
    torch_outputs = _test_e2e_gpt_accuracy(torch_gpt, bs, dtype, config)

    atol = {
        torch.float32: 5e-3,
        torch.half: 5e-2,
        torch.bfloat16: 1e-1,
    }

    # Check output.
    assert_allclose(te_outputs[0], torch_outputs[0], atol[dtype])

    # Check gradients, only for small model
    if model == "small":
        atol[torch.float32] = 5e-2
        rtol = {
            torch.float32: 1e-2,
            torch.half: 1e-2,
            torch.bfloat16: 1e-2,
        }
        for te_output, torch_output in zip(te_outputs[1:], torch_outputs[1:]):
            assert_allclose(te_output, torch_output, atol[dtype], rtol[dtype])


def _test_mha_accuracy(block, bs, dtype, config, mask_type, te=True):
    reset_rng_states()

    inp_hidden_states = torch.randn(
        (config.seq_len, bs, config.hidden_size),
        dtype=dtype,
        device="cuda",
        requires_grad=True,
    )
    inp_hidden_states.retain_grad()
    inp_attn_mask = get_causal_attn_mask(config.seq_len) if mask_type == "causal" else None

    forward_kwargs = {}
    if te:
        forward_kwargs["attn_mask_type"] = mask_type
    forward_kwargs["attention_mask"] = inp_attn_mask

    out = block(inp_hidden_states, **forward_kwargs)
    loss = out.sum()
    loss.backward()

    torch.cuda.synchronize()
    outputs = [out, inp_hidden_states.grad]
    for p in block.parameters():
        if p.requires_grad:
            outputs.append(p.grad)
    return outputs


@pytest.mark.parametrize("dtype", param_types)
@pytest.mark.parametrize("bs", batch_sizes)
@pytest.mark.parametrize("model", ["small"])
@pytest.mark.parametrize("mask_type", mask_types)
def test_mha_accuracy(dtype, bs, model, mask_type):
    config = model_configs[model]

    te_mha = MultiheadAttention(
        config.hidden_size,
        config.num_attention_heads,
        fuse_qkv_params=True,
        params_dtype=dtype,
        qkv_weight_interleaved=False,
        input_layernorm=False,
        device="cuda",
    ).eval()

    torch_mha = (
        TorchMHA(
            config.hidden_size,
            config.num_attention_heads,
        )
        .to(dtype=dtype)
        .cuda()
        .eval()
    )

    # Share params
    with torch.no_grad():
        torch_mha.mhsa.in_proj_weight = Parameter(te_mha.qkv.weight.clone())
        torch_mha.mhsa.in_proj_bias = Parameter(te_mha.qkv.bias.clone())
        torch_mha.mhsa.out_proj.weight = Parameter(te_mha.proj.weight.clone())
        torch_mha.mhsa.out_proj.bias = Parameter(te_mha.proj.bias.clone())

    te_outputs = _test_mha_accuracy(te_mha, bs, dtype, config, mask_type, te=True)
    torch_outputs = _test_mha_accuracy(torch_mha, bs, dtype, config, mask_type, te=False)

    # Check output.
    if dtype == torch.float32:
        assert_allclose(te_outputs[0], torch_outputs[0], 5e-3)
    else:
        assert_allclose(te_outputs[0], torch_outputs[0], 5e-2)

    # Check gradients, only for small model
    if model == "small":
        atol = {
            torch.float32: 5e-2,
            torch.half: 5e-2,
            torch.bfloat16: 5e-2,
        }
        rtol = {
            torch.float32: 1e-2,
            torch.half: 1e-2,
            torch.bfloat16: 1e-2,
        }
        for te_output, torch_output in zip(te_outputs[1:], torch_outputs[1:]):
            assert_allclose(te_output, torch_output, atol[dtype], rtol[dtype])


def _test_granular_accuracy(block, bs, dtype, config):
    reset_rng_states()

    inp_hidden_states = torch.randn(
        (config.seq_len, bs, config.hidden_size),
        dtype=dtype,
        device="cuda",
        requires_grad=True,
    )
    inp_hidden_states.retain_grad()

    out = block(inp_hidden_states)
    loss = out.sum()
    loss.backward()

    torch.cuda.synchronize()
    outputs = [out, inp_hidden_states.grad]
    for p in block.parameters():
        if p.requires_grad:
            outputs.append(p.grad)
    return outputs


def _test_dpa_accuracy(block, bs, dtype, config):
    reset_rng_states()

    mask = torch.triu(
        torch.ones(config.seq_len, config.seq_len, dtype=torch.bool, device="cuda"), diagonal=1
    )
    query, key, value = [
        torch.randn(
            (config.seq_len, bs, config.num_attention_heads, config.embed),
            dtype=dtype,
            device="cuda",
            requires_grad=True,
        )
        for _ in range(3)
    ]

    query.retain_grad()
    key.retain_grad()
    value.retain_grad()

    out = block(query, key, value, attention_mask=mask)
    loss = out.sum()
    loss.backward()

    torch.cuda.synchronize()

    return [out, query.grad, key.grad, value.grad]


@pytest.mark.parametrize("dtype", param_types)
@pytest.mark.parametrize("bs", batch_sizes)
@pytest.mark.parametrize("model", ["126m"])
def test_dpa_accuracy(dtype, bs, model):
    config = model_configs[model]

    te_dpa = (
        DotProductAttention(
            config.num_attention_heads,
            config.embed,
            attention_dropout=0.0,  # disable dropout, FU uses rng differently
        )
        .to(dtype=dtype)
        .cuda()
    )

    torch_dpa = (
        TorchDotProductAttention(
            config.embed,
            0.0,  # dropout
        )
        .to(dtype=dtype)
        .cuda()
    )

    te_outputs = _test_dpa_accuracy(te_dpa, bs, dtype, config)
    torch_outputs = _test_dpa_accuracy(torch_dpa, bs, dtype, config)

    # Check output.
    if dtype == torch.float32:
        assert_allclose(te_outputs[0], torch_outputs[0], 5e-3)
    else:
        assert_allclose(te_outputs[0], torch_outputs[0], 5e-2)

    for te_output, torch_output in zip(te_outputs[1:], torch_outputs[1:]):
        assert_allclose(te_output, torch_output, atol=5e-2, rtol=1e-2)


@pytest.mark.parametrize("dtype", param_types)
@pytest.mark.parametrize("bs", batch_sizes)
@pytest.mark.parametrize("model", ["small"])
def test_linear_accuracy(dtype, bs, model):
    config = model_configs[model]

    te_linear = Linear(
        config.hidden_size,
        4 * config.hidden_size,
        bias=True,
        params_dtype=dtype,
        device="cuda",
    ).eval()

    torch_linear = torch.nn.Linear(
        config.hidden_size,
        4 * config.hidden_size,
        bias=True,
        device="cuda",
        dtype=dtype,
    ).eval()

    # Share params
    with torch.no_grad():
        torch_linear.weight = Parameter(te_linear.weight.clone())
        torch_linear.bias = Parameter(te_linear.bias.clone())

    te_outputs = _test_granular_accuracy(te_linear, bs, dtype, config)
    torch_outputs = _test_granular_accuracy(torch_linear, bs, dtype, config)

    # Check output.
    if model == "small":
        tolerance = 5e-3 if dtype == torch.float32 else 5e-2
        rtol = {
            torch.float32: 1.3e-6,
            torch.half: 1e-2,
            torch.bfloat16: 2e-2,
        }
        for te_output, torch_output in zip(te_outputs, torch_outputs):
            assert_allclose(te_output, torch_output, tolerance, rtol[dtype])


@pytest.mark.parametrize("dtype", param_types)
@pytest.mark.parametrize("bs", batch_sizes)
@pytest.mark.parametrize("model", ["126m"])
@pytest.mark.parametrize("eps", [1e-1, 1e-3, 1e-5, 1e-7])
@pytest.mark.parametrize("zero_centered_gamma", all_boolean)
def test_rmsnorm_accuracy(dtype, bs, model, eps, zero_centered_gamma):
    config = model_configs[model]

    te_rmsnorm = RMSNorm(
        config.hidden_size,
        eps=eps,
        params_dtype=dtype,
        zero_centered_gamma=zero_centered_gamma,
        device="cuda",
    ).eval()

    torch_rmsnorm = (
        TorchRMSNorm(config.hidden_size, eps=eps, zero_centered_gamma=zero_centered_gamma)
        .to(dtype=dtype)
        .cuda()
        .eval()
    )

    # Share params
    with torch.no_grad():
        torch_rmsnorm.weight = Parameter(te_rmsnorm.weight.clone())

    te_outputs = _test_granular_accuracy(te_rmsnorm, bs, dtype, config)
    torch_outputs = _test_granular_accuracy(torch_rmsnorm, bs, dtype, config)

    atol = {
        torch.float32: 1e-7,
        torch.half: 2e-3,
        torch.bfloat16: 2e-2,
    }

    # Check output.
    assert_allclose(te_outputs[0], torch_outputs[0], atol[dtype])

    atol[torch.float32] = 2e-3
    rtol = {
        torch.float32: 1.3e-6,
        torch.half: 1e-3,
        torch.bfloat16: 1.6e-2,
    }
    # Check gradients
    for te_output, torch_output in zip(te_outputs[1:], torch_outputs[1:]):
        assert_allclose(te_output, torch_output, atol[dtype], rtol[dtype])


@pytest.mark.parametrize("dtype", param_types)
@pytest.mark.parametrize("bs", batch_sizes)
@pytest.mark.parametrize("model", ["126m"])
@pytest.mark.parametrize("eps", [1e-1, 1e-3, 1e-5, 1e-7])
@pytest.mark.parametrize("zero_centered_gamma", all_boolean)
def test_layernorm_accuracy(dtype, bs, model, eps, zero_centered_gamma):
    config = model_configs[model]

    te_layernorm = LayerNorm(
        config.hidden_size,
        eps=eps,
        params_dtype=dtype,
        zero_centered_gamma=zero_centered_gamma,
        device="cuda",
    ).eval()

    torch_layernorm = (
        TorchLayerNorm(config.hidden_size, eps=eps, zero_centered_gamma=zero_centered_gamma)
        .to(dtype=dtype)
        .cuda()
        .eval()
    )

    # Share params
    with torch.no_grad():
        torch_layernorm.weight = Parameter(te_layernorm.weight.clone())
        torch_layernorm.bias = Parameter(te_layernorm.bias.clone())

    te_outputs = _test_granular_accuracy(te_layernorm, bs, dtype, config)
    torch_outputs = _test_granular_accuracy(torch_layernorm, bs, dtype, config)

    atol = {
        torch.float32: 1e-7,
        torch.half: 2e-3,
        torch.bfloat16: 2e-2,
    }

    # Check output.
    assert_allclose(te_outputs[0], torch_outputs[0], atol[dtype])

    rtol = {
        torch.float32: 1.3e-6,
        torch.half: 1e-3,
        torch.bfloat16: 1.6e-2,
    }
    atol[torch.float32] = 1e-4
    # Check gradients
    for te_output, torch_output in zip(te_outputs[1:], torch_outputs[1:]):
        assert_allclose(te_output, torch_output, atol[dtype], rtol[dtype])


@pytest.mark.parametrize("dtype", param_types)
@pytest.mark.parametrize("bs", batch_sizes)
@pytest.mark.parametrize("model", ["small"])
@pytest.mark.parametrize("normalization", all_normalizations)
@pytest.mark.parametrize("zero_centered_gamma", all_boolean)
def test_layernorm_linear_accuracy(dtype, bs, model, normalization, zero_centered_gamma):
    config = model_configs[model]

    te_ln_linear = LayerNormLinear(
        config.hidden_size,
        4 * config.hidden_size,
        config.eps,
        bias=True,
        normalization=normalization,
        params_dtype=dtype,
        zero_centered_gamma=zero_centered_gamma,
        device="cuda",
    ).eval()

    torch_ln_linear = (
        TorchLayerNormLinear(
            config.hidden_size,
            4 * config.hidden_size,
            config.eps,
            bias=True,
            normalization=normalization,
            zero_centered_gamma=zero_centered_gamma,
        )
        .to(dtype=dtype)
        .cuda()
        .eval()
    )

    # Share params
    with torch.no_grad():
        torch_ln_linear.layernorm.weight = Parameter(te_ln_linear.layer_norm_weight.clone())
        if normalization != "RMSNorm":
            torch_ln_linear.layernorm.bias = Parameter(te_ln_linear.layer_norm_bias.clone())
        torch_ln_linear.linear.weight = Parameter(te_ln_linear.weight.clone())
        torch_ln_linear.linear.bias = Parameter(te_ln_linear.bias.clone())

    te_outputs = _test_granular_accuracy(te_ln_linear, bs, dtype, config)
    torch_outputs = _test_granular_accuracy(torch_ln_linear, bs, dtype, config)

    atol = {
        torch.float32: 2.5e-4,
        torch.half: 2e-3,
        torch.bfloat16: 2e-2,
    }
    rtol = {
        torch.float32: 1e-3,
        torch.half: 4e-2,
        torch.bfloat16: 4e-2,
    }

    # Check output.
    assert_allclose(te_outputs[0], torch_outputs[0], atol[dtype], rtol[dtype])

    if model == "small":
        atol = {
            torch.float32: 1e-3,
            torch.half: 5e-2,
            torch.bfloat16: 5e-2,
        }
        rtol = {
            torch.float32: 1e-3,
            torch.half: 4e-2,
            torch.bfloat16: 4e-2,
        }
        # Check gradients
        for te_output, torch_output in zip(te_outputs[1:], torch_outputs[1:]):
            assert_allclose(te_output, torch_output, atol[dtype], rtol[dtype])


@pytest.mark.parametrize("dtype", param_types)
@pytest.mark.parametrize("bs", batch_sizes)
@pytest.mark.parametrize("model", ["small"])
@pytest.mark.parametrize("activation", all_activations)
@pytest.mark.parametrize("normalization", all_normalizations)
def test_layernorm_mlp_accuracy(dtype, bs, model, activation, normalization):
    config = model_configs[model]

    te_ln_mlp = LayerNormMLP(
        config.hidden_size,
        4 * config.hidden_size,
        activation=activation,
        normalization=normalization,
        params_dtype=dtype,
        device="cuda",
    ).eval()

    torch_ln_mlp = (
        TorchLayerNormMLP(
            config.hidden_size,
            4 * config.hidden_size,
            activation=activation,
            normalization=normalization,
        )
        .to(dtype=dtype)
        .cuda()
        .eval()
    )

    # Share params
    with torch.no_grad():
        torch_ln_mlp.ln.weight = Parameter(te_ln_mlp.layer_norm_weight.clone())
        if normalization != "RMSNorm":
            torch_ln_mlp.ln.bias = Parameter(te_ln_mlp.layer_norm_bias.clone())
        torch_ln_mlp.fc1.weight = Parameter(te_ln_mlp.fc1_weight.clone())
        torch_ln_mlp.fc1.bias = Parameter(te_ln_mlp.fc1_bias.clone())
        torch_ln_mlp.fc2.weight = Parameter(te_ln_mlp.fc2_weight.clone())
        torch_ln_mlp.fc2.bias = Parameter(te_ln_mlp.fc2_bias.clone())

    te_outputs = _test_granular_accuracy(te_ln_mlp, bs, dtype, config)
    torch_outputs = _test_granular_accuracy(torch_ln_mlp, bs, dtype, config)

    atol = {
        torch.float32: 2e-2,
        torch.half: 5e-2,
        torch.bfloat16: 5e-2,
    }

    rtol = {
        torch.float32: 1e-3,
        torch.half: 4e-2,
        torch.bfloat16: 4e-2,
    }

    # Check output.
    assert_allclose(te_outputs[0], torch_outputs[0], atol[dtype], rtol[dtype])

    # Check gradients, only for small model
    rtol = {
        torch.float32: 1e-3,
        torch.half: 1e-2,
        torch.bfloat16: 4e-2,
    }
    atol[torch.half] = 2e-1
    atol[torch.bfloat16] = 2e-1
    if model == "small":
        for te_output, torch_output in zip(te_outputs[1:], torch_outputs[1:]):
            assert_allclose(te_output, torch_output, atol[dtype], rtol[dtype])


def _test_grouped_linear_accuracy(block, num_gemms, bs, dtype, config, recipe, fp8=False):
    reset_rng_states()
    if fp8:
        FP8GlobalStateManager.reset()

    inp_hidden_states = torch.randn(
        (config.seq_len, bs, config.hidden_size),
        dtype=dtype,
        device="cuda",
        requires_grad=True,
    )
    inp_hidden_states.retain_grad()

    if num_gemms > 1:
        split_size = 1
        if fp8:
            if recipe.delayed():
                split_size = 16
            if recipe.block():
                split_size = 128
        m = config.seq_len // split_size
        dist = torch.sort(torch.randint(0, m, (num_gemms - 2,))).values.tolist()
        dist.append(dist[-1])  # Manually add a zero
        m_splits = torch.tensor(dist + [m]) - torch.tensor([0] + dist)
        m_splits = m_splits * split_size
        assert m_splits.sum() == config.seq_len and len(m_splits) == num_gemms
    else:
        m_splits = torch.tensor([config.seq_len])

    with fp8_autocast(enabled=fp8, fp8_recipe=recipe):
        if isinstance(block, GroupedLinear):
            m_splits = m_splits * bs
            out = block(inp_hidden_states, m_splits.tolist())
        else:
            out = torch.cat(
                [
                    block[i](inp)
                    for i, inp in enumerate(torch.split(inp_hidden_states, m_splits.tolist()))
                ]
            )
    loss = out.sum()
    loss.backward()

    torch.cuda.synchronize()
    outputs = [out, inp_hidden_states.grad]
    for p in block.parameters():
        if p.requires_grad:
            outputs.append(p.grad)
    return outputs


@pytest.mark.parametrize("dtype", param_types)
@pytest.mark.parametrize("num_gemms", [3, 6])
@pytest.mark.parametrize("bs", batch_sizes)
@pytest.mark.parametrize("model", ["126m"])
@pytest.mark.parametrize("fp8", all_boolean)
@pytest.mark.parametrize("recipe", fp8_recipes)
@pytest.mark.parametrize("fp8_model_params", all_boolean)
def test_grouped_linear_accuracy(
    dtype, num_gemms, bs, model, fp8, recipe, fp8_model_params, parallel_mode=None
):
    if fp8 and not fp8_available:
        pytest.skip(reason_for_no_fp8)
    if recipe.block() and not mxfp8_available:
        pytest.skip(reason_for_no_mxfp8)
    if fp8 and recipe.block():  # TODO(ksivamani): debug mismatches
        pytest.skip("MXFP8 unsupported for grouped linear.")

    config = model_configs[model]
    if config.seq_len % 16 != 0 and fp8:
        pytest.skip("FP8 requires sequence length to be divisible by 16.")

    with fp8_model_init(enabled=fp8 and fp8_model_params, recipe=recipe):
        grouped_linear = GroupedLinear(
            num_gemms,
            config.hidden_size,
            4 * config.hidden_size,
            bias=True,
            params_dtype=dtype,
            parallel_mode=parallel_mode,
            device="cuda",
        ).eval()
        sequential_linear = torch.nn.ModuleList(
            [
                Linear(
                    config.hidden_size,
                    4 * config.hidden_size,
                    bias=True,
                    params_dtype=dtype,
                    parallel_mode=parallel_mode,
                    device="cuda",
                ).eval()
                for _ in range(num_gemms)
            ]
        )

    # Share params
    with torch.no_grad():
        for i in range(num_gemms):
            sequential_linear[i].weight = Parameter(getattr(grouped_linear, f"weight{i}").clone())
            sequential_linear[i].bias = Parameter(getattr(grouped_linear, f"bias{i}").clone())

    outputs_ref = _test_grouped_linear_accuracy(
        sequential_linear, num_gemms, bs, dtype, config, recipe, fp8
    )
    outputs = _test_grouped_linear_accuracy(
        grouped_linear, num_gemms, bs, dtype, config, recipe, fp8
    )
    outputs = _test_grouped_linear_accuracy(grouped_linear, num_gemms, bs, dtype, config, fp8)

    # Shoule be bit-wise match
    for i, (o, o_ref) in enumerate(zip(outputs, outputs_ref)):
        torch.testing.assert_close(o, o_ref, rtol=0, atol=0)


@pytest.mark.parametrize("parallel_mode", ["column", "row"])
@pytest.mark.parametrize("recipe", fp8_recipes)
def test_grouped_linear_accuracy_parallel_mode(parallel_mode, recipe):
    """Split the tests to save CI time"""
    test_grouped_linear_accuracy(
        dtype=torch.float32,
        num_gemms=6,
        bs=2,
        model="126m",
        fp8=True,
        recipe=recipe,
        fp8_model_params=True,
        parallel_mode=parallel_mode,
    )


@pytest.mark.parametrize("recipe", fp8_recipes)
def test_grouped_linear_accuracy_single_gemm(recipe):
    """Split the tests to save CI time"""
    test_grouped_linear_accuracy(
        dtype=torch.float32,
        num_gemms=1,
        bs=2,
        model="126m",
        fp8=True,
        recipe=recipe,
        fp8_model_params=True,
    )


def _test_padding_grouped_linear_accuracy(block, num_gemms, bs, dtype, config, recipe, fp8=False):

    def _pad_tensor_for_fp8(hidden_states, tokens_per_expert):
        """Padding tensor shapes to multiples of 16."""
        padded_tokens_per_expert = [
            (num_tokens + 15) // 16 * 16 for num_tokens in tokens_per_expert
        ]
        hidden_states = torch.split(hidden_states, tokens_per_expert)
        padded_hidden_states = []
        for hidden_state, actual_num_tokens, padded_num_tokens in zip(
            hidden_states, tokens_per_expert, padded_tokens_per_expert
        ):
            padded_hidden_states.append(hidden_state)
            if padded_num_tokens > actual_num_tokens:
                pad_tensor = torch.zeros(
                    padded_num_tokens - actual_num_tokens,
                    hidden_state.shape[1],
                    dtype=hidden_state.dtype,
                    device=hidden_state.device,
                )
                padded_hidden_states.append(pad_tensor)
        padded_hidden_states = torch.cat(padded_hidden_states, dim=0)
        return padded_hidden_states, padded_tokens_per_expert

    def _unpad_tensor_for_fp8(padded_hidden_states, actual_tokens_per_expert, tokens_per_expert):
        inputmats = torch.split(
            padded_hidden_states.view(-1, padded_hidden_states.shape[-1]), tokens_per_expert
        )
        hidden_states = torch.cat(
            [
                grad_output_mat[: actual_tokens_per_expert[i]]
                for i, grad_output_mat in enumerate(inputmats)
            ],
            dim=0,
        )

        return hidden_states

    def _generate_random_numbers(n, total_sum):
        if n <= 0:
            return []

        # reset seed
        random.seed(seed)

        breaks = sorted(random.sample(range(1, total_sum), n - 1))
        random_numbers = (
            [breaks[0]]
            + [breaks[i] - breaks[i - 1] for i in range(1, n - 1)]
            + [total_sum - breaks[-1]]
        )

        return random_numbers

    reset_rng_states()
    if fp8:
        FP8GlobalStateManager.reset()

    inp_hidden_states = torch.randn(
        (config.seq_len * bs, config.hidden_size),
        dtype=dtype,
        device="cuda",
        requires_grad=True,
    )
    inp_hidden_states.retain_grad()

    m_splits = _generate_random_numbers(num_gemms, config.seq_len * bs)

    with fp8_autocast(enabled=fp8, fp8_recipe=recipe):
        if isinstance(block, TorchGroupedLinearWithPadding):
            out = block(inp_hidden_states, m_splits)
        else:
            if fp8:
                padded_inp_hidden_states, padding_m_splits = _pad_tensor_for_fp8(
                    inp_hidden_states, m_splits
                )
                padded_inp_hidden_states = block(padded_inp_hidden_states, padding_m_splits)
                out = _unpad_tensor_for_fp8(padded_inp_hidden_states, m_splits, padding_m_splits)
            else:
                out = block(inp_hidden_states, m_splits)

    loss = out.sum()
    loss.backward()

    torch.cuda.synchronize()
    outputs = [out, inp_hidden_states.grad]
    for p in block.parameters():
        if p.requires_grad:
            outputs.append(p.grad)
    return outputs


@pytest.mark.parametrize("dtype", param_types)
@pytest.mark.parametrize("num_gemms", [3, 6])
@pytest.mark.parametrize("bs", batch_sizes)
@pytest.mark.parametrize("model", ["126m"])
@pytest.mark.parametrize("fp8", [True])
@pytest.mark.parametrize("recipe", fp8_recipes)
@pytest.mark.parametrize("fp8_model_params", all_boolean)
def test_padding_grouped_linear_accuracy(
    dtype, num_gemms, bs, model, fp8, recipe, fp8_model_params, parallel_mode=None
):
    if fp8 and not fp8_available:
        pytest.skip(reason_for_no_fp8)
    if recipe.block() and not mxfp8_available:
        pytest.skip(reason_for_no_mxfp8)
    if fp8 and recipe.block():  # TODO(ksivamani): debug mismatches
        pytest.skip("MXFP8 unsupported for grouped linear.")

    config = model_configs[model]
    if config.seq_len % 16 != 0 and fp8:
        pytest.skip("FP8 requires sequence length to be divisible by 16.")

    with fp8_model_init(enabled=fp8 and fp8_model_params, recipe=recipe):
        grouped_linear = TorchGroupedLinearWithPadding(
            num_gemms,
            config.hidden_size,
            4 * config.hidden_size,
            bias=False,
            params_dtype=dtype,
            parallel_mode=parallel_mode,
            fp8=fp8,
        ).eval()

    with fp8_model_init(enabled=fp8 and fp8_model_params, recipe=recipe):
        ref_grouped_linear = GroupedLinear(
            num_gemms,
            config.hidden_size,
            4 * config.hidden_size,
            bias=False,
            params_dtype=dtype,
            parallel_mode=parallel_mode,
            device="cuda",
        ).eval()

    # Share params
    with torch.no_grad():
        inner_grouped_linear = grouped_linear.linear_fn
        for i in range(num_gemms):
            setattr(
                ref_grouped_linear,
                f"weight{i}",
                Parameter(getattr(inner_grouped_linear, f"weight{i}").clone()),
            )

    outputs = _test_padding_grouped_linear_accuracy(
        grouped_linear, num_gemms, bs, dtype, config, recipe, fp8
    )
    outputs_ref = _test_padding_grouped_linear_accuracy(
        ref_grouped_linear, num_gemms, bs, dtype, config, recipe, fp8
    )

    # Shoule be bit-wise match
    for i, (o, o_ref) in enumerate(zip(outputs, outputs_ref)):
        torch.testing.assert_close(o, o_ref, rtol=0, atol=0)


def _test_gpt_e2e_cuda_graph(block, bs, dtype, config, graph):
    reset_rng_states()

    # Initialize loss function and optimizer.
    loss_fn = torch.nn.MSELoss()
    optimizer = torch.optim.SGD(block.parameters(), lr=0.1)

    # Placeholders used for graph capture.
    static_input = torch.randn(
        config.seq_len, bs, config.hidden_size, device="cuda", dtype=dtype, requires_grad=True
    )
    static_target = torch.randn(config.seq_len, bs, config.hidden_size, device="cuda", dtype=dtype)

    real_input = torch.rand_like(static_input)
    real_target = torch.rand_like(static_target)

    # Basic training loop.
    def train_step():
        optimizer.zero_grad(set_to_none=False)
        out = block(static_input)
        loss = loss_fn(out, static_target)
        loss.backward()
        optimizer.step()
        return out

    # Warmup steps in a separate stream.
    s = torch.cuda.Stream()
    s.wait_stream(torch.cuda.current_stream())
    with torch.cuda.stream(s):
        for _ in range(3):
            train_step()
    torch.cuda.current_stream().wait_stream(s)

    # Capture graph.
    g = None
    static_output = None
    if graph:
        g = torch.cuda.CUDAGraph()
        with torch.cuda.graph(g):
            static_output = train_step()

    # Run with new data.
    with torch.no_grad():
        static_input.copy_(real_input)
        static_target.copy_(real_target)
    if graph:
        g.replay()
    else:
        static_output = train_step()

    grads = [static_input.grad]
    for p in block.parameters():
        if p.requires_grad:
            grads.append(p.grad)

    with torch.no_grad():
        output = static_output.clone()
    return output, grads


@pytest.mark.parametrize("dtype", param_types)
@pytest.mark.parametrize("bs", batch_sizes)
@pytest.mark.parametrize("model", ["126m"])
def test_gpt_cuda_graph(dtype, bs, model):
    config = model_configs[model]

    sigma = 0.023
    init_method = init_method_normal(sigma)
    output_layer_init_method = scaled_init_method_normal(sigma, config.num_layers)

    block_args = (
        config.hidden_size,
        4 * config.hidden_size,
        config.num_attention_heads,
    )
    block_kwargs = dict(
        layernorm_epsilon=config.eps,
        init_method=init_method,
        output_layer_init_method=output_layer_init_method,
        hidden_dropout=0.1,
        attention_dropout=0.1,
        kv_channels=config.embed,
        params_dtype=dtype,
        apply_residual_connection_post_layernorm=False,
        output_layernorm=False,
        device="cuda",
    )
    block = TransformerLayer(*block_args, **block_kwargs)
    graphed_block = TransformerLayer(*block_args, **block_kwargs)
    with torch.no_grad():
        for param1, param2 in zip(block.parameters(), graphed_block.parameters()):
            param2.copy_(param1)

    out, grads = _test_gpt_e2e_cuda_graph(block, bs, dtype, config, False)
    graphed_out, graphed_grads = _test_gpt_e2e_cuda_graph(graphed_block, bs, dtype, config, True)
    params = list(block.parameters())
    graphed_params = list(graphed_block.parameters())

    # Check that results match
    assert_allclose(out, graphed_out, 1e-3)
    assert_allclose(params, graphed_params, 1e-3)
    assert_allclose(grads, graphed_grads, 1e-3)


def _test_gpt_fp8_parameters(bs, dtype, config, fp8_model_params, recipe):
    reset_rng_states()
    FP8GlobalStateManager.reset()

    sigma = 0.023
    init_method = init_method_normal(sigma)
    output_layer_init_method = scaled_init_method_normal(sigma, config.num_layers)

    with fp8_model_init(enabled=fp8_model_params, recipe=recipe):
        block = TransformerLayer(
            config.hidden_size,
            4 * config.hidden_size,
            config.num_attention_heads,
            layernorm_epsilon=config.eps,
            init_method=init_method,
            output_layer_init_method=output_layer_init_method,
            hidden_dropout=0.1,
            attention_dropout=0.1,
            kv_channels=config.embed,
            apply_residual_connection_post_layernorm=False,
            output_layernorm=False,
            params_dtype=dtype,
            fuse_qkv_params=True,
            device="cuda",
        )

    te_inp_hidden_states = torch.randn(
        (config.seq_len, bs, config.hidden_size),
        dtype=dtype,
        device="cuda",
        requires_grad=True,
    )
    te_inp_hidden_states.retain_grad()
    te_inp_attn_mask = get_causal_attn_mask(config.seq_len)

    with fp8_autocast(enabled=True, fp8_recipe=recipe):
        te_out = block(te_inp_hidden_states, attention_mask=te_inp_attn_mask)
    loss = te_out.sum()
    loss.backward()
    torch.cuda.synchronize()

    outputs = [te_out, te_inp_hidden_states.grad]
    for p in block.parameters():
        if p.requires_grad:
            outputs.append(p.grad)
    return outputs


@pytest.mark.parametrize("dtype", param_types)
@pytest.mark.parametrize("bs", batch_sizes)
@pytest.mark.parametrize("model", ["126m"])
@pytest.mark.parametrize("recipe", fp8_recipes)
def test_gpt_fp8_parameters(dtype, bs, model, recipe):
    if not fp8_available:
        pytest.skip(reason_for_no_fp8)
    if recipe.block() and not mxfp8_available:
        pytest.skip(reason_for_no_mxfp8)

    config = model_configs[model]

    outputs = _test_gpt_fp8_parameters(bs, dtype, config, False, recipe)
    outputs_fp8_params = _test_gpt_fp8_parameters(bs, dtype, config, True, recipe)

    # Check that results match
    tols = dict(rtol=0.125, atol=0.0675)
    for i, (ref, test) in enumerate(zip(outputs, outputs_fp8_params)):
        torch.testing.assert_close(
            test,
            ref,
            msg=f"Mismatch in tensor {i}",
            rtol=0.125,
            atol=0.0675,
        )


@pytest.mark.parametrize("dtype", param_types)
@pytest.mark.parametrize("bs", batch_sizes)
@pytest.mark.parametrize("model", ["126m"])
def test_transformer_layer_hidden_states_format(dtype, bs, model):
    config = model_configs[model]

    sigma = 0.023
    init_method = init_method_normal(sigma)
    output_layer_init_method = scaled_init_method_normal(sigma, config.num_layers)

    # Set `torch.manual_seed` to make sure the weights are identical to the
    # other layer. Set `*dropout` values to 0 to make sure the forward pass
    # is identical to the other layer.
    torch.manual_seed(0)
    block_sbhd = TransformerLayer(
        config.hidden_size,
        4 * config.hidden_size,
        config.num_attention_heads,
        layernorm_epsilon=config.eps,
        init_method=init_method,
        output_layer_init_method=output_layer_init_method,
        hidden_dropout=0,
        attention_dropout=0,
        kv_channels=config.embed,
        params_dtype=dtype,
        apply_residual_connection_post_layernorm=False,
        output_layernorm=False,
        device="cuda",
        attn_input_format="sbhd",
    )

    # Set `torch.manual_seed` to make sure the weights are identical to the
    # other layer. Set `*dropout` values to 0 to make sure the forward pass
    # is identical to the other layer.
    torch.manual_seed(0)
    block_bshd = TransformerLayer(
        config.hidden_size,
        4 * config.hidden_size,
        config.num_attention_heads,
        layernorm_epsilon=config.eps,
        init_method=init_method,
        output_layer_init_method=output_layer_init_method,
        hidden_dropout=0,
        attention_dropout=0,
        kv_channels=config.embed,
        params_dtype=dtype,
        apply_residual_connection_post_layernorm=False,
        output_layernorm=False,
        device="cuda",
        attn_input_format="bshd",
    )

    torch.manual_seed(0)
    block_thd = TransformerLayer(
        config.hidden_size,
        4 * config.hidden_size,
        config.num_attention_heads,
        layernorm_epsilon=config.eps,
        init_method=init_method,
        output_layer_init_method=output_layer_init_method,
        hidden_dropout=0,
        attention_dropout=0,
        kv_channels=config.embed,
        params_dtype=dtype,
        apply_residual_connection_post_layernorm=False,
        output_layernorm=False,
        device="cuda",
        attn_input_format="thd",
        self_attn_mask_type="padding_causal",
    )

    for (n1, p1), (n2, p2), (n3, p3) in zip(
        block_bshd.named_parameters(), block_sbhd.named_parameters(), block_thd.named_parameters()
    ):
        assert torch.all(torch.eq(p1, p2) & torch.eq(p1, p3)), f"{n1}, {n2} and {n3} not identical"

    x_sbhd = torch.randn(
        (config.seq_len, bs, config.hidden_size),
        dtype=dtype,
        device="cuda",
        requires_grad=True,
    )

    x_bshd = x_sbhd.transpose(0, 1).contiguous()
    x_thd = x_bshd.reshape(bs * config.seq_len, config.hidden_size).contiguous()
    x_thd_cumsum = torch.arange(bs + 1, device="cuda", dtype=torch.int32) * config.seq_len

    # To make sure forward is also identical (just in case some module decides
    # to act fancy)
    torch.manual_seed(0)
    y_sbhd = block_sbhd(x_sbhd)

    # To make sure forward is also identical (just in case some module decides
    # to act fancy)
    torch.manual_seed(0)
    y_bshd = block_bshd(x_bshd)

    # Check that results match
    torch.testing.assert_close(
        y_bshd,
        y_sbhd.transpose(0, 1).contiguous(),
    )

    # THD is not supported in float32 and on GPUs older than Ampere, skip the test here
    if dtype != torch.float32 and sm_80plus:
        # To make sure forward is also identical (just in case some module decides
        # to act fancy)
        torch.manual_seed(0)
        y_thd = block_thd(
            x_thd,
            cu_seqlens_q=x_thd_cumsum,
            cu_seqlens_kv=x_thd_cumsum,
            max_seqlen_q=config.seq_len,
            max_seqlen_kv=config.seq_len,
        )

        torch.testing.assert_close(
            y_bshd,
            y_thd.reshape(bs, config.seq_len, config.hidden_size).contiguous(),
        )


@pytest.mark.parametrize("dtype", param_types)
@pytest.mark.parametrize("bs", batch_sizes)
@pytest.mark.parametrize("model_key", model_configs_inference.keys())
@pytest.mark.parametrize("use_RoPE", all_boolean)
@pytest.mark.parametrize("input_format", input_formats_inference)
@pytest.mark.parametrize("module", module_inference)
@pytest.mark.parametrize("backend", backends_inference)
def test_kv_cache_accuracy(dtype, bs, model_key, use_RoPE, input_format, module, backend):
    os.environ["NVTE_FLASH_ATTN"] = "0"
    os.environ["NVTE_FUSED_ATTN"] = "0"

    if backend == "FlashAttention":
        os.environ["NVTE_FLASH_ATTN"] = "1"
    elif backend == "FusedAttention":
        os.environ["NVTE_FUSED_ATTN"] = "1"

    config = model_configs_inference[model_key]

    S = config.seq_len
    B = bs
    H = config.num_attention_heads
    D = config.hidden_size
    head_size = config.embed
    layer_number = 1

    # Limits the max size of KV-cache
    B_max = B
    S_max = S + 2

    if module == "TransformerLayer":
        model = TransformerLayer(
            hidden_size=D,
            ffn_hidden_size=4 * D,
            num_attention_heads=H,
            attn_input_format=input_format,
            self_attn_mask_type="causal",
            enc_dec_attn_mask_type="causal",
            layer_number=layer_number,
            attention_dropout=0.0,
            params_dtype=dtype,
            device="cuda",
        ).eval()
    else:
        model = (
            MultiheadAttention(
                hidden_size=D,
                num_attention_heads=H,
                qkv_format=input_format,
                layer_number=layer_number,
                attention_dropout=0.0,
                attn_mask_type="causal",
                params_dtype=dtype,
            )
            .cuda()
            .eval()
        )

    inference_params = InferenceParams(max_batch_size=B_max, max_sequence_length=S_max)
    rotary_freqs = torch.randn((S_max, 1, 1, head_size), dtype=torch.float, device="cuda")

    input = torch.randn((S, B, D), dtype=dtype, device="cuda")
    if input_format == "bshd":
        input = input.transpose(0, 1).contiguous()

    incremental_output = torch.zeros_like(input)

    # Generate output for the entire sequence
    full_output = model(hidden_states=input, rotary_pos_emb=rotary_freqs if use_RoPE else None)

    # Incrementaly generate outputs using KV-cache
    for i in range(S):
        if input_format == "sbhd":
            incremental_input = input[i].view(1, B, D)
        else:
            incremental_input = input[:, i, :].view(B, 1, D)

        line_output = model(
            hidden_states=incremental_input,
            inference_params=inference_params,
            rotary_pos_emb=rotary_freqs if use_RoPE else None,
        )

        inference_params.sequence_len_offset += 1

        if input_format == "sbhd":
            incremental_output[i] = line_output.view(B, D)
        else:
            incremental_output[:, i, :] = line_output.view(B, D)

    if module == "TransformerLayer":
        atol = {
            torch.float32: 5e-3,
            torch.half: 5e-3,
            torch.bfloat16: 5e-2,
        }
    else:
        atol = {
            torch.float32: 1e-3,
            torch.half: 1e-3,
            torch.bfloat16: 1e-2,
        }

    # Check if the fully generated output matches the one generated incrementally
    assert_allclose(full_output, incremental_output, atol[dtype])


@pytest.mark.parametrize(
    "shape",
    [
        (1, 127, 128, 512),
        (8, 15, 128, 512),
        (8, 1027, 128, 512),
        (16, 10027, 128, 512),
    ],
)
@pytest.mark.parametrize("dtype", param_types)
@pytest.mark.parametrize("layout", ["TN", "NN", "NT"])
@pytest.mark.parametrize("accumulate", [False, True])
def test_grouped_gemm(shape, dtype, layout, accumulate):
    torch.manual_seed(0)
    z, m, k, n = shape

    dist = torch.sort(torch.randint(0, m, (z - 1,))).values.tolist()
    m_splits = torch.tensor(dist + [m]) - torch.tensor([0] + dist)
    assert m_splits.sum() == m and len(m_splits) == z
    m_splits = m_splits.tolist()

    if layout == "TN":
        A = [torch.randn(n, k, dtype=dtype, device="cuda") for _ in range(z)]  # weight
        B = torch.split(torch.randn(m, k, dtype=dtype, device="cuda"), m_splits)  # input
        out = torch.split(torch.randn(m, n, dtype=dtype, device="cuda"), m_splits)  # output
        grad = False
    elif layout == "NN":
        A = [torch.randn(n, k, dtype=dtype, device="cuda") for _ in range(z)]  # weight
        B = torch.split(torch.randn(m, n, dtype=dtype, device="cuda"), m_splits)  # grad_output
        out = torch.split(torch.randn(m, k, dtype=dtype, device="cuda"), m_splits)  # dgrad
        grad = True
    else:  # layout == "NT"
        A = torch.split(torch.randn(m, k, dtype=dtype, device="cuda"), m_splits)  # input
        B = torch.split(torch.randn(m, n, dtype=dtype, device="cuda"), m_splits)  # grad_output
        out = [torch.randn(n, k, dtype=dtype, device="cuda") for _ in range(z)]  # wgrad
        grad = True

    out_ref = [o.clone() for o in out]
    for i in range(z):
        general_gemm(
            A[i],
            B[i],
            get_workspace(),
            dtype,
            grad=grad,
            accumulate=accumulate,
            layout=layout,
            out=out_ref[i],
        )

    general_grouped_gemm(
        A,
        list(B),
        list(out),
        dtype,
        get_multi_stream_cublas_workspace(),
        m_splits=[k] * n,  # TODO, not sure
        grad=grad,
        accumulate=accumulate,
        layout=layout,
    )

    # should be bit-wise match
    for o, o_ref in zip(out, out_ref):
        torch.testing.assert_close(o, o_ref, rtol=0, atol=0)


@pytest.mark.parametrize(
    "shape",
    [
        (1, 128, 128, 512),
        (8, 1024, 128, 512),
        (16, 4096, 128, 512),
    ],
)
@pytest.mark.parametrize("fp8_dtype", [tex.DType.kFloat8E4M3, tex.DType.kFloat8E5M2])
@pytest.mark.parametrize("accumulate", [False, True])
def test_fp8_grouped_gemm(shape, fp8_dtype, accumulate):
    if not fp8_available:
        pytest.skip(reason_for_no_fp8)

    z, m, k, n = shape
    m_splits = m // z

    dtype = torch.bfloat16
    A = [torch.randn(n, k, dtype=dtype, device="cuda") for _ in range(z)]  # weight
    B = torch.split(torch.randn(m, k, dtype=dtype, device="cuda"), m_splits)  # input
    out = torch.split(torch.randn(m, n, dtype=dtype, device="cuda"), m_splits)  # output
    out_ref = [o.clone() for o in out]

    # fp8 should be robust enough to this fake scale
    scale = 1 + torch.rand(1, dtype=torch.float32, device="cuda").squeeze()
    amax = torch.zeros(1, 1, dtype=torch.float32, device="cuda")

    a_quantizers = [
        Float8Quantizer(
            scale.clone(),
            amax.clone(),
            tex.DType.kFloat8E4M3,
        )
        for _ in range(z)
    ]
    b_quantizers = [
        Float8Quantizer(
            scale.clone(),
            amax.clone(),
            tex.DType.kFloat8E4M3,
        )
        for _ in range(z)
    ]

    A_fp8 = []
    B_fp8 = []

    for i in range(z):
        A_fp8.append(a_quantizers[i](A[i]))
        B_fp8.append(b_quantizers[i](B[i]))

    # baseline
    for i in range(z):
        general_gemm(
            A_fp8[i],
            B_fp8[i],
            get_workspace(),
            dtype,
            out=out_ref[i],
            accumulate=accumulate,
        )
    general_grouped_gemm(
        A_fp8,
        B_fp8,
        out,
        dtype,
        get_multi_stream_cublas_workspace(),
        m_splits=[k] * m_splits,
        accumulate=accumulate,
    )

    # should be bit-wise match
    for o, o_ref in zip(out, out_ref):
        torch.testing.assert_close(o, o_ref, rtol=0, atol=0)


def test_noncontiguous():
    def _create2modules(m, params):
        mod1 = m(*params)
        mod2 = m(*params)
        for p1, p2 in zip(mod1.parameters(), mod2.parameters()):
            p2.data = p1.data.clone()

        return mod1, mod2

    def _run_module(m, inp):
        out = m(inp)
        out.sum().backward()
        ret = [out]
        if inp.grad is not None:
            ret.append(inp.grad)

        for p in m.parameters():
            if p.requires_grad:
                ret.append(p.grad)
        return ret

    a = torch.randn((128, 256), device="cuda", requires_grad=True)
    a = a.T
    assert not a.is_contiguous(), "The test is supposed to test noncontiguous input."

    b = a.contiguous()

    # LayerNorm
    ln1, ln2 = _create2modules(LayerNorm, [128])
    outT = _run_module(ln1, a)
    out = _run_module(ln2, b)

    assert_allclose(out, outT, 1e-7)

    # RMSNorm
    ln1, ln2 = _create2modules(RMSNorm, [128])
    outT = _run_module(ln1, a)
    out = _run_module(ln2, b)

    assert_allclose(out, outT, 1e-7)

    # GEMM
    g1, g2 = _create2modules(Linear, [128, 128])
    outT = _run_module(g1, a)
    out = _run_module(g2, b)

    assert_allclose(out, outT, 1e-7)<|MERGE_RESOLUTION|>--- conflicted
+++ resolved
@@ -97,16 +97,13 @@
 
 mask_types = ["causal", "no_mask"]
 
-<<<<<<< HEAD
 if os.environ.get("DEBUG", False):
     import nvdlfw_inspect.api as nvinspect_api
     nvinspect_api.initialize(feature_dirs=os.environ["FEATURE_DIRS"])
-=======
 fp8_recipes = [
     recipe.BlockScaling(),
     recipe.DelayedScaling(),
 ]
->>>>>>> bbfae2b9
 
 
 def get_causal_attn_mask(sq: int) -> torch.Tensor:
