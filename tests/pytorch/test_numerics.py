--- conflicted
+++ resolved
@@ -685,13 +685,8 @@
         pytest.skip(reason_for_no_fp8)
     if recipe.mxfp8() and not mxfp8_available:
         pytest.skip(reason_for_no_mxfp8)
-<<<<<<< HEAD
     if fp8_model_params and os.environ.get("DEBUG", False):
         pytest.skip("FP8 parameters are not supported in debug mode.")
-    if fp8 and recipe.float8_current_scaling():
-        pytest.skip("Float8 Current Scaling unsupported for full recompute.")
-=======
->>>>>>> 4f33ece4
 
     config = model_configs[model]
 
