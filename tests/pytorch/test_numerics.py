--- conflicted
+++ resolved
@@ -97,7 +97,6 @@
 
 mask_types = ["causal", "no_mask"]
 
-<<<<<<< HEAD
 if os.environ.get("DEBUG", False):
     # The numerics of all the layers should work the same,
     # when debug=True. I fed them with dummy feature
@@ -107,8 +106,6 @@
 
     debug_api.initialize(os.environ["CONFIG_FILE"], feature_dirs=os.environ["FEATURE_DIRS"])
 
-=======
->>>>>>> 544dd14b
 fp8_recipes = [
     recipe.MXFP8BlockScaling(),
     recipe.DelayedScaling(),
@@ -570,13 +567,8 @@
         pytest.skip(reason_for_no_fp8)
     if recipe.mxfp8() and not mxfp8_available:
         pytest.skip(reason_for_no_mxfp8)
-<<<<<<< HEAD
     if fp8_model_params and os.environ.get("DEBUG", False):
         pytest.skip("FP8 parameters are not supported in debug mode.")
-=======
->>>>>>> 544dd14b
-
-    config = model_configs[model]
 
     outputs = _test_e2e_selective_recompute(
         bs, dtype, config, fp8, recipe, fp8_model_params, recompute=False
@@ -687,17 +679,11 @@
         pytest.skip(reason_for_no_fp8)
     if recipe.mxfp8() and not mxfp8_available:
         pytest.skip(reason_for_no_mxfp8)
-<<<<<<< HEAD
     if fp8_model_params and os.environ.get("DEBUG", False):
         pytest.skip("FP8 parameters are not supported in debug mode.")
-=======
->>>>>>> 544dd14b
-
-    config = model_configs[model]
+
 
     if not use_reentrant:
-        # Non-reentrant checkpoint becomes non-deterministic with bias+GELU fusion
-        os.environ["NVTE_BIAS_GELU_NVFUSION"] = "0"
 
     outputs, names = _test_e2e_full_recompute(
         bs,
@@ -1489,20 +1475,14 @@
         pytest.skip(reason_for_no_mxfp8)
     if fp8 and recipe.mxfp8():  # TODO(ksivamani): debug mismatches
         pytest.skip("MXFP8 unsupported for grouped linear.")
-<<<<<<< HEAD
     if fp8_model_params and os.environ.get("DEBUG", False):
         pytest.skip("FP8 parameters are not supported in debug mode.")
-=======
->>>>>>> 544dd14b
 
     config = model_configs[model]
     if config.seq_len % 16 != 0 and fp8:
         pytest.skip("FP8 requires sequence length to be divisible by 16.")
-
     with fp8_model_init(enabled=fp8 and fp8_model_params, recipe=recipe):
         grouped_linear = GroupedLinear(
-            num_gemms,
-            config.hidden_size,
             4 * config.hidden_size,
             bias=True,
             params_dtype=dtype,
@@ -1679,11 +1659,8 @@
         pytest.skip(reason_for_no_mxfp8)
     if fp8 and recipe.mxfp8():  # TODO(ksivamani): debug mismatches
         pytest.skip("MXFP8 unsupported for grouped linear.")
-<<<<<<< HEAD
     if fp8_model_params and os.environ.get("DEBUG", False):
         pytest.skip("FP8 parameters are not supported in debug mode.")
-=======
->>>>>>> 544dd14b
 
     config = model_configs[model]
     if config.seq_len % 16 != 0 and fp8:
@@ -1691,11 +1668,8 @@
 
     with fp8_model_init(enabled=fp8 and fp8_model_params, recipe=recipe):
         grouped_linear = TorchGroupedLinearWithPadding(
-            num_gemms,
             config.hidden_size,
             4 * config.hidden_size,
-            bias=False,
-            params_dtype=dtype,
             parallel_mode=parallel_mode,
             fp8=fp8,
         ).eval()
@@ -1896,11 +1870,8 @@
         pytest.skip(reason_for_no_fp8)
     if recipe.mxfp8() and not mxfp8_available:
         pytest.skip(reason_for_no_mxfp8)
-<<<<<<< HEAD
     if os.environ.get("DEBUG", False):
         pytest.skip("FP8 parameters are not supported in debug mode.")
-=======
->>>>>>> 544dd14b
 
     config = model_configs[model]
 
