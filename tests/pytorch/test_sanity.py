# Copyright (c) 2022-2025, NVIDIA CORPORATION & AFFILIATES. All rights reserved.
#
# See LICENSE for license information.

from typing import Optional

import torch
import pytest
import os

import transformer_engine.pytorch
from transformer_engine.pytorch.fp8 import (
    fp8_autocast,
    FP8GlobalStateManager,
    fp8_model_init,
)
from transformer_engine.pytorch.utils import (
    init_method_normal,
    scaled_init_method_normal,
    is_bf16_compatible,
)
from transformer_engine.pytorch import (
    LayerNormLinear,
    Linear,
    GroupedLinear,
    LayerNormMLP,
    TransformerLayer,
    RMSNorm,
    LayerNorm,
)
from transformer_engine.common import recipe
import transformer_engine_torch as tex
from transformer_engine.pytorch.cpp_extensions import general_gemm
from transformer_engine.pytorch.module.base import get_workspace
from transformer_engine.pytorch.tensor import QuantizedTensor
from transformer_engine.pytorch.tensor.float8_tensor import (
    Float8CurrentScalingQuantizer,
    Float8Quantizer,
    Float8Tensor,
)
from transformer_engine.pytorch.tensor.mxfp8_tensor import MXFP8Tensor
from transformer_engine.pytorch.tensor.utils import replace_raw_data
from transformer_engine.pytorch.distributed import checkpoint
from utils import ModelConfig

# Only run FP8 tests on supported devices.
fp8_available, reason_for_no_fp8 = FP8GlobalStateManager.is_fp8_available()
fp8_block_scaling_available, _ = FP8GlobalStateManager.is_fp8_block_scaling_available()
mxfp8_available, reason_for_no_mxfp8 = FP8GlobalStateManager.is_mxfp8_available()

# Record initial RNG state from script run.
seed = 1234
torch.manual_seed(seed)
torch.cuda.manual_seed(seed)

NVTE_TEST_NVINSPECT_ENABLED = int(os.environ.get("NVTE_TEST_NVINSPECT_ENABLED", "0"))


if NVTE_TEST_NVINSPECT_ENABLED:
    # The sanity tests should work the same,
    # when debug=True. I fed them with dummy feature
    # to prevent switching off debug, which can happen if
    # no feature is active.
    import nvdlfw_inspect.api as debug_api

    debug_api.initialize(
        os.environ["NVTE_TEST_NVINSPECT_CONFIG_FILE"],
        feature_dirs=os.environ["NVTE_TEST_NVINSPECT_FEATURE_DIRS"],
    )


def is_fp8_supported(config: ModelConfig):
    if (
        config.max_seqlen_q * config.batch_size % 16
        or config.max_seqlen_kv * config.batch_size % 16
    ):
        return False
    if config.hidden_size % 16 or config.hidden_size_kv % 16:
        return False
    return True


model_configs = {
    "126m": ModelConfig(2, 2048, 12, 64, num_layers=12),
    "small": ModelConfig(2, 32, 2, 32, num_layers=2),
    "weird": ModelConfig(3, 37, 3, 23, num_layers=2),
    "large": ModelConfig(2, 128, 4, 128, num_layers=1),
}

fp8_recipes = []
if mxfp8_available:
    fp8_recipes.append(recipe.MXFP8BlockScaling())
if fp8_block_scaling_available:
    fp8_recipes.append(recipe.Float8BlockScaling())
if fp8_available:
    fp8_recipes.append(recipe.Float8CurrentScaling())
    fp8_recipes.append(recipe.DelayedScaling())
fp8_recipes.append(None)

param_types = [torch.float32, torch.float16]
if is_bf16_compatible():  # bf16 requires sm_80 or higher
    param_types.append(torch.bfloat16)

all_boolean = [True, False]
batch_sizes_with_zero = [0, 1, 2]

all_activations = ["gelu", "relu", "reglu", "geglu", "swiglu", "srelu", "qgelu", "qgeglu"]
all_normalizations = ["LayerNorm", "RMSNorm"]


def _disable_wgrads(block):
    for p in block.parameters():
        p.requires_grad = False


@pytest.fixture(autouse=True)
def reset_global_fp8_state():
    yield
    FP8GlobalStateManager.reset()


def _test_sanity_e2e_amp(block, dtype, config, fp8_recipe, skip_wgrad):
    te_inp_hidden_states = torch.randn(
        (config.max_seqlen_q, config.batch_size, config.hidden_size),
        dtype=torch.float32,
        device="cuda",
        requires_grad=True,
    )
    te_inp_hidden_states.retain_grad()
    te_inp_attn_mask = torch.randint(
        2,
        (1, 1, config.max_seqlen_q, config.max_seqlen_kv),
        dtype=torch.bool,
        device="cuda",
    )

    if skip_wgrad:
        _disable_wgrads(block)

    use_fp8 = fp8_recipe is not None
    with torch.autocast(device_type="cuda", enabled=True, dtype=dtype):
        with fp8_autocast(enabled=use_fp8, fp8_recipe=fp8_recipe):
            te_out = block(te_inp_hidden_states, attention_mask=te_inp_attn_mask)
        loss = te_out.sum()

    loss.backward()
    torch.cuda.synchronize()

    assert te_out.dtype == dtype, "AMP wrong output type."
    assert te_inp_hidden_states.grad is not None, "Gradient should not be empty"
    assert te_inp_hidden_states.grad.dtype == torch.float32, "AMP wrong dgrad type."
    for name, p in block.named_parameters():
        if p.requires_grad:
            assert p.grad.dtype == torch.float32, f"AMP wrong wgrad type for {name}."


def _test_sanity_e2e_gradient_accumulation_fusion(block, dtype, config, fp8_recipe, skip_wgrad):
    te_inp_hidden_states = torch.randn(
        (config.max_seqlen_q, config.batch_size, config.hidden_size),
        dtype=dtype,
        device="cuda",
        requires_grad=True,
    )
    te_inp_attn_mask = torch.randint(
        2,
        (1, 1, config.max_seqlen_q, config.max_seqlen_kv),
        dtype=torch.bool,
        device="cuda",
    )

    if skip_wgrad:
        _disable_wgrads(block)

    for name, p in block.named_parameters():
        if "layer_norm_weight" in name:
            continue
        elif "weight" in name and p.requires_grad:
            p.main_grad = torch.zeros_like(p)

    use_fp8 = fp8_recipe is not None
    with fp8_autocast(enabled=use_fp8, fp8_recipe=fp8_recipe):
        te_out = block(te_inp_hidden_states, attention_mask=te_inp_attn_mask)
    loss = te_out.sum()
    loss.backward()
    torch.cuda.synchronize()

    failed_grads = []
    for name, p in block.named_parameters():
        if "layer_norm_weight" in name:
            continue
        elif "weight" in name and p.requires_grad:
            if not torch.count_nonzero(p.main_grad) > 0:
                failed_grads.append(name)
    assert len(failed_grads) == 0, f"Gradient not accumulated for {failed_grads}."


def _test_sanity_e2e(block, dtype, config, fp8_recipe, skip_wgrad):
    te_inp_hidden_states = torch.randn(
        (config.max_seqlen_q, config.batch_size, config.hidden_size),
        dtype=dtype,
        device="cuda",
        requires_grad=True,
    )

    if skip_wgrad:
        _disable_wgrads(block)

<<<<<<< HEAD
    if cpu_offload:
        offload_context, sync_function = get_cpu_offload_context(
            enabled=True, num_layers=1, model_layers=2
        )
    else:
        offload_context = nullcontext()
        sync_function = lambda x: x

=======
>>>>>>> dd083bdf
    use_fp8 = fp8_recipe is not None
    with fp8_autocast(enabled=use_fp8, fp8_recipe=fp8_recipe):
        te_out = block(te_inp_hidden_states)
<<<<<<< HEAD
    te_out = sync_function(te_out)
    if cpu_offload:
        # We need at least 2 layers to test offload of activations.
        with fp8_autocast(enabled=use_fp8, fp8_recipe=fp8_recipe), offload_context:
            te_out = block(te_out)
        te_out = sync_function(te_out)
=======
>>>>>>> dd083bdf
    loss = te_out.sum()
    loss.backward()
    torch.cuda.synchronize()


def _test_sanity_e2e_bert(block, dtype, config, fp8_recipe, skip_wgrad):
    te_inp_hidden_states = torch.randn(
        (config.max_seqlen_q, config.batch_size, config.hidden_size),
        dtype=dtype,
        device="cuda",
        requires_grad=True,
    )

    te_inp_attn_mask = torch.randint(
        2,
        (config.batch_size, 1, 1, config.max_seqlen_q),
        dtype=torch.bool,
        device="cuda",
    )

    if skip_wgrad:
        _disable_wgrads(block)

    use_fp8 = fp8_recipe is not None
    with fp8_autocast(enabled=use_fp8, fp8_recipe=fp8_recipe):
        te_out = block(te_inp_hidden_states, attention_mask=te_inp_attn_mask)
    loss = te_out.sum()
    loss.backward()
    torch.cuda.synchronize()


def _test_sanity_e2e_T5(block, dtype, config, fp8_recipe, skip_wgrad):
    te_inp_hidden_states = torch.randn(
        (config.max_seqlen_q, config.batch_size, config.hidden_size),
        dtype=dtype,
        device="cuda",
        requires_grad=True,
    )
    te_inp_attn_mask = torch.randint(
        2,
        (1, 1, config.max_seqlen_q, config.max_seqlen_kv),
        dtype=torch.bool,
        device="cuda",
    )

    enc_dec_attn_mask = torch.randint(
        2,
        (config.batch_size, 1, 1, config.max_seqlen_kv),
        dtype=torch.bool,
        device="cuda",
    )

    if skip_wgrad:
        _disable_wgrads(block)

    use_fp8 = fp8_recipe is not None
    with fp8_autocast(enabled=use_fp8, fp8_recipe=fp8_recipe):
        te_out = block(
            te_inp_hidden_states,
            attention_mask=te_inp_attn_mask,
            encoder_output=te_inp_hidden_states,
            enc_dec_attn_mask=enc_dec_attn_mask,
        )
    loss = te_out.sum()
    loss.backward()
    torch.cuda.synchronize()


def _test_sanity_common(
    block, dtype, config, fp8_recipe, skip_wgrad, skip_dgrad, microbatching=True
):
    if skip_dgrad and skip_wgrad:
        pytest.skip("No gradient computation; Skipping to avoid PyTorch RuntimeError.")

    te_inp = torch.randn(
        (config.max_seqlen_q, config.batch_size, config.hidden_size),
        dtype=dtype,
        device="cuda",
        requires_grad=not skip_dgrad,
    )

    if skip_wgrad:
        _disable_wgrads(block)

    use_fp8 = fp8_recipe is not None
    with fp8_autocast(enabled=use_fp8, fp8_recipe=fp8_recipe):
        if not microbatching:
            te_out = block(te_inp)
        else:
            _ = block(te_inp, is_first_microbatch=True)
            te_out = block(te_inp, is_first_microbatch=False)
    if isinstance(te_out, tuple):
        te_out = te_out[0]
    loss = te_out.sum()
    loss.backward()
    torch.cuda.synchronize()


def _test_sanity_normalization_amp(block, dtype, config, skip_wgrad, skip_dgrad):
    if skip_dgrad and skip_wgrad:
        pytest.skip("No gradient computation; Skipping to avoid PyTorch RuntimeError.")

    te_inp = torch.randn(
        (config.max_seqlen_q, config.batch_size, config.hidden_size),
        device="cuda",
        requires_grad=True,
    )
    te_inp.retain_grad()

    with torch.autocast(device_type="cuda", enabled=True, dtype=dtype):
        te_out = block(te_inp)
        loss = te_out.sum()
    loss.backward()

    torch.cuda.synchronize()

    assert te_out.dtype == dtype, "AMP wrong output type."
    assert te_inp.grad is not None, "Gradient should not be empty"
    assert te_inp.grad.dtype == torch.float32, "AMP wrong dgrad type."
    for name, p in block.named_parameters():
        if p.requires_grad:
            assert p.grad.dtype == torch.float32, f"AMP wrong wgrad type for {name}."


@pytest.mark.parametrize("dtype", param_types)
@pytest.mark.parametrize("model", ["small", "weird"])
@pytest.mark.parametrize("skip_wgrad", all_boolean)
@pytest.mark.parametrize("skip_dgrad", all_boolean)
@pytest.mark.parametrize("normalization", all_normalizations)
def test_sanity_normalization_amp(dtype, model, skip_wgrad, skip_dgrad, normalization):
    config = model_configs[model]
    module = RMSNorm if normalization == "RMSNorm" else LayerNorm

    block = module(config.hidden_size).to(dtype=torch.float32).cuda()
    _test_sanity_normalization_amp(block, dtype, config, skip_wgrad, skip_dgrad)


@pytest.mark.parametrize("dtype", param_types)
@pytest.mark.parametrize("fp8_recipe", fp8_recipes)
@pytest.mark.parametrize("model", ["small", "weird"])
@pytest.mark.parametrize("skip_wgrad", all_boolean)
@pytest.mark.parametrize("zero_centered_gamma", all_boolean)
@pytest.mark.parametrize("skip_dgrad", all_boolean)
@pytest.mark.parametrize("normalization", all_normalizations)
@pytest.mark.parametrize("microbatching", all_boolean)
def test_sanity_layernorm_linear(
    dtype,
    fp8_recipe,
    model,
    skip_wgrad,
    zero_centered_gamma,
    skip_dgrad,
    normalization,
    microbatching,
):
    config = model_configs[model]

    if fp8_recipe is not None:
        if not is_fp8_supported(config):
            pytest.skip("Model config does not support FP8")

    sigma = 0.023
    init_method = init_method_normal(sigma)

    block = LayerNormLinear(
        config.hidden_size,
        config.hidden_size * 3,
        init_method=init_method,
        zero_centered_gamma=zero_centered_gamma,
        normalization=normalization,
        params_dtype=dtype,
        device="cuda",
    )
    _test_sanity_common(block, dtype, config, fp8_recipe, skip_wgrad, skip_dgrad, microbatching)


@pytest.mark.parametrize("dtype", param_types)
@pytest.mark.parametrize("fp8_recipe", fp8_recipes)
@pytest.mark.parametrize("model", ["small", "weird"])
@pytest.mark.parametrize("skip_wgrad", all_boolean)
@pytest.mark.parametrize("skip_dgrad", all_boolean)
@pytest.mark.parametrize("microbatching", all_boolean)
def test_sanity_linear(dtype, fp8_recipe, model, skip_wgrad, skip_dgrad, microbatching):
    config = model_configs[model]

    if fp8_recipe is not None:
        if not is_fp8_supported(config):
            pytest.skip("Model config does not support FP8")

    sigma = 0.023
    output_layer_init_method = scaled_init_method_normal(sigma, config.num_layers)

    block = Linear(
        config.hidden_size,
        config.hidden_size,
        init_method=output_layer_init_method,
        params_dtype=dtype,
        device="cuda",
    )
    _test_sanity_common(block, dtype, config, fp8_recipe, skip_wgrad, skip_dgrad, microbatching)


@pytest.mark.parametrize("dtype", param_types)
@pytest.mark.parametrize("bs", batch_sizes_with_zero)
@pytest.mark.parametrize("model", ["small", "weird"])
@pytest.mark.parametrize("fp8_recipe", fp8_recipes)
@pytest.mark.parametrize("fp8_model_params", all_boolean)
@pytest.mark.parametrize("use_bias", all_boolean)
def test_sanity_linear_with_zero_tokens(dtype, bs, model, fp8_recipe, fp8_model_params, use_bias):
    if NVTE_TEST_NVINSPECT_ENABLED and fp8_model_params:
        pytest.skip("Quantized model parameters are not supported in debug mode.")
    config = model_configs[model]
    ffn_hidden_size = 4 * config.hidden_size
    num_tokens = bs * config.max_seqlen_q

    if fp8_recipe is not None:
        if not is_fp8_supported(config):
            pytest.skip("Model config does not support FP8")

    use_fp8 = fp8_recipe is not None
    with fp8_model_init(enabled=use_fp8 and fp8_model_params, recipe=fp8_recipe):
        te_linear = Linear(
            config.hidden_size, ffn_hidden_size, bias=use_bias, params_dtype=dtype
        ).cuda()

    inp_hidden_states = torch.randn(
        num_tokens, config.hidden_size, dtype=dtype, requires_grad=True
    ).cuda()
    with fp8_autocast(enabled=use_fp8, fp8_recipe=fp8_recipe):
        out = te_linear(inp_hidden_states)
    loss = out.sum()
    loss.backward()
    assert out.shape == (num_tokens, ffn_hidden_size)


@pytest.mark.parametrize("dtype", param_types)
@pytest.mark.parametrize("bs", batch_sizes_with_zero)
@pytest.mark.parametrize("model", ["small", "weird"])
@pytest.mark.parametrize("fp8_recipe", fp8_recipes)
@pytest.mark.parametrize("fp8_model_params", all_boolean)
@pytest.mark.parametrize("use_bias", all_boolean)
@pytest.mark.parametrize("empty_split", ["first", "last", "middle"])
@pytest.mark.parametrize("num_gemms", [4])
def test_sanity_grouped_linear(
    dtype, bs, model, fp8_recipe, fp8_model_params, use_bias, num_gemms, empty_split
):
    if NVTE_TEST_NVINSPECT_ENABLED and fp8_model_params:
        pytest.skip("FP8 model parameters are not supported in debug mode.")
    config = model_configs[model]
    ffn_hidden_size = 4 * config.hidden_size
    # Small batch size used to catch bug from https://github.com/NVIDIA/TransformerEngine/pull/1527.
    bs = bs * 16
    num_tokens = bs * config.max_seqlen_q * (num_gemms - 1)

    if fp8_recipe is not None:
        if not is_fp8_supported(config):
            pytest.skip("Model config does not support FP8")

    use_fp8 = fp8_recipe is not None
    with fp8_model_init(enabled=use_fp8 and fp8_model_params, recipe=fp8_recipe):
        te_grouped_linear = GroupedLinear(
            num_gemms, config.hidden_size, ffn_hidden_size, bias=use_bias, params_dtype=dtype
        ).cuda()

    inp_hidden_states = torch.randn(
        num_tokens, config.hidden_size, dtype=dtype, requires_grad=True
    ).cuda()
    m_splits = [bs * config.max_seqlen_q] * num_gemms
    if empty_split == "first":
        m_splits[0] = 0
    elif empty_split == "last":
        m_splits[-1] = 0
    elif empty_split == "middle":
        m_splits[num_gemms // 2] = 0

    with fp8_autocast(enabled=use_fp8, fp8_recipe=fp8_recipe):
        out = te_grouped_linear(inp_hidden_states, m_splits)
    loss = out.sum()
    loss.backward()
    assert out.shape == (num_tokens, ffn_hidden_size)


@pytest.mark.parametrize("dtype", param_types)
@pytest.mark.parametrize("fp8_recipe", fp8_recipes)
@pytest.mark.parametrize("model", ["small", "weird"])
@pytest.mark.parametrize("skip_wgrad", all_boolean)
@pytest.mark.parametrize("zero_centered_gamma", all_boolean)
@pytest.mark.parametrize("skip_dgrad", all_boolean)
@pytest.mark.parametrize("activation", all_activations)
@pytest.mark.parametrize("normalization", all_normalizations)
@pytest.mark.parametrize("microbatching", all_boolean)
def test_sanity_layernorm_mlp(
    dtype,
    fp8_recipe,
    model,
    skip_wgrad,
    zero_centered_gamma,
    skip_dgrad,
    activation,
    normalization,
    microbatching,
):
    config = model_configs[model]

    if fp8_recipe is not None:
        if not is_fp8_supported(config):
            pytest.skip("Model config does not support FP8")

    sigma = 0.023
    init_method = init_method_normal(sigma)
    output_layer_init_method = scaled_init_method_normal(sigma, config.num_layers)

    block = LayerNormMLP(
        config.hidden_size,
        4 * config.hidden_size,
        init_method=init_method,
        output_layer_init_method=output_layer_init_method,
        zero_centered_gamma=zero_centered_gamma,
        activation=activation,
        normalization=normalization,
        params_dtype=dtype,
        device="cuda",
    )
    _test_sanity_common(block, dtype, config, fp8_recipe, skip_wgrad, skip_dgrad, microbatching)


@pytest.mark.parametrize("dtype", param_types)
@pytest.mark.parametrize("fp8_recipe", fp8_recipes)
@pytest.mark.parametrize("model", ["small"])
@pytest.mark.parametrize("skip_wgrad", all_boolean)
@pytest.mark.parametrize("bias", all_boolean)
@pytest.mark.parametrize("activation", ["gelu", "swiglu"])
@pytest.mark.parametrize("normalization", all_normalizations)
@pytest.mark.parametrize("parallel_attention_mlp", all_boolean)
def test_sanity_gpt(
    dtype,
    fp8_recipe,
    model,
    skip_wgrad,
    bias,
    activation,
    normalization,
    parallel_attention_mlp,
):
    config = model_configs[model]

    if fp8_recipe is not None:
        if not is_fp8_supported(config):
            pytest.skip("Model config does not support FP8")

    sigma = 0.023
    init_method = init_method_normal(sigma)
    output_layer_init_method = scaled_init_method_normal(sigma, config.num_layers)

    block = TransformerLayer(
        config.hidden_size,
        4 * config.hidden_size,
        config.num_heads,
        init_method=init_method,
        output_layer_init_method=output_layer_init_method,
        hidden_dropout=0.1,
        attention_dropout=0.1,
        kv_channels=config.kv_channels,
        params_dtype=dtype,
        apply_residual_connection_post_layernorm=False,
        output_layernorm=False,
        bias=bias,
        activation=activation,
        normalization=normalization,
        device="cuda",
        parallel_attention_mlp=parallel_attention_mlp,
    )

    _test_sanity_e2e(block, dtype, config, fp8_recipe, skip_wgrad)


def test_sanity_gpt_126m():
    fp8_recipe = None
    if fp8_available:
        fp8_recipe = recipe.DelayedScaling(
            margin=0,
            fp8_format=recipe.Format.E4M3,
            amax_history_len=16,
            amax_compute_algo="most_recent",
        )
    test_sanity_gpt(
        dtype=param_types[-1],
        fp8_recipe=fp8_recipe,
        model="126m",
        skip_wgrad=False,
        bias=True,
        activation="gelu",
        normalization="LayerNorm",
        parallel_attention_mlp=False,
    )


@pytest.mark.parametrize("dtype", param_types)
@pytest.mark.parametrize("fp8_recipe", fp8_recipes)
@pytest.mark.parametrize("model", ["small"])
@pytest.mark.parametrize("skip_wgrad", all_boolean)
@pytest.mark.parametrize("normalization", all_normalizations)
def test_sanity_bert(dtype, fp8_recipe, model, skip_wgrad, normalization):
    config = model_configs[model]

    if fp8_recipe is not None:
        if not fp8_available:
            pytest.skip(reason_for_no_fp8)
        if not is_fp8_supported(config):
            pytest.skip("Model config does not support FP8")

    sigma = 0.023
    init_method = init_method_normal(sigma)
    output_layer_init_method = scaled_init_method_normal(sigma, config.num_layers)

    block = TransformerLayer(
        config.hidden_size,
        4 * config.hidden_size,
        config.num_heads,
        init_method=init_method,
        output_layer_init_method=output_layer_init_method,
        hidden_dropout=0.1,
        attention_dropout=0.1,
        kv_channels=config.kv_channels,
        params_dtype=dtype,
        apply_residual_connection_post_layernorm=True,
        output_layernorm=True,
        self_attn_mask_type="causal",
        normalization=normalization,
        device="cuda",
    )

    _test_sanity_e2e_bert(block, dtype, config, fp8_recipe, skip_wgrad)


def test_sanity_bert_126m():
    fp8_recipe = recipe.DelayedScaling(
        margin=0,
        fp8_format=recipe.Format.E4M3,
        amax_history_len=1,
        amax_compute_algo="most_recent",
    )
    test_sanity_bert(
        dtype=param_types[-1],
        fp8_recipe=fp8_recipe,
        model="126m",
        skip_wgrad=False,
        normalization="LayerNorm",
    )


@pytest.mark.parametrize("dtype", param_types)
@pytest.mark.parametrize("fp8_recipe", fp8_recipes)
@pytest.mark.parametrize("model", ["small"])
@pytest.mark.parametrize("skip_wgrad", all_boolean)
@pytest.mark.parametrize("normalization", all_normalizations)
def test_sanity_T5(dtype, fp8_recipe, model, skip_wgrad, normalization):
    config = model_configs[model]

    if fp8_recipe is not None:
        if not fp8_available:
            pytest.skip(reason_for_no_fp8)
        if not is_fp8_supported(config):
            pytest.skip("Model config does not support FP8")

    sigma = 0.023
    init_method = init_method_normal(sigma)
    output_layer_init_method = scaled_init_method_normal(sigma, config.num_layers)

    block = TransformerLayer(
        config.hidden_size,
        4 * config.hidden_size,
        config.num_heads,
        init_method=init_method,
        output_layer_init_method=output_layer_init_method,
        hidden_dropout=0.1,
        attention_dropout=0.1,
        kv_channels=config.kv_channels,
        params_dtype=dtype,
        apply_residual_connection_post_layernorm=False,
        output_layernorm=False,
        layer_type="decoder",
        normalization=normalization,
        device="cuda",
    )

    _test_sanity_e2e_T5(block, dtype, config, fp8_recipe, skip_wgrad)


def test_sanity_T5_126m():
    fp8_recipe = recipe.DelayedScaling(
        margin=0,
        fp8_format=recipe.Format.E4M3,
        amax_history_len=1,
        amax_compute_algo="most_recent",
    )
    test_sanity_T5(
        dtype=param_types[-1],
        fp8_recipe=fp8_recipe,
        model="126m",
        skip_wgrad=False,
        normalization="LayerNorm",
    )


@pytest.mark.parametrize("dtype", param_types)
@pytest.mark.parametrize("fp8_recipe", fp8_recipes)
@pytest.mark.parametrize("model", ["small"])
@pytest.mark.parametrize("skip_wgrad", all_boolean)
def test_sanity_amp_and_nvfuser(dtype, fp8_recipe, model, skip_wgrad):
    config = model_configs[model]

    if fp8_recipe is not None:
        if not is_fp8_supported(config):
            pytest.skip("Model config does not support FP8")

    sigma = 0.023
    init_method = init_method_normal(sigma)
    output_layer_init_method = scaled_init_method_normal(sigma, config.num_layers)

    block = TransformerLayer(
        config.hidden_size,
        4 * config.hidden_size,
        config.num_heads,
        init_method=init_method,
        output_layer_init_method=output_layer_init_method,
        hidden_dropout=0.1,
        attention_dropout=0.1,
        kv_channels=config.kv_channels,
        params_dtype=torch.float32,
        device="cuda",
    )

    _test_sanity_e2e_amp(block, dtype, config, fp8_recipe, skip_wgrad)


@pytest.mark.parametrize("dtype", param_types)
@pytest.mark.parametrize("fp8_recipe", fp8_recipes)
@pytest.mark.parametrize("model", ["small"])
def test_sanity_drop_path(dtype, fp8_recipe, model):
    config = model_configs[model]

    if fp8_recipe is not None:
        if not is_fp8_supported(config):
            pytest.skip("Model config does not support FP8")

    sigma = 0.023
    init_method = init_method_normal(sigma)
    output_layer_init_method = scaled_init_method_normal(sigma, config.num_layers)

    block = TransformerLayer(
        config.hidden_size,
        4 * config.hidden_size,
        config.num_heads,
        init_method=init_method,
        output_layer_init_method=output_layer_init_method,
        hidden_dropout=0.1,
        attention_dropout=0.1,
        kv_channels=config.kv_channels,
        params_dtype=dtype,
        apply_residual_connection_post_layernorm=False,
        output_layernorm=False,
        drop_path_rate=1.0,
        device="cuda",
    )

    _test_sanity_e2e(block, dtype, config, fp8_recipe, False)


@pytest.mark.parametrize("dtype", param_types)
@pytest.mark.parametrize("fp8_recipe", fp8_recipes)
@pytest.mark.parametrize("model", ["small"])
@pytest.mark.parametrize("skip_wgrad", all_boolean)
def test_sanity_fused_qkv_params(dtype, fp8_recipe, model, skip_wgrad):
    config = model_configs[model]

    if fp8_recipe is not None:
        if not is_fp8_supported(config):
            pytest.skip("Model config does not support FP8")

    sigma = 0.023
    init_method = init_method_normal(sigma)
    output_layer_init_method = scaled_init_method_normal(sigma, config.num_layers)

    block = TransformerLayer(
        config.hidden_size,
        4 * config.hidden_size,
        config.num_heads,
        init_method=init_method,
        output_layer_init_method=output_layer_init_method,
        hidden_dropout=0.1,
        attention_dropout=0.1,
        kv_channels=config.kv_channels,
        params_dtype=dtype,
        apply_residual_connection_post_layernorm=False,
        output_layernorm=False,
        fuse_qkv_params=True,
        device="cuda",
    )

    _test_sanity_e2e(block, dtype, config, fp8_recipe, skip_wgrad)


@pytest.mark.parametrize("dtype", param_types)
@pytest.mark.parametrize("fp8_recipe", fp8_recipes)
@pytest.mark.parametrize("model", ["small"])
@pytest.mark.parametrize("skip_wgrad", all_boolean)
def test_sanity_gradient_accumulation_fusion(dtype, fp8_recipe, model, skip_wgrad):
    config = model_configs[model]

    if fp8_recipe is not None:
        if not is_fp8_supported(config):
            pytest.skip("Model config does not support FP8")

    sigma = 0.023
    init_method = init_method_normal(sigma)
    output_layer_init_method = scaled_init_method_normal(sigma, config.num_layers)

    block = TransformerLayer(
        config.hidden_size,
        4 * config.hidden_size,
        config.num_heads,
        init_method=init_method,
        output_layer_init_method=output_layer_init_method,
        hidden_dropout=0.1,
        attention_dropout=0.1,
        kv_channels=config.kv_channels,
        params_dtype=dtype,
        apply_residual_connection_post_layernorm=False,
        output_layernorm=False,
        fuse_qkv_params=True,
        fuse_wgrad_accumulation=True,
        device="cuda",
    )

    _test_sanity_e2e_gradient_accumulation_fusion(block, dtype, config, fp8_recipe, skip_wgrad)


def test_model_multiple_cast():
    a = torch.zeros((16, 16), device="cuda")
    m = Linear(16, 32)

    y = m(a)
    assert y.dtype == torch.float32

    m.half()
    a = a.half()

    y2 = m(a)
    assert y2.dtype == torch.float16


@pytest.mark.parametrize("N", [32])
@pytest.mark.parametrize("offset", [1, 3, 5])
@pytest.mark.parametrize("datatype", param_types)
def test_sanity_gemm_with_unalignment(N, offset, datatype):
    scratchpad = torch.randn(N * N + 2 * offset, device="cuda", dtype=datatype)
    inp = torch.reshape(scratchpad[offset:-offset], (N, N))
    weight = torch.reshape(scratchpad[offset * 2 :], (N, N))

    _ = general_gemm(A=weight, B=inp, workspace=get_workspace())
    torch.cuda.synchronize()


@pytest.mark.skipif(not fp8_available, reason=reason_for_no_fp8)
@pytest.mark.parametrize("N", [32])
@pytest.mark.parametrize("datatype", [torch.float16, torch.bfloat16])
def test_sanity_fp8_gemm_with_unalignment(N, datatype):
    offset = 16
    scratchpad = torch.randn(N, N * N + offset, device="cuda", dtype=datatype)

    scales = torch.ones(1).cuda().squeeze()
    amaxes = torch.ones(1).cuda().squeeze()
    dtype = tex.DType.kFloat8E4M3
    fp8_quantizer = Float8Quantizer(scales, amaxes, dtype)

    outp_type = datatype

    scratchpad_fp8 = fp8_quantizer(scratchpad)
    inp_fp8 = torch.reshape(scratchpad_fp8[0][:-offset], (N, N))
    weight_fp8 = torch.reshape(scratchpad_fp8[0][offset:], (N, N))
    general_gemm(
        weight_fp8,
        inp_fp8,
        get_workspace(),
        outp_type,
        bias=None,
        use_split_accumulator=False,
    )
    torch.cuda.synchronize()


@pytest.mark.skipif(not fp8_available, reason=reason_for_no_fp8)
def test_replace_raw_data_for_float8tensor():
    """Test the functionality of replace_raw_data"""
    torch.manual_seed(12345)
    torch.cuda.manual_seed(12345)

    fp8_quantizer = Float8CurrentScalingQuantizer(fp8_dtype=tex.DType.kFloat8E4M3, device="cuda")
    fp8_tensor = fp8_quantizer.make_empty([128, 128], dtype=torch.bfloat16, device="cuda")
    random_bf16_data = torch.randn(fp8_tensor.shape, dtype=torch.bfloat16, device="cuda")
    fp8_quantizer.update_quantized(random_bf16_data, fp8_tensor)

    attrs_to_check = ["_quantizer", "_fp8_dtype", "_scale_inv", "_transpose", "_transpose_invalid"]
    attrs = {}
    for attr in attrs_to_check:
        attrs[attr] = getattr(fp8_tensor, attr)

    old_data = fp8_tensor._data
    new_data = torch.empty_like(old_data)
    replace_raw_data(fp8_tensor, new_data)

    # Make sure the new_data is properly assigned.
    assert fp8_tensor._data.data_ptr() != old_data.data_ptr()
    assert fp8_tensor._data.data_ptr() == new_data.data_ptr()
    # Make sure the values are not changed.
    torch.testing.assert_close(old_data, fp8_tensor._data, atol=0, rtol=0)
    # Make sure other attributes are not changed (totally identical)
    for attr in attrs_to_check:
        assert id(getattr(fp8_tensor, attr)) == id(attrs[attr])


@pytest.mark.skipif(not fp8_available, reason=reason_for_no_fp8)
def test_fp8_model_init_high_precision_init_val():
    """Test fp8_model_init with preserve_high_precision_init_val=True"""
    with fp8_model_init(preserve_high_precision_init_val=True):
        model = Linear(768, 768)

    weight = model.weight

    assert isinstance(weight, QuantizedTensor), "Weight should be QuantizedTensor"
    assert hasattr(weight, "_high_precision_init_val"), "_high_precision_init_val not found"
    assert hasattr(weight, "get_high_precision_init_val"), "get_high_precision_init_val() not found"
    assert hasattr(
        weight, "clear_high_precision_init_val"
    ), "clear_high_precision_init_val() not found"

    high_precision = weight.get_high_precision_init_val()
    assert high_precision.device.type == "cpu", "high_precision_init_val is not on the CPU"

    new_weight = weight._get_quantizer().make_empty(
        shape=weight.shape, dtype=weight.dtype, device=weight.device
    )
    weight._get_quantizer().update_quantized(high_precision.to(weight.device), new_weight)

    torch.testing.assert_close(
        new_weight.dequantize(dtype=weight.dtype),
        weight.dequantize(dtype=weight.dtype),
        rtol=0,
        atol=0,
    )

    weight.clear_high_precision_init_val()
    assert weight.get_high_precision_init_val() is None, "clear_high_precision_init_val() not work"
    assert not hasattr(
        weight, "._high_precision_init_val"
    ), "clear_high_precision_init_val() not work"


def test_sanity_checkpointing_on_callables():
    """Test that TE checkpointing works correctly on callable modules."""

    # torch.autograf.function
    class MyFunction(torch.autograd.Function):
        @staticmethod
        def forward(ctx, inp):
            return inp

        @staticmethod
        def backward(ctx, grad_output):
            return grad_output

    module = MyFunction.apply
    inp = torch.randn(10, 10, device="cuda", requires_grad=True)

    out_checkpoint = checkpoint(module, inp)
    out_checkpoint.sum().backward()
    grad_checkpoint = inp.grad

    out_standard = module(inp)
    out_standard.sum().backward()
    grad_standard = inp.grad

    # Assert that gradients are the same
    torch.testing.assert_close(grad_checkpoint, grad_standard)


@pytest.mark.parametrize(
    "module_name",
    ("Linear", "LayerNormLinear", "LayerNormMLP", "GroupedLinear", "ops.Linear"),
)
@pytest.mark.parametrize(
    "quantization",
    (None, "fp8_delayed_scaling", "fp8_current_scaling", "mxfp8"),
)
def test_inference_mode(
    module_name: str,
    quantization: Optional[str],
) -> None:
    """Test heuristics for initializing quantized weights"""
    if NVTE_TEST_NVINSPECT_ENABLED and quantization is not None:
        pytest.skip("Quantized model parameters are not supported in debug mode.")

    # Tensor dimensions
    sequence_length = 32
    hidden_size = 32

    # Skip invalid configurations
    if quantization in ("fp8_delayed_scaling", "fp8_current_scaling") and not fp8_available:
        pytest.skip(reason_for_no_fp8)
    if quantization == "mxfp8" and not mxfp8_available:
        pytest.skip(reason_for_no_mxfp8)

    # Construct quantization recipe
    with_quantization = quantization not in (None, "None")
    quantization_recipe = None
    if quantization == "fp8_delayed_scaling":
        quantization_recipe = recipe.DelayedScaling()
    elif quantization == "fp8_current_scaling":
        quantization_recipe = recipe.Float8CurrentScaling()
    elif quantization == "mxfp8":
        quantization_recipe = recipe.MXFP8BlockScaling()

    # Construct module
    module = None
    with torch.no_grad():
        with fp8_model_init(enabled=with_quantization, recipe=quantization_recipe):
            if module_name == "Linear":
                module = Linear(hidden_size, hidden_size)
            elif module_name == "LayerNormLinear":
                module = LayerNormLinear(hidden_size, hidden_size)
            elif module_name == "LayerNormMLP":
                module = LayerNormMLP(hidden_size, hidden_size)
            elif module_name == "GroupedLinear":
                module = GroupedLinear(1, hidden_size, hidden_size)
            elif module_name == "ops.Linear":
                module = transformer_engine.pytorch.ops.Linear(hidden_size, hidden_size)

    def check_weights():
        """Helper function to check that weight parameters have expected data"""
        for param in module.parameters():
            if isinstance(param, Float8Tensor):
                assert param._data is not None, "Missing FP8 data"
                assert (
                    param._transpose is None and param._transpose_invalid
                ), "FP8 transpose is not expected for inference"
            if isinstance(param, MXFP8Tensor):
                assert param._rowwise_data is not None, "Missing row-wise MXFP8 data"
                assert (
                    param._columnwise_data is None
                ), "Column-wise MXFP8 data is not expected for inference"

    # Check that modules have expected weights after initialization
    check_weights()

    # Check that modules have expected weights after forward pass
    with torch.inference_mode():
        x = torch.zeros(sequence_length, hidden_size, device="cuda")
        kwargs = {}
        if module_name == "GroupedLinear":
            kwargs["m_splits"] = [sequence_length]
        with fp8_autocast(enabled=with_quantization, fp8_recipe=quantization_recipe):
            y = module(x, **kwargs)
    check_weights()<|MERGE_RESOLUTION|>--- conflicted
+++ resolved
@@ -205,29 +205,9 @@
     if skip_wgrad:
         _disable_wgrads(block)
 
-<<<<<<< HEAD
-    if cpu_offload:
-        offload_context, sync_function = get_cpu_offload_context(
-            enabled=True, num_layers=1, model_layers=2
-        )
-    else:
-        offload_context = nullcontext()
-        sync_function = lambda x: x
-
-=======
->>>>>>> dd083bdf
     use_fp8 = fp8_recipe is not None
     with fp8_autocast(enabled=use_fp8, fp8_recipe=fp8_recipe):
         te_out = block(te_inp_hidden_states)
-<<<<<<< HEAD
-    te_out = sync_function(te_out)
-    if cpu_offload:
-        # We need at least 2 layers to test offload of activations.
-        with fp8_autocast(enabled=use_fp8, fp8_recipe=fp8_recipe), offload_context:
-            te_out = block(te_out)
-        te_out = sync_function(te_out)
-=======
->>>>>>> dd083bdf
     loss = te_out.sum()
     loss.backward()
     torch.cuda.synchronize()
