# Copyright (c) 2022-2025, NVIDIA CORPORATION & AFFILIATES. All rights reserved.
#
# See LICENSE for license information.

from __future__ import annotations

from collections.abc import Iterable
import math
from typing import Optional

import pytest
import torch

import transformer_engine
import transformer_engine.common.recipe
import transformer_engine.pytorch as te
from transformer_engine.pytorch.fp8 import FP8GlobalStateManager
import transformer_engine.pytorch.ops as te_ops
from transformer_engine.pytorch.ops._common import is_float8_tensor
from transformer_engine.pytorch.ops.fused import (
    BackwardLinearAdd,
    ForwardLinearBiasActivation,
    ForwardLinearBiasAdd,
)
<<<<<<< HEAD
from transformer_engine.pytorch.tensor import Float8Tensor, Float8Quantizer
=======
from transformer_engine.pytorch.tensor import QuantizedTensor
from transformer_engine.pytorch.tensor.float8_tensor import Float8Tensor, Float8Quantizer
>>>>>>> bbfae2b9
from transformer_engine.pytorch.utils import is_bf16_compatible
import transformer_engine_torch as tex

# Check if FP8 is supported
fp8_available, reason_for_no_fp8 = FP8GlobalStateManager.is_fp8_available()
mxfp8_available, reason_for_no_mxfp8 = FP8GlobalStateManager.is_mxfp8_available()

# Supported data types
_dtypes: list[torch.dtype] = [torch.float32, torch.float16]
if is_bf16_compatible():  # bf16 requires sm_80 or higher
    _dtypes.append(torch.bfloat16)

# Supported devices
_devices: list[torch.device] = [torch.device("cpu"), torch.device("cuda")]


def maybe_skip_quantization(
    quantization: Optional[str],
    *,
    dims: Optional[Iterable[int] | int] = None,
    device: Optional[torch.device | str] = None,
) -> None:

    # Don't skip if there is no quantization
    if quantization is None:
        return

    # Check if quantization scheme is supported
    if quantization == "fp8" and not fp8_available:
        pytest.skip(reason_for_no_fp8)
    if quantization == "mxfp8" and not mxfp8_available:
        pytest.skip(reason_for_no_mxfp8)

    if dims is not None:
        if not isinstance(dims, Iterable):
            dims = (dims,)
        if quantization == "fp8":
            if math.prod(dims[:-1]) % 16 != 0 or dims[-1] % 16 != 0:
                pytest.skip("FP8 GEMMs require dims that are divisible by 16")
        elif quantization == "mxfp8":
            if math.prod(dims[:-1]) % 128 != 0 or dims[-1] % 128 != 0:
                pytest.skip("FP8 GEMMs require dims that are divisible by 128")

    # Check if device is supported
    if device is not None and torch.device(device).type != "cuda":
        pytest.skip("Quantization is only supported on CUDA devices")


def dtype_tols(dtype: torch.dtype | tex.DType) -> dict[str, float]:
    """Estimated numerical error for a datatype

    Based on tolerances for torch.testing.assert_close.

    """

    # Transformer Engine dtypes
    if isinstance(dtype, tex.DType):
        if dtype == tex.DType.kFloat8E4M3:
            return dict(rtol=0.125, atol=0.0675)  # epsilon = 0.0625
        if dtype == tex.DType.kFloat8E5M2:
            return dict(rtol=0.25, atol=0.125)  # epsilon = 0.152
        dtype = {
            tex.DType.kByte: torch.uint8,
            tex.DType.kInt32: torch.int32,
            tex.DType.kFloat32: torch.float32,
            tex.DType.kFloat16: torch.half,
            tex.DType.kBFloat16: torch.bfloat16,
        }[dtype]

    # PyTorch dtypes
    if dtype == torch.float16:
        return dict(rtol=1e-3, atol=1e-5)
    if dtype == torch.bfloat16:
        return dict(rtol=1.6e-2, atol=1e-5)
    if dtype == torch.float32:
        return dict(rtol=1.3e-6, atol=1e-5)
    if dtype == torch.float64:
        return dict(rtol=1e-7, atol=1e-7)
    raise ValueError(f"Unsupported dtype ({dtype})")


@torch.no_grad()
def make_reference_and_test_tensors(
    shape: int | Iterable[int],
    ref_dtype: torch.dtype = torch.float64,
    ref_device: torch.device = "cpu",
    test_dtype: torch.dtype = torch.float32,
    test_device: torch.device = "cuda",
    test_is_fp8: bool = False,
    requires_grad: bool = True,
) -> tuple[torch.Tensor, torch.Tensor]:
    """Construct tensors with the same values

    The reference tensor is intended for use in plain PyTorch
    operations in high precision. The test tensor is intended for use
    in Transformer Engine operations.

    """
    ref = torch.rand(shape, dtype=ref_dtype, device=ref_device)
    test = ref.to(device=test_device, dtype=test_dtype)
    if test_is_fp8:
        quantizer = Float8Quantizer(
            scale=torch.ones(1, dtype=torch.float32, device=test_device).squeeze(),
            amax=torch.zeros(1, dtype=torch.float32, device=test_device),
            fp8_dtype=tex.DType.kFloat8E4M3,
        )
        test = quantizer(test)
    elif test.data_ptr() == ref.data_ptr():
        test = test.clone()
    ref.copy_(test)
    ref.requires_grad_(requires_grad)
    test.requires_grad_(requires_grad)
    return ref, test


def make_recipe(name: Optional[str] = None) -> Optional[Recipe]:
    """Make recipe for quantization scheme"""
    if name is None:
        return None
    if name == "fp8":
        return transformer_engine.common.recipe.DelayedScaling(
            fp8_format=transformer_engine.common.recipe.Format.E4M3,
        )
    if name == "mxfp8":
        return transformer_engine.common.recipe.BlockScaling(
            fp8_format=transformer_engine.common.recipe.Format.E4M3,
        )
    raise ValueError(f"Unsupported quantization scheme ({name})")


class TestSequential:
    """Tests for sequential container"""

    def test_modules(self) -> None:
        """Check that list of modules can be manipulated as expected"""

        # Construct sequential container
        modules = [
            te_ops.Identity(),
            te_ops.Identity(),
            torch.nn.Identity(),
            te_ops.Identity(),
        ]
        model = te_ops.Sequential(*modules)

        # Length
        assert len(model) == len(modules)

        # Iterator
        for module1, module2 in zip(model, modules):
            assert module1 is module2

        # Index by int
        for i, module in enumerate(modules):
            assert model[i] is module
            assert model[i - len(modules)] is module

        # Index by slice
        model_subset = model[1:-1]
        modules_subset = modules[1:-1]
        assert isinstance(model_subset, te_ops.Sequential)
        for module1, module2 in zip(model_subset, modules_subset):
            assert module1 is module2

        # Set element
        new_module = torch.nn.Identity()
        idx = 1
        modules[idx] = new_module
        model[idx] = new_module
        for module1, module2 in zip(model, modules):
            assert module1 is module2

        # Delete element
        idx = 1
        del modules[idx]
        del model[idx]
        for module1, module2 in zip(model, modules):
            assert module1 is module2

        # Append
        new_module = torch.nn.Identity()
        modules.append(new_module)
        model.append(new_module)
        for module1, module2 in zip(model, modules):
            assert module1 is module2

        # Extend
        new_modules = [te_ops.Identity(), te_ops.Identity()]
        modules.extend(new_modules)
        model.extend(new_modules)
        for module1, module2 in zip(model, modules):
            assert module1 is module2

        # Insert
        new_module = te_ops.Identity()
        idx = 2
        modules.insert(idx, new_module)
        model.insert(idx, new_module)
        for module1, module2 in zip(model, modules):
            assert module1 is module2

        # Pop
        idx = 2
        assert model.pop(idx) is modules.pop(idx)
        for module1, module2 in zip(model, modules):
            assert module1 is module2

        # Out-of-place add
        new_modules = [torch.nn.Identity(), te_ops.Identity()]
        added_modules = modules + new_modules
        added_model = model + te_ops.Sequential(*new_modules)
        for module1, module2 in zip(model, modules):
            assert module1 is module2
        for module1, module2 in zip(added_model, added_modules):
            assert module1 is module2

        # In-place add
        new_modules = [te_ops.Identity(), torch.nn.Identity()]
        modules += new_modules
        model += te_ops.Sequential(*new_modules)
        for module1, module2 in zip(model, modules):
            assert module1 is module2

    def test_module_groups(self) -> None:
        """Check that modules are grouped together correctly"""
        model = te_ops.Sequential(
            te_ops.Identity(),
            te_ops.Identity(),
            torch.nn.Identity(),
            torch.nn.Identity(),
            te_ops.Identity(),
            torch.nn.Identity(),
            te_ops.Identity(),
            te_ops.Identity(),
            te_ops.Identity(),
        )
        model(torch.zeros(1))
        assert len(model._module_groups) == 6


class TestFuser:
    """Tests for operation fusion infrastructure"""

    @staticmethod
    def setup_class(cls) -> None:
        # Configure RNG
        seed = 1234
        torch.manual_seed(seed)
        torch.cuda.manual_seed(seed)

    @pytest.mark.skipif(not fp8_available, reason=reason_for_no_fp8)
    def test_fp8_scale_update(
        self,
        size: int = 16,
        dtype: torch.dtype = torch.float32,
        device: torch.device = "cuda",
    ):
        """Test FP8 scaling factors with delayed scaling recipe"""

        # FP8 recipe
        margin = 2
        fp8_format = transformer_engine.common.recipe.Format.HYBRID
        recipe = transformer_engine.common.recipe.DelayedScaling(
            margin=margin,
            interval=1,
            fp8_format=fp8_format,
            amax_history_len=8,
            amax_compute_algo="max",
        )

        # Construct model
        with te.fp8_model_init(recipe=recipe):
            model = te_ops.basic.BasicLinear(
                size,
                size,
                device=device,
                dtype=dtype,
            )

        # Training steps
        w_vals = [2, 5, 3, 11]
        x_vals = [7, 3, 5]
        dy_vals = [1, 2, 1]
        with torch.no_grad():
            model.weight.fill_(w_vals[0])
        for step in range(3):

            # Data tensors
            x = torch.full(
                (size, size),
                x_vals[step],
                dtype=dtype,
                device=device,
                requires_grad=True,
            )
            dy = torch.full(
                (size, size),
                dy_vals[step],
                dtype=dtype,
                device=device,
            )

            # Training step
            with te.fp8_autocast(fp8_recipe=recipe):
                y = model(x)
            y.backward(dy)
            with torch.no_grad():
                model.weight.fill_(w_vals[step + 1])

            # Check that output tensors match expected
            tols = dict(rtol=0, atol=0)
            y_val_ref = w_vals[step] * x_vals[step] * size
            dx_val_ref = w_vals[step] * dy_vals[step] * size
            torch.testing.assert_close(
                y,
                torch.full_like(y, y_val_ref),
                **dtype_tols(tex.DType.kFloat8E4M3),
            )
            torch.testing.assert_close(
                x.grad,
                torch.full_like(x.grad, dx_val_ref),
                **dtype_tols(tex.DType.kFloat8E5M2),
            )

            # Check that scaling factors match expected
            w_amax_ref = max(w_vals[: step + 1])
            x_amax_ref = max(x_vals[: step + 1])
            dy_amax_ref = max(dy_vals[: step + 1])
            w_scale_ref = (fp8_format.value.max_fwd / w_amax_ref) / (2**margin)
            x_scale_ref = (fp8_format.value.max_fwd / x_amax_ref) / (2**margin)
            dy_scale_ref = (fp8_format.value.max_bwd / dy_amax_ref) / (2**margin)
            w_scale = model.get_quantizer("forward", 1).scale
            x_scale = model.get_quantizer("forward", 0).scale
            dy_scale = model.get_quantizer("backward", 0).scale
            torch.testing.assert_close(w_scale, torch.full_like(w_scale, w_scale_ref))
            torch.testing.assert_close(x_scale, torch.full_like(x_scale, x_scale_ref))
            torch.testing.assert_close(dy_scale, torch.full_like(dy_scale, dy_scale_ref))

    @pytest.mark.parametrize("init_dtype", _dtypes)
    @pytest.mark.parametrize("final_dtype", _dtypes)
    @pytest.mark.parametrize("quantization", (None, "fp8", "mxfp8"))
    def test_dtype_cast(
        self,
        *,
        init_dtype: torch.dtype,
        final_dtype: torch.dtype,
        device: torch.device = "cuda",
        quantization: Optional[str],
    ) -> None:
        """Check dtype cast functions"""

        # Skip invalid configurations
        maybe_skip_quantization(quantization, device=device)
        with_quantization = quantization is not None

        # Data dimensions
        size = 16
        if quantization == "mxfp8":
            size = 128

        # Random data
        dtype = torch.float32
        if torch.float16 in (init_dtype, final_dtype):
            dtype = torch.float16
        if torch.bfloat16 in (init_dtype, final_dtype):
            dtype = torch.bfloat16
        w_ref, w_test = make_reference_and_test_tensors(
            (size, size),
            test_dtype=dtype,
            test_device=device,
            test_is_fp8=with_quantization,
        )

        # Construct operation
        with te.fp8_model_init(enabled=with_quantization, recipe=make_recipe(quantization)):
            op = te_ops.Linear(size, size, bias=False, device=device, dtype=init_dtype)
        with torch.no_grad():
            op.weight.copy_(w_test)
            del w_test

        # Cast operation dtype
        if final_dtype == torch.float32:
            op.float()
        elif final_dtype == torch.float16:
            op.half()
        elif final_dtype == torch.bfloat16:
            op.bfloat16()

        # Check weights
        assert isinstance(op.weight, QuantizedTensor) == with_quantization
        assert op.weight.dtype == final_dtype
        w_test = op.weight.to(dtype=torch.float64, device="cpu")
        torch.testing.assert_close(w_test, w_ref, rtol=0, atol=0)

        # Check forward and backward pass
        x = torch.zeros(
            (size, size),
            dtype=init_dtype,
            device=device,
            requires_grad=True,
        )
        y = op(x)
        y.backward(torch.zeros_like(y))
        assert y.dtype == final_dtype
        assert x.grad.dtype == init_dtype
        assert op.weight.grad.dtype == final_dtype

    @pytest.mark.parametrize("model_dtype", _dtypes)
    @pytest.mark.parametrize("autocast_dtype", _dtypes)
    @pytest.mark.parametrize("quantization", (None, "fp8", "mxfp8"))
    def test_pyt_autocast(
        self,
        *,
        model_dtype: torch.dtype,
        autocast_dtype: torch.dtype,
        device: torch.device = "cuda",
        quantization: Optional[str],
        quantized_weights: bool = False,
    ) -> None:
        """Test with PyTorch autocast"""
        device = torch.device(device)

        # Skip invalid configurations
        quantized_compute = quantization is not None
        maybe_skip_quantization(quantization)

        # Data dimensions
        size = 16
        if quantization == "mxfp8":
            size = 128

        # Construct operation
        recipe = make_recipe(quantization)
        with te.fp8_model_init(enabled=quantized_weights, recipe=recipe):
            op = te_ops.Linear(size, size, bias=False, device=device, dtype=model_dtype)

        # Check forward and backward pass
        x = torch.zeros(
            (size, size),
            dtype=model_dtype,
            device=device,
            requires_grad=True,
        )
        with te.fp8_autocast(enabled=quantized_compute, fp8_recipe=recipe):
            with torch.autocast(device_type=device.type, dtype=autocast_dtype):
                y = op(x)
        y.backward(torch.zeros_like(y))
        assert y.dtype == autocast_dtype
        assert x.grad.dtype == model_dtype
        assert op.weight.grad.dtype == model_dtype

        # Check forward and backward pass (swapped context order)
        if quantized_compute:
            x.grad = None
            op.weight.grad = None
            with torch.autocast(device_type=device.type, dtype=autocast_dtype):
                with te.fp8_autocast(enabled=quantized_compute, fp8_recipe=recipe):
                    y = op(x)
            y.backward(torch.zeros_like(y))
            assert y.dtype == autocast_dtype
            assert x.grad.dtype == model_dtype
            assert op.weight.grad.dtype == model_dtype


class TestBasicOps:
    """Tests for individual operations"""

    @staticmethod
    def setup_class(cls) -> None:
        # Configure RNG
        seed = 1234
        torch.manual_seed(seed)
        torch.cuda.manual_seed(seed)

    @pytest.mark.parametrize("dtype", _dtypes)
    @pytest.mark.parametrize("device", ("cuda", "cpu"))
    @pytest.mark.parametrize("fp8", (False, True))
    def test_identity(
        self,
        *,
        in_shape: Iterable[int] = (1,),
        dtype: torch.dtype,
        device: torch.device,
        fp8: bool,
    ) -> None:

        # Skip invalid configurations
        if fp8 and not fp8_available:
            pytest.skip(reason_for_no_fp8)
        if fp8 and torch.device(device).type != "cuda":
            pytest.skip("FP8 is only supported on CUDA devices")

        # Random data
        x_ref, x_test = make_reference_and_test_tensors(
            in_shape,
            test_dtype=dtype,
            test_device=device,
            test_is_fp8=fp8,
        )
        dy_ref, dy_test = make_reference_and_test_tensors(
            in_shape,
            test_dtype=dtype,
            test_device=device,
            requires_grad=False,
        )

        # Plain PyTorch implementation
        y_ref = x_ref
        dx_ref = dy_ref

        # Implementation with fusible operation
        op = te_ops.Identity()
        y_test = op(x_test)
        y_test.backward(dy_test)

        # Check results
        tols = dict(rtol=0, atol=0)  # Identity is exact
        y_test = y_test.to(dtype=torch.float64, device="cpu")
        dx_test = x_test.grad.to(dtype=torch.float64, device="cpu")
        torch.testing.assert_close(y_test, y_ref, **tols)
        torch.testing.assert_close(dx_test, dx_ref, **tols)

        # Make sure we are not trivially passing the test
        with pytest.raises(AssertionError):
            torch.testing.assert_close(y_test, -y_ref, **tols)
        with pytest.raises(AssertionError):
            torch.testing.assert_close(dx_test, -dx_ref, **tols)

    @pytest.mark.parametrize(
        "shapes",
        (
            ((1, 2, 3, 4), (2, 12)),
            ((5, 4, 3, 2), (-1, 6)),
            ((30,), (2, 3, -1)),
            ((6, 7), (3, -1, 7)),
        ),
    )
    @pytest.mark.parametrize("dtype", _dtypes)
    @pytest.mark.parametrize("fp8", (False, True))
    def test_reshape(
        self,
        *,
        shapes: tuple[Iterable[int], Iterable[int]],
        dtype: torch.dtype,
        device: torch.device = "cuda",
        memory_format: torch.memory_format = torch.contiguous_format,
        fp8: bool,
    ) -> None:
        in_shape, out_shape = shapes

        # Skip invalid configurations
        if memory_format == torch.channels_last and len(in_shape) != 4:
            pytest.skip("torch.channels_last only supports 4D tensors")
        if fp8 and not fp8_available:
            pytest.skip(reason_for_no_fp8)
        if fp8 and torch.device(device).type != "cuda":
            pytest.skip("FP8 is only supported on CUDA devices")

        # Random data
        x_ref, x_test = make_reference_and_test_tensors(
            in_shape,
            test_dtype=dtype,
            test_device=device,
            test_is_fp8=fp8,
        )
        x_test = x_test.contiguous(memory_format=memory_format)
        x_test = x_test.detach().requires_grad_()
        dy_ref, dy_test = make_reference_and_test_tensors(
            x_ref.reshape(out_shape).size(),
            test_dtype=dtype,
            test_device=device,
            requires_grad=False,
        )

        # Plain PyTorch implementation
        y_ref = x_ref.reshape(out_shape)
        y_ref.backward(dy_ref)

        # Implementation with fusible operation
        op = te_ops.Reshape(out_shape)
        y_test = op(x_test)
        y_test.backward(dy_test)

        # Check results
        tols = dict(rtol=0, atol=0)  # Reshape is exact
        y_test = y_test.to(
            dtype=torch.float64,
            device="cpu",
            memory_format=torch.contiguous_format,
        )
        dx_test = x_test.grad.to(
            dtype=torch.float64,
            device="cpu",
            memory_format=torch.contiguous_format,
        )
        torch.testing.assert_close(y_test, y_ref, **tols)
        torch.testing.assert_close(dx_test, x_ref.grad, **tols)

    @pytest.mark.parametrize("size", (1, 7, 32))
    @pytest.mark.parametrize("in_shape", ((-1,), (1, 3, -1), (2, 3, 4, -1)))
    @pytest.mark.parametrize("dtype", _dtypes)
    @pytest.mark.parametrize("device", _devices)
    @pytest.mark.parametrize("fp8", (False, True))
    def test_bias(
        self,
        *,
        size: int,
        in_shape: Iterable[int],
        dtype: torch.dtype,
        device: torch.device,
        fp8: bool,
    ) -> None:

        # Make input and bias shapes consistent
        in_shape = list(in_shape)[:-1] + [size]

        # Skip invalid configurations
        if fp8 and not fp8_available:
            pytest.skip(reason_for_no_fp8)
        if fp8 and torch.device(device).type != "cuda":
            pytest.skip("FP8 is only supported on CUDA devices")

        # Random data
        x_ref, x_test = make_reference_and_test_tensors(
            in_shape,
            test_dtype=dtype,
            test_device=device,
            test_is_fp8=fp8,
        )
        b_ref, b_test = make_reference_and_test_tensors(
            size,
            test_dtype=dtype,
            test_device=device,
        )
        dy_ref, dy_test = make_reference_and_test_tensors(
            in_shape,
            test_dtype=dtype,
            test_device=device,
            requires_grad=False,
        )

        # Plain PyTorch implementation
        y_ref = x_ref + b_ref.reshape([1] * (len(in_shape) - 1) + [size])
        y_ref.backward(dy_ref)

        # Implementation with fusible operation
        op = te_ops.Bias(size, device=device, dtype=dtype)
        with torch.no_grad():
            op.bias.copy_(b_test)
            del b_test
        y_test = op(x_test)
        y_test.backward(dy_test)

        # Check results
        tols = dtype_tols(dtype)
        y_test = y_test.to(dtype=torch.float64, device="cpu")
        dx_test = x_test.grad.to(dtype=torch.float64, device="cpu")
        db_test = op.bias.grad.to(dtype=torch.float64, device="cpu")
        torch.testing.assert_close(y_test, y_ref, **tols)
        torch.testing.assert_close(dx_test, x_ref.grad, **tols)
        torch.testing.assert_close(db_test, b_ref.grad, **tols)

    @pytest.mark.parametrize("quantization", ("fp8", "mxfp8"))
    @pytest.mark.parametrize("cast_forward", (False, True))
    @pytest.mark.parametrize("cast_backward", (False, True))
    def test_quantize(
        self,
        *,
<<<<<<< HEAD
        in_shape: Iterable[int] = (16, 16),
=======
        in_shape: Iterable[int] = (128, 128),
>>>>>>> bbfae2b9
        dtype: torch.dtype = torch.bfloat16,
        device: torch.device = "cuda",
        quantization: str,
        cast_forward: bool,
        cast_backward: bool,
    ) -> None:
        """Quantize"""

        # Skip invalid configurations
        maybe_skip_quantization(quantization)

        # Random data
        x_ref, x_test = make_reference_and_test_tensors(
            in_shape,
            test_dtype=dtype,
            test_device=device,
            requires_grad=False,
            test_is_fp8=True,
        )
        x_test = x_test.dequantize().requires_grad_()
        dy_ref, dy_test = make_reference_and_test_tensors(
            in_shape,
            test_dtype=dtype,
            test_device=device,
            requires_grad=False,
            test_is_fp8=True,
        )
        dy_test = dy_test.dequantize()

        # Plain PyTorch implementation
        y_ref = x_ref
        dx_ref = dy_ref

        # Implementation with fusible operation
        op = te_ops.Quantize(forward=cast_forward, backward=cast_backward)
        recipe = make_recipe(quantization)
        with te.fp8_autocast(fp8_recipe=recipe):
            y_test = op(x_test)
        y_test.backward(dy_test)

        # Check tensor types
        assert isinstance(y_test, QuantizedTensor) == cast_forward
        assert isinstance(x_test.grad, QuantizedTensor) == cast_backward

        # Check values
        tols = dict(rtol=0, atol=0)
        y_test = y_test.to(dtype=torch.float64, device="cpu")
        dx_test = x_test.grad.to(dtype=torch.float64, device="cpu")
        torch.testing.assert_close(y_test, y_ref, **tols)
        torch.testing.assert_close(dx_test, dx_ref, **tols)

    def _test_basic_linear(
        self,
        *,
        weight_shape: tuple[int, int] = (32, 32),
        in_shape: Iterable[int] = (32, -1),
        dtype: torch.dtype = torch.float32,
        device: torch.device = "cuda",
        quantization: Optional[str] = None,
        quantized_compute: bool = False,
        quantized_input: bool = False,
        quantized_weight: bool = False,
        quantized_output: bool = False,
        quantized_grad_output: bool = False,
        quantized_grad_input: bool = False,
        accumulate_into_main_grad: bool = False,
    ) -> None:
        """Helper function for tests with GEMM"""

        # Make input and weight shapes consistent
        out_features, in_features = weight_shape
        in_shape = list(in_shape)[:-1] + [in_features]
        out_shape = in_shape[:-1] + [out_features]

        # Skip invalid configurations
        maybe_skip_quantization(quantization, dims=in_shape, device=device)
        maybe_skip_quantization(quantization, dims=out_shape)
        if quantization == "fp8" and quantized_output and not quantized_compute:
            pytest.skip("FP8 output is only supported with FP8 GEMMs")
        if quantization == "fp8" and quantized_grad_input and not quantized_compute:
            pytest.skip("FP8 grad input is only supported with FP8 GEMMs")

        # Random data
        x_ref, x_test = make_reference_and_test_tensors(
            in_shape,
            test_dtype=dtype,
            test_device=device,
            test_is_fp8=(quantized_compute or quantized_input),
        )
        if isinstance(x_test, QuantizedTensor):
            with torch.no_grad():
                x_test = x_test.dequantize().requires_grad_()
        w_ref, w_test = make_reference_and_test_tensors(
            (out_features, in_features),
            test_dtype=dtype,
            test_device=device,
            test_is_fp8=(quantized_compute or quantized_weight),
        )
        dy_ref, dy_test = make_reference_and_test_tensors(
            out_shape,
            test_dtype=dtype,
            test_device=device,
            test_is_fp8=(quantized_compute or quantized_grad_output),
            requires_grad=False,
        )
        if isinstance(dy_test, QuantizedTensor):
            dy_test = dy_test.dequantize()

        # Plain PyTorch implementation
        y_ref = torch.nn.functional.linear(x_ref, w_ref)
        y_ref.backward(dy_ref)

        # Implementation with fusible operation
        recipe = make_recipe(quantization)
        with te.fp8_model_init(enabled=quantized_weight, recipe=recipe):
            op = te_ops.BasicLinear(
                in_features,
                out_features,
                device=device,
                dtype=dtype,
                accumulate_into_main_grad=accumulate_into_main_grad,
            )
        with torch.no_grad():
            op.weight.copy_(w_test)
            del w_test
            op.weight.main_grad = torch.full_like(op.weight, 0.5, dtype=torch.float32)
        forward = te_ops.Sequential(
            te_ops.Quantize(forward=quantized_input, backward=quantized_grad_input),
            op,
            te_ops.Quantize(forward=quantized_output, backward=quantized_grad_output),
        )
        with te.fp8_autocast(enabled=quantized_compute, fp8_recipe=recipe):
            y_test = forward(x_test)
        y_test.backward(dy_test)

        # Expected numerical error
        tols = dtype_tols(dtype)
        if dtype == torch.float32:
            tols = dtype_tols(torch.float16)  # TF32 GEMM
        if quantized_compute or quantized_output or quantized_grad_input:
            tols = dtype_tols(tex.DType.kFloat8E4M3)

        # Check results
        y_test = y_test.to(dtype=torch.float64, device="cpu")
        dx_test = x_test.grad.to(dtype=torch.float64, device="cpu")
        torch.testing.assert_close(y_test, y_ref, **tols)
        torch.testing.assert_close(dx_test, x_ref.grad, **tols)
        if accumulate_into_main_grad:
            if op.weight.grad is not None:
                torch.testing.assert_close(
                    op.weight.grad,
                    torch.zeros_like(op.weight.grad),
                    rtol=0,
                    atol=0,
                )
            dw_test = op.weight.main_grad.to(dtype=torch.float64, device="cpu") - 0.5
        else:
            dw_test = op.weight.grad.to(dtype=torch.float64, device="cpu")
            torch.testing.assert_close(
                op.weight.main_grad,
                torch.full_like(op.weight.main_grad, 0.5),
                rtol=0,
                atol=0,
            )
        torch.testing.assert_close(dw_test, w_ref.grad, **tols)

    @pytest.mark.parametrize("weight_shape", ((128, 128), (3, 5)))
    @pytest.mark.parametrize("in_shape", ((-1,), (5, 1, -1), (4, 4, 8, -1)))
    @pytest.mark.parametrize("dtype", _dtypes)
    @pytest.mark.parametrize("quantization", (None, "fp8", "mxfp8"))
    @pytest.mark.parametrize("accumulate_into_main_grad", (False, True))
    def test_basic_linear(
        self,
        *,
        weight_shape: tuple[int, int],
        in_shape: Iterable[int],
        dtype: torch.dtype,
        quantization: Optional[str],
        accumulate_into_main_grad: bool,
    ) -> None:
        """GEMM"""
        self._test_basic_linear(
            weight_shape=weight_shape,
            in_shape=in_shape,
            dtype=dtype,
            quantization=quantization,
            quantized_compute=quantization is not None,
            accumulate_into_main_grad=accumulate_into_main_grad,
        )

    @pytest.mark.skipif(not fp8_available, reason=reason_for_no_fp8)
    @pytest.mark.parametrize("quantization", ("fp8", "mxfp8"))
    @pytest.mark.parametrize("quantized_compute", (False, True))
    @pytest.mark.parametrize("quantized_input", (False, True))
    @pytest.mark.parametrize("quantized_weight", (False, True))
    @pytest.mark.parametrize("quantized_output", (False, True))
    @pytest.mark.parametrize("quantized_grad_output", (False, True))
    @pytest.mark.parametrize("quantized_grad_input", (False, True))
    def test_basic_linear_quantized(
        self,
        *,
        quantization: str,
        quantized_compute: bool,
        quantized_input: bool,
        quantized_weight: bool,
        quantized_output: bool,
        quantized_grad_output: bool,
        quantized_grad_input: bool,
    ) -> None:
        """GEMM with FP8 inputs and outputs"""
        self._test_basic_linear(
            dtype=torch.bfloat16,
            quantization=quantization,
            quantized_compute=quantized_compute,
            quantized_input=quantized_input,
            quantized_weight=quantized_weight,
            quantized_output=quantized_output,
            quantized_grad_output=quantized_grad_output,
            quantized_grad_input=quantized_grad_input,
        )

    @pytest.mark.parametrize("bias", (False, True))
    @pytest.mark.parametrize("quantization", (None, "fp8", "mxfp8"))
    @pytest.mark.parametrize("quantized_weight", (False, True))
    def test_linear(
        self,
        *,
        bias: bool,
        weight_shape: tuple[int, int] = (128, 128),
        in_shape: Iterable[int] = (128, -1),
        dtype: torch.dtype = torch.float32,
        device: torch.device = "cuda",
        quantization: Optional[str],
        quantized_weight: bool,
    ) -> None:
        """GEMM + bias"""

        # Make input and weight shapes consistent
        out_features, in_features = weight_shape
        in_shape = list(in_shape)[:-1] + [in_features]
        out_shape = in_shape[:-1] + [out_features]

        # Skip invalid configurations
        quantized_compute = quantization is not None
        maybe_skip_quantization(quantization, dims=in_shape, device=device)
        maybe_skip_quantization(quantization, dims=out_shape)

        # Random data
        x_ref, x_test = make_reference_and_test_tensors(
            in_shape,
            test_dtype=dtype,
            test_device=device,
            test_is_fp8=quantized_compute,
        )
        if isinstance(x_test, QuantizedTensor):
            with torch.no_grad():
                x_test = x_test.dequantize().requires_grad_()
        w_ref, w_test = make_reference_and_test_tensors(
            (out_features, in_features),
            test_dtype=dtype,
            test_device=device,
            test_is_fp8=(quantized_compute or quantized_weight),
        )
        b_ref, b_test = None, None
        if bias:
            b_ref, b_test = make_reference_and_test_tensors(
                out_features,
                test_dtype=dtype,
                test_device=device,
            )
        dy_ref, dy_test = make_reference_and_test_tensors(
            out_shape,
            test_dtype=dtype,
            test_device=device,
            requires_grad=False,
        )

        # Plain PyTorch implementation
        y_ref = torch.nn.functional.linear(x_ref, w_ref, bias=b_ref)
        y_ref.backward(dy_ref)

        # Implementation with fusible operation
        recipe = make_recipe(quantization)
        with te.fp8_model_init(enabled=quantized_weight, recipe=recipe):
            op = te_ops.Linear(
                in_features,
                out_features,
                bias=bias,
                device=device,
                dtype=dtype,
            )
        with torch.no_grad():
            op.weight.copy_(w_test)
            if bias:
                op.bias.copy_(b_test)
            del w_test
            del b_test
        with te.fp8_autocast(enabled=quantized_compute, fp8_recipe=recipe):
            y_test = op(x_test)
        y_test.backward(dy_test)

        # Expected numerical error
        tols = dtype_tols(dtype)
        if dtype == torch.float32:
            tols = dtype_tols(torch.float16)  # TF32 GEMM
        if quantized_compute:
            tols = dtype_tols(tex.DType.kFloat8E4M3)

        # Check results
        y_test = y_test.to(dtype=torch.float64, device="cpu")
        dx_test = x_test.grad.to(dtype=torch.float64, device="cpu")
        dw_test = op.weight.grad.to(dtype=torch.float64, device="cpu")
        torch.testing.assert_close(y_test, y_ref, **tols)
        torch.testing.assert_close(dx_test, x_ref.grad, **tols)
        torch.testing.assert_close(dw_test, w_ref.grad, **tols)
        if bias:
            db_test = op.bias.grad.to(dtype=torch.float64, device="cpu")
            torch.testing.assert_close(db_test, b_ref.grad, **tols)

    @pytest.mark.parametrize("weight_shape", ((7, 2), (128,)))
    @pytest.mark.parametrize("in_shape", ((-1,), (6, 64, -1)))
    @pytest.mark.parametrize("dtype", _dtypes)
    @pytest.mark.parametrize("zero_centered_gamma", (False, True))
    @pytest.mark.parametrize("quantization", (None, "fp8", "mxfp8"))
    def test_layer_norm(
        self,
        *,
        weight_shape: Iterable[int],
        in_shape: Iterable[int],
        dtype: torch.dtype,
        device: torch.device = "cuda",
        eps: float = 0.3,
        zero_centered_gamma: bool,
        quantization: Optional[str],
    ) -> None:
        """Layer norm"""

        # Make input and weight shapes consistent
        in_shape = list(in_shape)[:-1] + list(weight_shape)

        # Skip invalid configurations
        maybe_skip_quantization(quantization, dims=in_shape, device=device)

        # Random data
        x_ref, x_test = make_reference_and_test_tensors(
            in_shape,
            test_dtype=dtype,
            test_device=device,
        )
        w_ref, w_test = make_reference_and_test_tensors(
            weight_shape,
            test_dtype=dtype,
            test_device=device,
        )
        b_ref, b_test = make_reference_and_test_tensors(
            weight_shape,
            test_dtype=dtype,
            test_device=device,
        )
        dy_ref, dy_test = make_reference_and_test_tensors(
            in_shape,
            test_dtype=dtype,
            test_device=device,
            requires_grad=False,
        )

        # Plain PyTorch implementation
        y_ref = torch.nn.functional.layer_norm(
            x_ref,
            weight_shape,
            weight=(w_ref + 1 if zero_centered_gamma else w_ref),
            bias=b_ref,
            eps=eps,
        )
        y_ref.backward(dy_ref)

        # Implementation with fusible operation
        op = te_ops.LayerNorm(
            weight_shape,
            eps=eps,
            device=device,
            dtype=dtype,
            zero_centered_gamma=zero_centered_gamma,
        )
        with torch.no_grad():
            op.weight.copy_(w_test)
            op.bias.copy_(b_test)
            del w_test
            del b_test
        quantized_compute = quantization is not None
        recipe = make_recipe(quantization)
        forward = te_ops.Sequential(
            op,
            te_ops.Quantize(forward=quantized_compute, backward=False),
        )
        with te.fp8_autocast(enabled=quantized_compute, fp8_recipe=recipe):
            y_test = forward(x_test)
        y_test.backward(dy_test)

        # Expected numerical error
        tols = dtype_tols(dtype)
        if quantized_compute:
            tols = dtype_tols(tex.DType.kFloat8E4M3)

        # Check results
        y_test = y_test.to(dtype=torch.float64, device="cpu")
        dx_test = x_test.grad.to(dtype=torch.float64, device="cpu")
        dw_test = op.weight.grad.to(dtype=torch.float64, device="cpu")
        db_test = op.bias.grad.to(dtype=torch.float64, device="cpu")
        torch.testing.assert_close(y_test, y_ref, **tols)
        torch.testing.assert_close(dx_test, x_ref.grad, **tols)
        torch.testing.assert_close(dw_test, w_ref.grad, **tols)
        torch.testing.assert_close(db_test, b_ref.grad, **tols)

    def test_layer_norm_autocast(
        self,
        *,
        weight_shape: Iterable[int] = (32,),
        in_shape: Iterable[int] = (32,),
        dtype: torch.dtype = torch.float16,
        autocast_dtype: torch.dtype = torch.float32,
        device: torch.device = "cuda",
        eps: float = 0.3,
    ) -> None:
        """Layer norm with PyTorch autocast"""

        # Make input and weight shapes consistent
        in_shape = list(in_shape)[:-1] + list(weight_shape)

        # Random data
        x_ref, x_test = make_reference_and_test_tensors(
            in_shape,
            test_dtype=autocast_dtype,
            test_device=device,
        )
        w_ref, w_test = make_reference_and_test_tensors(
            weight_shape,
            test_dtype=dtype,
            test_device=device,
        )
        b_ref, b_test = make_reference_and_test_tensors(
            weight_shape,
            test_dtype=dtype,
            test_device=device,
        )
        dy_ref, dy_test = make_reference_and_test_tensors(
            in_shape,
            test_dtype=autocast_dtype,
            test_device=device,
            requires_grad=False,
        )

        # Plain PyTorch implementation
        y_ref = torch.nn.functional.layer_norm(
            x_ref,
            weight_shape,
            weight=w_ref,
            bias=b_ref,
            eps=eps,
        )
        y_ref.backward(dy_ref)

        # Implementation with fusible operation
        op = te_ops.LayerNorm(
            weight_shape,
            eps=eps,
            device=device,
            dtype=dtype,
        )
        with torch.no_grad():
            op.weight.copy_(w_test)
            op.bias.copy_(b_test)
            del w_test
            del b_test
        with torch.autocast(device, dtype=autocast_dtype):
            y_test = op(x_test)
        y_test.backward(dy_test)

        # Check results
        assert y_test.dtype == autocast_dtype
        y_test = y_test.to(dtype=torch.float64, device="cpu")
        dx_test = x_test.grad.to(dtype=torch.float64, device="cpu")
        dw_test = op.weight.grad.to(dtype=torch.float64, device="cpu")
        db_test = op.bias.grad.to(dtype=torch.float64, device="cpu")
        torch.testing.assert_close(y_test, y_ref, **dtype_tols(autocast_dtype))
        torch.testing.assert_close(dx_test, x_ref.grad, **dtype_tols(autocast_dtype))
        torch.testing.assert_close(dw_test, w_ref.grad, **dtype_tols(dtype))
        torch.testing.assert_close(db_test, b_ref.grad, **dtype_tols(dtype))

    @pytest.mark.parametrize("weight_shape", ((19,), (128,)))
    @pytest.mark.parametrize("in_shape", ((-1,), (6, 64, -1)))
    @pytest.mark.parametrize("dtype", _dtypes)
    @pytest.mark.parametrize("zero_centered_gamma", (False, True))
    @pytest.mark.parametrize("quantization", (None, "fp8", "mxfp8"))
    def test_rmsnorm(
        self,
        *,
        weight_shape: Iterable[int],
        in_shape: Iterable[int],
        dtype: torch.dtype,
        device: torch.device = "cuda",
        eps: float = 0.3,
        zero_centered_gamma: bool,
        quantization: Optional[str],
    ) -> None:
        """Layer norm"""

        # Make input and weight shapes consistent
        in_shape = list(in_shape)[:-1] + list(weight_shape)

        # Skip invalid configurations
        maybe_skip_quantization(quantization, dims=in_shape, device=device)

        # Random data
        x_ref, x_test = make_reference_and_test_tensors(
            in_shape,
            test_dtype=dtype,
            test_device=device,
        )
        w_ref, w_test = make_reference_and_test_tensors(
            weight_shape,
            test_dtype=dtype,
            test_device=device,
        )
        dy_ref, dy_test = make_reference_and_test_tensors(
            in_shape,
            test_dtype=dtype,
            test_device=device,
            requires_grad=False,
        )

        # Plain PyTorch implementation
        inner_dims = tuple(range(len(in_shape) - len(weight_shape), len(in_shape)))
        var_ref = x_ref.square().sum(dim=inner_dims, keepdim=True) / math.prod(weight_shape)
        if zero_centered_gamma:
            y_ref = x_ref / torch.sqrt(eps + var_ref) * (1 + w_ref)
        else:
            y_ref = x_ref / torch.sqrt(eps + var_ref) * w_ref
        y_ref.backward(dy_ref)

        # Implementation with fusible operation
        op = te_ops.RMSNorm(
            weight_shape,
            eps=eps,
            device=device,
            dtype=dtype,
            zero_centered_gamma=zero_centered_gamma,
        )
        with torch.no_grad():
            op.weight.copy_(w_test)
            del w_test
        quantized_compute = quantization is not None
        recipe = make_recipe(quantization)
        forward = te_ops.Sequential(
            op,
            te_ops.Quantize(forward=quantized_compute, backward=False),
        )
        with te.fp8_autocast(enabled=quantized_compute, fp8_recipe=recipe):
            y_test = forward(x_test)
        y_test.backward(dy_test)

        # Expected numerical error
        tols = dtype_tols(dtype)
        if quantized_compute:
            tols = dtype_tols(tex.DType.kFloat8E4M3)

        # Check results
        y_test = y_test.to(dtype=torch.float64, device="cpu")
        dx_test = x_test.grad.to(dtype=torch.float64, device="cpu")
        dw_test = op.weight.grad.to(dtype=torch.float64, device="cpu")
        torch.testing.assert_close(y_test, y_ref, **tols)
        torch.testing.assert_close(dx_test, x_ref.grad, **tols)
        torch.testing.assert_close(dw_test, w_ref.grad, **tols)

    @pytest.mark.parametrize("dtype", _dtypes)
    @pytest.mark.parametrize("device", ("cuda", "cpu"))
    @pytest.mark.parametrize("fp8", (False, True))
    def test_add_in_place(
        self,
        *,
        in_shape: Iterable[int] = (1,),
        dtype: torch.dtype,
        device: torch.device,
        fp8: bool,
    ) -> None:
        """Add two tensors

        Join in compute graph.

        """

        # Skip invalid configurations
        if fp8 and not fp8_available:
            pytest.skip(reason_for_no_fp8)
        if fp8 and torch.device(device).type != "cuda":
            pytest.skip("FP8 is only supported on CUDA devices")

        # Random data
        x1_ref, x1_test = make_reference_and_test_tensors(
            in_shape,
            test_dtype=dtype,
            test_device=device,
            test_is_fp8=fp8,
        )
        x2_ref, x2_test = make_reference_and_test_tensors(
            in_shape,
            test_dtype=dtype,
            test_device=device,
            test_is_fp8=fp8,
        )
        dy_ref, dy_test = make_reference_and_test_tensors(
            in_shape,
            test_dtype=dtype,
            test_device=device,
            requires_grad=False,
        )

        # Plain PyTorch implementation
        y_ref = x2_ref.detach()
        y_ref += x1_ref
        dx1_ref = dy_ref
        dx2_ref = dy_ref

        # Implementation with fusible operation
        op = te_ops.AddInPlace()
        y_test = op(x1_test, x2_test)
        y_test.backward(dy_test)

        # Check results
        tols = dtype_tols(dtype)
        if fp8:
            tols = dtype_tols(x1_test._fp8_dtype)
        y_test = y_test.to(dtype=torch.float64, device="cpu")
        dx1_test = x1_test.grad.to(dtype=torch.float64, device="cpu")
        dx2_test = x2_test.grad.to(dtype=torch.float64, device="cpu")
        torch.testing.assert_close(y_test, y_ref, **tols)
        torch.testing.assert_close(dx1_test, dx1_ref, rtol=0, atol=0)
        torch.testing.assert_close(dx2_test, dx2_ref, rtol=0, atol=0)

    @pytest.mark.parametrize("dtype", _dtypes)
    @pytest.mark.parametrize("device", ("cuda", "cpu"))
    @pytest.mark.parametrize("fp8", (False, True))
    def test_make_extra_output(
        self,
        *,
        in_shape: Iterable[int] = (1,),
        dtype: torch.dtype,
        device: torch.device,
        fp8: bool,
    ) -> None:
        """Output tensor twice

        Split in compute graph.

        """

        # Skip invalid configurations
        if fp8 and not fp8_available:
            pytest.skip(reason_for_no_fp8)
        if fp8 and torch.device(device).type != "cuda":
            pytest.skip("FP8 is only supported on CUDA devices")

        # Random data
        x_ref, x_test = make_reference_and_test_tensors(
            in_shape,
            test_dtype=dtype,
            test_device=device,
            test_is_fp8=fp8,
        )
        dy1_ref, dy1_test = make_reference_and_test_tensors(
            in_shape,
            test_dtype=dtype,
            test_device=device,
            requires_grad=False,
        )
        dy2_ref, dy2_test = make_reference_and_test_tensors(
            in_shape,
            test_dtype=dtype,
            test_device=device,
            requires_grad=False,
        )

        # Plain PyTorch implementation
        y1_ref = x_ref
        y2_ref = x_ref
        (y1_ref * dy1_ref + y2_ref * dy2_ref).sum().backward()

        # Implementation with fusible operation
        op = te_ops.MakeExtraOutput()
        y1_test, y2_test = op(x_test)
        (y1_test * dy1_test + y2_test * dy2_test).sum().backward()

        # Check results
        tols = dtype_tols(dtype)
        y1_test = y1_test.to(dtype=torch.float64, device="cpu")
        y2_test = y2_test.to(dtype=torch.float64, device="cpu")
        dx_test = x_test.grad.to(dtype=torch.float64, device="cpu")
        torch.testing.assert_close(y1_test, y1_ref, rtol=0, atol=0)
        torch.testing.assert_close(y2_test, y2_ref, rtol=0, atol=0)
        torch.testing.assert_close(dx_test, x_ref.grad, **tols)

    @pytest.mark.parametrize("activation", ("relu", "gelu", "geglu", "reglu", "swiglu"))
<<<<<<< HEAD
    @pytest.mark.parametrize("out_shape", ((37,), (2, 13), (16, 1, 16)))
=======
    @pytest.mark.parametrize("out_shape", ((37,), (2, 13), (128, 1, 128)))
>>>>>>> bbfae2b9
    @pytest.mark.parametrize("dtype", _dtypes)
    @pytest.mark.parametrize("quantization", (None, "fp8", "mxfp8"))
    def test_activation(
        self,
        *,
        activation: str,
        out_shape: Iterable[int],
        dtype: torch.dtype,
        device: torch.device = "cuda",
        quantization: Optional[str],
    ) -> None:
        """Activation functions"""

        # Tensor dimensions
        in_shape = list(out_shape)
        if activation in ("geglu", "reglu", "swiglu"):
            in_shape[-1] *= 2

        # Skip invalid configurations
<<<<<<< HEAD
        fp8 = fp8_input or fp8_output
        if fp8:
            if not fp8_available:
                pytest.skip(reason_for_no_fp8)
            if torch.device(device).type != "cuda":
                pytest.skip("FP8 is only supported on CUDA devices")
        if fp8_output:
            if math.prod(out_shape[:-1]) % 16 != 0 or out_shape[-1] % 16 != 0:
                pytest.skip("FP8 activation requires dims that are divisible by 16")
=======
        quantized_compute = quantization is not None
        maybe_skip_quantization(quantization, dims=in_shape, device=device)
>>>>>>> bbfae2b9

        # Random data
        x_ref, x_test = make_reference_and_test_tensors(
            in_shape,
            test_dtype=dtype,
            test_device=device,
<<<<<<< HEAD
            test_is_fp8=fp8,
        )
        if fp8 and not fp8_input:
=======
            test_is_fp8=quantized_compute,
        )
        if quantized_compute:
>>>>>>> bbfae2b9
            with torch.no_grad():
                x_test = x_test.dequantize().requires_grad_()
        dy_ref, dy_test = make_reference_and_test_tensors(
            out_shape,
            test_dtype=dtype,
            test_device=device,
            requires_grad=False,
        )

        # Plain PyTorch implementation
        y_ref: torch.Tensor
        if activation == "gelu":
            y_ref = torch.nn.functional.gelu(x_ref, approximate="tanh")
        elif activation == "relu":
            y_ref = torch.nn.functional.relu(x_ref)
        elif activation == "geglu":
            x1, x2 = x_ref.chunk(2, dim=-1)
            y_ref = torch.nn.functional.gelu(x1, approximate="tanh") * x2
        elif activation == "reglu":
            x1, x2 = x_ref.chunk(2, dim=-1)
            y_ref = torch.nn.functional.relu(x1) * x2
        elif activation == "swiglu":
            x1, x2 = x_ref.chunk(2, dim=-1)
            y_ref = torch.nn.functional.silu(x1) * x2
        else:
            raise ValueError(f"Unexpected activation function ({activation})")
        y_ref.backward(dy_ref)

        # Implementation with fusible operation
        recipe = make_recipe(quantization)
        make_op = dict(
            gelu=te_ops.GELU,
            relu=te_ops.ReLU,
            geglu=te_ops.GEGLU,
            reglu=te_ops.ReGLU,
            swiglu=te_ops.SwiGLU,
        )[activation]
        forward = te_ops.Sequential(
            make_op(),
            te_ops.Quantize(forward=quantized_compute, backward=False),
        )
        with te.fp8_autocast(enabled=quantized_compute, fp8_recipe=recipe):
            y_test = forward(x_test)
        y_test.backward(dy_test)

        # Expected numerical error
        tols = dtype_tols(dtype)
        if quantized_compute:
            tols = dtype_tols(tex.DType.kFloat8E4M3)
        if activation == "relu":
<<<<<<< HEAD
            tols = { "atol": 0, "rtol": 0 }
=======
            tols = {"atol": 0, "rtol": 0}
>>>>>>> bbfae2b9

        # Check results
        y_test = y_test.to(dtype=torch.float64, device="cpu")
        dx_test = x_test.grad.to(dtype=torch.float64, device="cpu")
        torch.testing.assert_close(y_test, y_ref, **tols)
        torch.testing.assert_close(dx_test, x_ref.grad, **tols)

    @pytest.mark.parametrize("dtype", _dtypes)
    @pytest.mark.parametrize("quantization", (None, "fp8", "mxfp8"))
    @pytest.mark.parametrize("quantize_forward", (False, True))
    @pytest.mark.parametrize("quantize_backward", (False, True))
    def test_swiglu(
        self,
        *,
        out_shape: Iterable[int] = (128, 128),
        dtype: torch.dtype,
        device: torch.device = "cuda",
        quantization: Optional[str],
        quantize_forward: bool,
        quantize_backward: bool,
    ):

        # Tensor dimensions
        in_shape = list(out_shape)
        in_shape[-1] *= 2

        # Skip invalid configurations
        quantized_compute = quantization is not None
        if not quantized_compute and (quantize_forward or quantize_backward):
            pytest.skip("Quantization scheme has not been provided")
        maybe_skip_quantization(quantization, dims=in_shape, device=device)

        # Random data
        x_ref, x_test = make_reference_and_test_tensors(
            in_shape,
            test_dtype=dtype,
            test_device=device,
        )
        dy_ref, dy_test = make_reference_and_test_tensors(
            out_shape,
            test_dtype=dtype,
            test_device=device,
            requires_grad=False,
        )

        # Plain PyTorch implementation
        x1, x2 = x_ref.chunk(2, dim=-1)
        y_ref = torch.nn.functional.silu(x1) * x2
        y_ref.backward(dy_ref)

        # Implementation with fusible operation
        recipe = make_recipe(quantization)
        forward = te_ops.Sequential(
            te_ops.Quantize(forward=False, backward=quantize_backward),
            te_ops.SwiGLU(),
            te_ops.Quantize(forward=quantize_forward, backward=False),
        )
        with te.fp8_autocast(enabled=quantized_compute, fp8_recipe=recipe):
            y_test = forward(x_test)
        y_test.backward(dy_test)

        # Expected numerical error
        tols = dtype_tols(dtype)
        if quantized_compute:
            tols = dtype_tols(tex.DType.kFloat8E4M3)

        # Check results
        y_test = y_test.to(dtype=torch.float64, device="cpu")
        dx_test = x_test.grad.to(dtype=torch.float64, device="cpu")
        torch.testing.assert_close(y_test, y_ref, **tols)
        torch.testing.assert_close(dx_test, x_ref.grad, **tols)


class TestFusedOps:
    """Tests for fused operations"""

    @staticmethod
    def setup_class(cls) -> None:
        # Configure RNG
        seed = 1234
        torch.manual_seed(seed)
        torch.cuda.manual_seed(seed)

    @pytest.mark.parametrize("weight_shape", ((128, 128), (3, 5)))
    @pytest.mark.parametrize("in_shape", ((-1,), (1, 7, -1), (128, -1)))
    @pytest.mark.parametrize("dtype", _dtypes)
    @pytest.mark.parametrize("quantization", (None, "fp8", "mxfp8"))
    @pytest.mark.parametrize("quantized_weight", (False, True))
    def test_forward_linear_bias_activation(
        self,
        *,
        bias: bool = True,
        weight_shape: tuple[int, int],
        in_shape: Iterable[int],
        dtype: torch.dtype,
        device: torch.device = "cuda",
        quantization: Optional[str],
        quantized_weight: bool,
    ) -> None:
        """Forward GEMM + bias + activation"""

        # Make input and weight shapes consistent
        out_features, in_features = weight_shape
        in_shape = list(in_shape)[:-1] + [in_features]
        out_shape = in_shape[:-1] + [out_features]

        # Skip invalid configurations
        quantized_compute = quantization is not None
        maybe_skip_quantization(quantization, dims=in_shape, device=device)
        maybe_skip_quantization(quantization, dims=out_shape)
        if dtype not in (torch.float16, torch.bfloat16):
            pytest.skip(
                "FP8 fused linear-bias-activation is only supported with FP16 or BF16 output"
            )

        # Random data
        x_ref, x_test = make_reference_and_test_tensors(
            in_shape,
            test_dtype=dtype,
            test_device=device,
            test_is_fp8=quantized_compute,
        )
        if quantized_compute:
            with torch.no_grad():
                x_test = x_test.dequantize().requires_grad_()
        w_ref, w_test = make_reference_and_test_tensors(
            (out_features, in_features),
            test_dtype=dtype,
            test_device=device,
            test_is_fp8=(quantized_compute or quantized_weight),
        )
        b_ref, b_test = None, None
        if bias:
            b_ref, b_test = make_reference_and_test_tensors(
                out_features,
                test_dtype=dtype,
                test_device=device,
            )
        dy_ref, dy_test = make_reference_and_test_tensors(
            out_shape,
            test_dtype=dtype,
            test_device=device,
            requires_grad=False,
        )

        # Plain PyTorch implementation
        y_ref = torch.nn.functional.linear(x_ref, w_ref, bias=b_ref)
        y_ref.backward(dy_ref)

        # Implementation with fusible operations
        recipe = make_recipe(quantization)
        with te.fp8_model_init(enabled=quantized_compute, recipe=recipe):
            model = te_ops.Sequential(
                te_ops.Linear(
                    in_features,
                    out_features,
                    bias=bias,
                    device=device,
                    dtype=dtype,
                ),
            )
        with torch.no_grad():
            model[0].weight.copy_(w_test)
            if bias:
                model[0].bias.copy_(b_test)
            del w_test
            del b_test
        with te.fp8_autocast(enabled=quantized_compute, fp8_recipe=recipe):
            y_test = model(x_test)
        y_test.backward(dy_test)

        # Check that forward operations have been fused
        forward_ops = model._module_groups[0]._forward_ops
        assert len(forward_ops) == 1
        assert isinstance(forward_ops[0][0], ForwardLinearBiasActivation)

        # Expected numerical error
        tols = dtype_tols(dtype)
        if dtype == torch.float32:
            tols = dtype_tols(torch.float16)  # TF32 GEMM
        if quantized_compute:
            tols = dtype_tols(tex.DType.kFloat8E4M3)

        # Check results
        y_test = y_test.to(dtype=torch.float64, device="cpu")
        dx_test = x_test.grad.to(dtype=torch.float64, device="cpu")
        dw_test = model[0].weight.grad.to(dtype=torch.float64, device="cpu")
        torch.testing.assert_close(y_test, y_ref, **tols)
        torch.testing.assert_close(dx_test, x_ref.grad, **tols)
        torch.testing.assert_close(dw_test, w_ref.grad, **tols)
        if bias:
            db_test = model[0].bias.grad.to(dtype=torch.float64, device="cpu")
            torch.testing.assert_close(db_test, b_ref.grad, **tols)

    @pytest.mark.parametrize("bias", (False, True))
    @pytest.mark.parametrize("dtype", _dtypes)
    @pytest.mark.parametrize("quantization", (None, "fp8", "mxfp8"))
    def test_forward_linear_bias_add(
        self,
        *,
        bias: bool,
        weight_shape: tuple[int, int] = (128, 128),
        in_shape: Iterable[int] = (128, -1),
        dtype: torch.dtype,
        device: torch.device = "cuda",
        quantization: Optional[str],
        quantized_weight: bool = False,
    ) -> None:
        """Forward GEMM + bias + add"""

        # Make input and weight shapes consistent
        out_features, in_features = weight_shape
        in_shape = list(in_shape)[:-1] + [in_features]
        out_shape = in_shape[:-1] + [out_features]

        # Skip invalid configurations
        quantized_compute = quantization is not None
        maybe_skip_quantization(quantization, dims=in_shape, device=device)
        maybe_skip_quantization(quantization, dims=out_shape)
        if quantized_compute and dtype not in (torch.float16, torch.bfloat16):
            pytest.skip("FP8 GEMM is only supported with FP8, FP16, or BF16 output")

        # Random data
        x1_ref, x1_test = make_reference_and_test_tensors(
            in_shape,
            test_dtype=dtype,
            test_device=device,
            test_is_fp8=quantized_compute,
        )
        if isinstance(x1_test, QuantizedTensor):
            with torch.no_grad():
                x1_test = x1_test.dequantize().requires_grad_()
        w_ref, w_test = make_reference_and_test_tensors(
            (out_features, in_features),
            test_dtype=dtype,
            test_device=device,
            test_is_fp8=(quantized_compute or quantized_weight),
        )
        b_ref, b_test = None, None
        if bias:
            b_ref, b_test = make_reference_and_test_tensors(
                out_features,
                test_dtype=dtype,
                test_device=device,
            )
        x2_ref, x2_test = make_reference_and_test_tensors(
            out_shape,
            test_dtype=dtype,
            test_device=device,
        )
        dy_ref, dy_test = make_reference_and_test_tensors(
            out_shape,
            test_dtype=dtype,
            test_device=device,
            requires_grad=False,
        )

        # Plain PyTorch implementation
        y_ref = torch.nn.functional.linear(x1_ref, w_ref, bias=b_ref) + x2_ref
        y_ref.backward(dy_ref)

        # Implementation with fusible operations
        recipe = make_recipe(quantization)
        with te.fp8_model_init(enabled=quantized_weight, recipe=recipe):
            model = te_ops.Sequential(
                te_ops.Linear(
                    in_features,
                    out_features,
                    bias=bias,
                    device=device,
                    dtype=dtype,
                ),
                te_ops.AddInPlace(),
            )
        with torch.no_grad():
            model[0].weight.copy_(w_test)
            if bias:
                model[0].bias.copy_(b_test)
            del w_test
            del b_test
        with te.fp8_autocast(enabled=quantized_compute, fp8_recipe=recipe):
            y_test = model(x1_test, x2_test)
        y_test.backward(dy_test)

        # Check that forward operations have been fused
        forward_ops = model._module_groups[0]._forward_ops
        assert len(forward_ops) == 1
        assert isinstance(forward_ops[0][0], ForwardLinearBiasAdd)

        # Expected numerical error
        tols = dtype_tols(dtype)
        if dtype == torch.float32:
            tols = dtype_tols(torch.float16)  # TF32 GEMM
        if quantized_compute:
            tols = dtype_tols(tex.DType.kFloat8E4M3)

        # Check results
        y_test = y_test.to(dtype=torch.float64, device="cpu")
        dx1_test = x1_test.grad.to(dtype=torch.float64, device="cpu")
        dx2_test = x2_test.grad.to(dtype=torch.float64, device="cpu")
        dw_test = model[0].weight.grad.to(dtype=torch.float64, device="cpu")
        torch.testing.assert_close(y_test, y_ref, **tols)
        torch.testing.assert_close(dx1_test, x1_ref.grad, **tols)
        torch.testing.assert_close(dx2_test, x2_ref.grad, **tols)
        torch.testing.assert_close(dw_test, w_ref.grad, **tols)
        if bias:
            db_test = model[0].bias.grad.to(dtype=torch.float64, device="cpu")
            torch.testing.assert_close(db_test, b_ref.grad, **tols)

    @pytest.mark.parametrize("dtype", _dtypes)
    @pytest.mark.parametrize("quantization", (None, "fp8", "mxfp8"))
    def test_backward_linear_add(
        self,
        *,
        weight_shape: tuple[int, int] = (128, 128),
        in_shape: Iterable[int] = (128, -1),
        dtype: torch.dtype,
        device: torch.device = "cuda",
        quantization: Optional[str],
        quantized_weight: bool = False,
    ) -> None:
        """Backward dgrad GEMM + add"""

        # Make input and weight shapes consistent
        out_features, in_features = weight_shape
        in_shape = list(in_shape)[:-1] + [in_features]
        out_shape = in_shape[:-1] + [out_features]

        # Skip invalid configurations
        quantized_compute = quantization is not None
        maybe_skip_quantization(quantization, dims=in_shape, device=device)
        maybe_skip_quantization(quantization, dims=out_shape)
        if quantized_compute and dtype not in (torch.float16, torch.bfloat16):
            pytest.skip("FP8 GEMM is only supported with FP8, FP16, or BF16 output")

        # Random data
        x_ref, x_test = make_reference_and_test_tensors(
            in_shape,
            test_dtype=dtype,
            test_device=device,
            test_is_fp8=quantized_compute,
        )
        if isinstance(x_test, QuantizedTensor):
            with torch.no_grad():
                x_test = x_test.dequantize().requires_grad_()
        w_ref, w_test = make_reference_and_test_tensors(
            (out_features, in_features),
            test_dtype=dtype,
            test_device=device,
            test_is_fp8=(quantized_compute or quantized_weight),
        )
        dy1_ref, dy1_test = make_reference_and_test_tensors(
            out_shape,
            test_dtype=dtype,
            test_device=device,
            requires_grad=False,
        )
        dy2_ref, dy2_test = make_reference_and_test_tensors(
            out_shape,
            test_dtype=dtype,
            test_device=device,
            requires_grad=False,
        )

        # Plain PyTorch implementation
        y1_ref = torch.nn.functional.linear(x_ref, w_ref)
        y2_ref = x_ref
        (y1_ref * dy1_ref + y2_ref * dy2_ref).sum().backward()

        # Implementation with fusible operations
        recipe = make_recipe(quantization)
        with te.fp8_model_init(enabled=quantized_weight):
            model = te_ops.Sequential(
                te_ops.MakeExtraOutput(),
                te_ops.Linear(
                    in_features,
                    out_features,
                    bias=False,
                    device=device,
                    dtype=dtype,
                ),
            )
        with torch.no_grad():
            model[1].weight.copy_(w_test)
            del w_test
        with te.fp8_autocast(enabled=quantized_compute, fp8_recipe=recipe):
            y1_test, y2_test = model(x_test)
        (y1_test * dy1_test + y2_test * dy2_test).sum().backward()

        # Check that backward operations have been fused
        backward_ops = model._module_groups[0]._backward_ops
        assert len(backward_ops) == 1
        assert isinstance(backward_ops[0][0], BackwardLinearAdd)

        # Expected numerical error
        tols = dtype_tols(dtype)
        if dtype == torch.float32:
            tols = dtype_tols(torch.float16)  # TF32 GEMM
        if quantized_compute:
            tols = dtype_tols(tex.DType.kFloat8E4M3)

        # Check results
        y1_test = y1_test.to(dtype=torch.float64, device="cpu")
        y2_test = y2_test.to(dtype=torch.float64, device="cpu")
        dx_test = x_test.grad.to(dtype=torch.float64, device="cpu")
        dw_test = model[1].weight.grad.to(dtype=torch.float64, device="cpu")
        torch.testing.assert_close(y1_test, y1_ref, **tols)
        torch.testing.assert_close(y2_test, y2_ref, **tols)
        torch.testing.assert_close(dx_test, x_ref.grad, **tols)
        torch.testing.assert_close(dw_test, w_ref.grad, **tols)<|MERGE_RESOLUTION|>--- conflicted
+++ resolved
@@ -22,12 +22,8 @@
     ForwardLinearBiasActivation,
     ForwardLinearBiasAdd,
 )
-<<<<<<< HEAD
-from transformer_engine.pytorch.tensor import Float8Tensor, Float8Quantizer
-=======
 from transformer_engine.pytorch.tensor import QuantizedTensor
 from transformer_engine.pytorch.tensor.float8_tensor import Float8Tensor, Float8Quantizer
->>>>>>> bbfae2b9
 from transformer_engine.pytorch.utils import is_bf16_compatible
 import transformer_engine_torch as tex
 
@@ -696,11 +692,7 @@
     def test_quantize(
         self,
         *,
-<<<<<<< HEAD
-        in_shape: Iterable[int] = (16, 16),
-=======
         in_shape: Iterable[int] = (128, 128),
->>>>>>> bbfae2b9
         dtype: torch.dtype = torch.bfloat16,
         device: torch.device = "cuda",
         quantization: str,
@@ -1403,11 +1395,7 @@
         torch.testing.assert_close(dx_test, x_ref.grad, **tols)
 
     @pytest.mark.parametrize("activation", ("relu", "gelu", "geglu", "reglu", "swiglu"))
-<<<<<<< HEAD
-    @pytest.mark.parametrize("out_shape", ((37,), (2, 13), (16, 1, 16)))
-=======
     @pytest.mark.parametrize("out_shape", ((37,), (2, 13), (128, 1, 128)))
->>>>>>> bbfae2b9
     @pytest.mark.parametrize("dtype", _dtypes)
     @pytest.mark.parametrize("quantization", (None, "fp8", "mxfp8"))
     def test_activation(
@@ -1427,35 +1415,17 @@
             in_shape[-1] *= 2
 
         # Skip invalid configurations
-<<<<<<< HEAD
-        fp8 = fp8_input or fp8_output
-        if fp8:
-            if not fp8_available:
-                pytest.skip(reason_for_no_fp8)
-            if torch.device(device).type != "cuda":
-                pytest.skip("FP8 is only supported on CUDA devices")
-        if fp8_output:
-            if math.prod(out_shape[:-1]) % 16 != 0 or out_shape[-1] % 16 != 0:
-                pytest.skip("FP8 activation requires dims that are divisible by 16")
-=======
         quantized_compute = quantization is not None
         maybe_skip_quantization(quantization, dims=in_shape, device=device)
->>>>>>> bbfae2b9
 
         # Random data
         x_ref, x_test = make_reference_and_test_tensors(
             in_shape,
             test_dtype=dtype,
             test_device=device,
-<<<<<<< HEAD
-            test_is_fp8=fp8,
-        )
-        if fp8 and not fp8_input:
-=======
             test_is_fp8=quantized_compute,
         )
         if quantized_compute:
->>>>>>> bbfae2b9
             with torch.no_grad():
                 x_test = x_test.dequantize().requires_grad_()
         dy_ref, dy_test = make_reference_and_test_tensors(
@@ -1506,11 +1476,7 @@
         if quantized_compute:
             tols = dtype_tols(tex.DType.kFloat8E4M3)
         if activation == "relu":
-<<<<<<< HEAD
-            tols = { "atol": 0, "rtol": 0 }
-=======
             tols = {"atol": 0, "rtol": 0}
->>>>>>> bbfae2b9
 
         # Check results
         y_test = y_test.to(dtype=torch.float64, device="cpu")
