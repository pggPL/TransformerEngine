# Copyright (c) 2022-2025, NVIDIA CORPORATION & AFFILIATES. All rights reserved.
#
# See LICENSE for license information.

import functools
import logging
import math
import os
from importlib.metadata import version
from typing import Any, Dict, List, Tuple, Union, Optional
from contextlib import contextmanager

import pytest
import torch

from transformer_engine.common import recipe
from transformer_engine.pytorch import TransformerLayer, fp8_autocast, fp8_model_init
from transformer_engine.pytorch.attention import (
    DotProductAttention,
    MultiheadAttention,
    RotaryPositionEmbedding,
    get_attention_backend,
    _flash_attn_is_installed,
    _flash_attn_2_3_plus,
    _flash_attn_3_is_installed,
    check_set_window_size,
    AttentionParams,
    _attention_backends,
)
from transformer_engine.pytorch.constants import TE_DType
import transformer_engine.pytorch.cpp_extensions as ext
from transformer_engine.pytorch.cpp_extensions.fused_attn import (
    AttnBiasType,
    AttnMaskType,
    FusedAttnBackend,
    QKVLayout,
    fused_attn_bwd,
    fused_attn_fwd,
)
from transformer_engine.pytorch.distributed import CudaRNGStatesTracker
import transformer_engine.pytorch.fp8 as fp8
from transformer_engine.pytorch.module.base import TransformerEngineBaseModule
from transformer_engine.pytorch.utils import (
    get_device_compute_capability,
    init_method_normal,
    scaled_init_method_normal,
    is_bf16_compatible,
)
from transformer_engine.pytorch.utils import get_cudnn_version
import transformer_engine_torch as tex
from transformer_engine_torch import NVTE_Fused_Attn_Backend
from transformer_engine.pytorch.tensor.quantized_tensor import (
    QuantizedTensor,
    Quantizer,
    prepare_for_saving,
    restore_from_saved,
)

# Only run FP8 tests on H100
fp8_available, reason_for_no_fp8 = fp8.FP8GlobalStateManager.is_fp8_available()

# Initialize RNG state
seed = 1234
torch.manual_seed(seed)
torch.cuda.manual_seed(seed)
_cpu_rng_state = torch.get_rng_state()
_cuda_rng_state = torch.cuda.get_rng_state()


def reset_rng_states() -> None:
    """Revert back to initial RNG state"""
    torch.set_rng_state(_cpu_rng_state)
    torch.cuda.set_rng_state(_cuda_rng_state)


@pytest.fixture(autouse=True)
def reset_global_fp8_state():
    yield
    fp8.FP8GlobalStateManager.reset()


class ModelConfig:
    def __init__(
        self,
        batch_size: int,
        num_heads: int,
        num_gqa_groups: int,
        head_dim_qk: int,
        max_seqlen_q: int,
        max_seqlen_kv: int,
        dropout_p: float,
        attn_mask_type: str,
        attn_bias_type: str,
        head_dim_v: int = None,
        alibi_type: str = "none",
        num_layers: int = 1,
        bias_shape: str = "1hss",
        window_size: Tuple[int, int] = (-1, -1),
    ):
        self.batch_size = batch_size
        self.num_heads = num_heads
        self.num_gqa_groups = num_gqa_groups
        self.head_dim_qk = head_dim_qk
        self.head_dim_v = head_dim_qk if head_dim_v is None else head_dim_v
        self.hidden_size = num_heads * head_dim_qk
        self.hidden_size_kv = num_gqa_groups * self.head_dim_v
        self.max_seqlen_q = max_seqlen_q
        self.max_seqlen_kv = max_seqlen_kv
        self.dropout_p = dropout_p
        self.attn_mask_type = attn_mask_type
        self.attn_bias_type = attn_bias_type
        self.alibi_type = alibi_type
        self.attn_type = "self" if (max_seqlen_q == max_seqlen_kv) else "cross"
        self.num_layers = num_layers
        self.bias_shape = bias_shape
        self.window_size = window_size


@contextmanager
def logging_context(highest_level=logging.WARNING):
    previous_level = logging.root.manager.disable
    logging.disable(highest_level)
    try:
        yield
    finally:
        logging.disable(previous_level)


def _get_attention_backends(
    config: ModelConfig,
    qkv_dtype: torch.dtype,
    qkv_layout: str,
    window_size: Tuple[int, int] = (-1, -1),
    pad_between_seqs: bool = False,
    context_parallel: bool = False,
    deterministic: bool = False,
    fp8: bool = False,
    fp8_meta: Optional[Dict[str, Any]] = None,
) -> Tuple[List, List]:
    """Check if what attention backends support a model configuration"""

    os.environ["NVTE_FLASH_ATTN"] = "1"
    os.environ["NVTE_FUSED_ATTN"] = "1"
    os.environ["NVTE_UNFUSED_ATTN"] = "1"
    _attention_backends["backend_selection_requires_update"] = True

    alibi_slopes_shape = None
    if config.attn_bias_type == "alibi" and config.alibi_type == "custom":
        if config.bias_shape == "1hss":
            alibi_slopes_shape = [config.num_heads]
        if config.bias_shape == "bhss":
            alibi_slopes_shape = [config.batch_size, config.num_heads]

    core_attention_bias_shape = (
        config.bias_shape if config.attn_bias_type == "post_scale_bias" else None
    )
    core_attention_bias_requires_grad = False
    # d=256 is supported by cuDNN 9.0+ for inference but not training
    if (
        config.attn_bias_type == "post_scale_bias"
        and config.head_dim_qk <= 128
        and config.head_dim_v <= 128
    ):
        core_attention_bias_requires_grad = True

    fused_attn_backends = []
    available_backends = None
    fused_attention_backend = None

    def test():
        attention_params = AttentionParams(
            qkv_dtype=qkv_dtype,
            qkv_layout=qkv_layout,
            batch_size=config.batch_size,
            num_heads=config.num_heads,
            num_gqa_groups=config.num_gqa_groups,
            max_seqlen_q=config.max_seqlen_q,
            max_seqlen_kv=config.max_seqlen_kv,
            head_dim_qk=config.head_dim_qk,
            head_dim_v=config.head_dim_v,
            attn_mask_type=config.attn_mask_type,
            window_size=window_size,
            alibi_slopes_shape=alibi_slopes_shape,
            core_attention_bias_type=config.attn_bias_type,
            core_attention_bias_shape=core_attention_bias_shape,
            core_attention_bias_requires_grad=core_attention_bias_requires_grad,
            pad_between_seqs=pad_between_seqs,
            attention_dropout=config.dropout_p,
            context_parallel=context_parallel,
            deterministic=deterministic,
            fp8=fp8,
            fp8_meta=fp8_meta,
        )
        _, _, fused_attention_backend, _, available_backends = get_attention_backend(
            attention_params
        )
        return available_backends, fused_attention_backend

    backends = {0: "F16_max512_seqlen", 1: "F16_arbitrary_seqlen", 2: "FP8"}
    with logging_context():
        for i in range(3):
            os.environ["NVTE_FUSED_ATTN_BACKEND"] = str(i)
            _attention_backends["backend_selection_requires_update"] = True
            available_backends, fused_attention_backend = test()
            if fused_attention_backend == FusedAttnBackend[backends[i]]:
                fused_attn_backends.append(fused_attention_backend)
    return available_backends, fused_attn_backends


model_configs_base = {
    #     test:             b,  h, hg,   d,   sq,  skv,   p,      mask,      bias   # attn , backend
    "base_1_0": ModelConfig(8, 16, 16, 64, 128, 128, 0.0, "no_mask", "no_bias"),  # self , 0
    "base_1_1": ModelConfig(4, 16, 16, 64, 128, 256, 0.0, "no_mask", "no_bias"),  # cross, 0
    "base_2_0": ModelConfig(2, 24, 24, 128, 2048, 2048, 0.0, "no_mask", "no_bias"),  # self , 1
    "base_2_1": ModelConfig(1, 24, 24, 128, 2048, 4096, 0.0, "no_mask", "no_bias"),  # cross, 1
    "base_3_0": ModelConfig(8, 16, 16, 128, 1, 2048, 0.0, "no_mask", "no_bias"),  # inference
    "base_3_1": ModelConfig(8, 16, 16, 256, 1, 2048, 0.0, "no_mask", "no_bias"),  # inference
}


param_types = [torch.float16]
if is_bf16_compatible():  # bf16 requires sm_80 or higher
    param_types.append(torch.bfloat16)
param_types_lean = [torch.bfloat16]


@pytest.mark.skipif(get_cudnn_version() < (8, 9, 1), reason="cuDNN 8.9.1+ is required.")
@pytest.mark.parametrize("dtype", param_types)
@pytest.mark.parametrize("model_configs", [model_configs_base])
@pytest.mark.parametrize("model", model_configs_base.keys())
@pytest.mark.parametrize("ckpt_attn", [False])
@pytest.mark.parametrize("workspace_opt", [True, False])
@pytest.mark.parametrize("qkv_layout", [None])
@pytest.mark.parametrize("swa", [False])
@pytest.mark.parametrize("pad_between_seqs", [False])
def test_dot_product_attention(
    dtype, model_configs, model, ckpt_attn, workspace_opt, qkv_layout, swa, pad_between_seqs
):
    """Test DotProductAttention module"""

    # Get configs
    tols = dict(atol=1e-3, rtol=1e-3)
    if dtype == torch.bfloat16:
        tols = dict(atol=1.5e-2, rtol=1.5e-2)
    config = model_configs[model]
    is_mla = config.head_dim_qk != config.head_dim_v
    is_mqa_gqa = config.num_heads != config.num_gqa_groups
    if qkv_layout is None:
        if config.attn_type == "self":
            qkv_layout = "sb3hd" if not is_mla and not is_mqa_gqa else "sbhd_sbhd_sbhd"
        else:
            qkv_layout = "bshd_bs2hd" if not is_mla and not is_mqa_gqa else "bshd_bshd_bshd"
    if "3" in qkv_layout and config.attn_type == "cross":
        pytest.skip("No need to test this layout for cross attention")

    if config.window_size == (-1, -1) and swa:
        config.window_size = [2, 2]
    config.window_size = check_set_window_size(config.attn_mask_type, config.window_size)
    available_backends, fused_attn_backends = _get_attention_backends(
        config,
        qkv_dtype=dtype,
        qkv_layout=qkv_layout,
        window_size=config.window_size,
        pad_between_seqs=pad_between_seqs,
    )
    flash_attn_supported, fused_attn_supported, unfused_attn_supported = available_backends

    # FlashAttention does not support pad_between_seqs, but _run_dot_product_attention
    # mannually pads and unpads the input and output of FlashAttention for testing purposes
    if (
        pad_between_seqs
        and _flash_attn_is_installed
        and not (
            config.max_seqlen_q != config.max_seqlen_kv
            and config.attn_mask_type in ["causal", "padding_causal"]
        )
        and (config.window_size[0] == -1 or _flash_attn_2_3_plus)
    ):
        flash_attn_supported = True

    # Skip if only unfused backend is supported
    if (len(fused_attn_backends) + flash_attn_supported + unfused_attn_supported) < 2:
        pytest.skip("Less than two backends to compare.")

    is_training = config.head_dim_qk <= 128 and config.head_dim_v <= 128
    # UnfusedDotProductAttention backend
    if unfused_attn_supported:
        unfused_attn_fwd, unfused_attn_bwd = _run_dot_product_attention(
            dtype,
            config,
            "UnfusedDotProductAttention",
            ckpt_attn,
            qkv_layout,
            workspace_opt,
            pad_between_seqs,
            is_training,
        )

    # FusedAttention backend
    if fused_attn_supported:
        if len(fused_attn_backends) == 1:
            fused_attn_fwd, fused_attn_bwd = _run_dot_product_attention(
                dtype,
                config,
                "FusedAttention",
                ckpt_attn,
                qkv_layout,
                workspace_opt,
                pad_between_seqs,
                is_training,
            )
        if len(fused_attn_backends) == 2:
            os.environ["NVTE_FUSED_ATTN_BACKEND"] = "0"
            fused_attn_fwd, fused_attn_bwd = _run_dot_product_attention(
                dtype,
                config,
                "FusedAttention",
                ckpt_attn,
                qkv_layout,
                workspace_opt,
                pad_between_seqs,
                is_training,
            )
            os.environ["NVTE_FUSED_ATTN_BACKEND"] = "1"
            fused_attn_fwd_1, fused_attn_bwd_1 = _run_dot_product_attention(
                dtype,
                config,
                "FusedAttention",
                ckpt_attn,
                qkv_layout,
                workspace_opt,
                pad_between_seqs,
                is_training,
            )

    # FlashAttention backend
    if flash_attn_supported:
        flash_attn_fwd, flash_attn_bwd = _run_dot_product_attention(
            dtype,
            config,
            "FlashAttention",
            ckpt_attn,
            qkv_layout,
            workspace_opt,
            pad_between_seqs,
            is_training,
        )

    if unfused_attn_supported and flash_attn_supported:
        logging.info("[test_dot_product_attention]: unfused attn vs flash attn")
        torch.testing.assert_close(flash_attn_fwd, unfused_attn_fwd, **tols)
        for i, _ in enumerate(flash_attn_bwd):
            torch.testing.assert_close(unfused_attn_bwd[i], flash_attn_bwd[i], **tols)
    if unfused_attn_supported and fused_attn_supported:
        logging.info("[test_dot_product_attention]: unfused attn vs fused attn")
        torch.testing.assert_close(fused_attn_fwd, unfused_attn_fwd, **tols)
        for i, _ in enumerate(unfused_attn_bwd):
            torch.testing.assert_close(fused_attn_bwd[i], unfused_attn_bwd[i], **tols)
    if fused_attn_supported and flash_attn_supported:
        logging.info("[test_dot_product_attention]: fused attn vs flash attn")
        torch.testing.assert_close(fused_attn_fwd, flash_attn_fwd, **tols)
        for i, _ in enumerate(flash_attn_bwd):
            torch.testing.assert_close(fused_attn_bwd[i], flash_attn_bwd[i], **tols)
    if fused_attn_supported and len(fused_attn_backends) == 2:
        logging.info("[test_dot_product_attention]: fused attn backend 0 vs 1")
        torch.testing.assert_close(fused_attn_fwd, fused_attn_fwd_1, **tols)
        for i, _ in enumerate(fused_attn_bwd):
            torch.testing.assert_close(fused_attn_bwd[i], fused_attn_bwd_1[i], **tols)


@pytest.mark.skipif(get_cudnn_version() < (8, 9, 1), reason="cuDNN 8.9.1+ is required.")
@pytest.mark.parametrize("dtype", param_types)
@pytest.mark.parametrize("model_configs", [model_configs_base])
@pytest.mark.parametrize("model", ["base_1_1", "base_2_1"])
def test_dpa_checkpoint(dtype, model_configs, model):
    """Test DotProductAttention module with checkpointing"""
    test_dot_product_attention(dtype, model_configs, model, True, True, None, False, False)


model_configs_mla = {
    #    test:             b,  h, hg, dqk, sq, skv,   p,      mask,      bias   # attn , backend
    "mla_1_0": ModelConfig(
        8, 16, 16, 64, 128, 128, 0.0, "no_mask", "no_bias", head_dim_v=128
    ),  # self , 0
    "mla_1_1": ModelConfig(
        4, 16, 16, 64, 128, 256, 0.0, "no_mask", "no_bias", head_dim_v=128
    ),  # cross, 0
    "mla_2_0": ModelConfig(
        2, 24, 24, 128, 2048, 2048, 0.0, "causal", "no_bias", head_dim_v=64
    ),  # self , 1
    "mla_2_1": ModelConfig(
        1, 24, 24, 128, 2048, 4096, 0.0, "causal", "no_bias", head_dim_v=64
    ),  # cross, 1
    "mla_3_0": ModelConfig(
        8, 16, 16, 128, 1, 2048, 0.0, "no_mask", "no_bias", head_dim_v=64
    ),  # inference
    "mla_3_1": ModelConfig(
        8, 16, 16, 256, 1, 2048, 0.0, "no_mask", "no_bias", head_dim_v=128
    ),  # inference
}


@pytest.mark.skipif(get_cudnn_version() < (8, 9, 1), reason="cuDNN 8.9.1+ is required.")
@pytest.mark.parametrize("dtype", param_types)
@pytest.mark.parametrize("model_configs", [model_configs_mla])
@pytest.mark.parametrize("model", model_configs_mla.keys())
def test_dpa_mla(dtype, model_configs, model):
    """Test DotProductAttention module with Multi-Latent Attention (MLA)"""
    test_dot_product_attention(dtype, model_configs, model, True, True, None, False, False)


model_configs_mask = {
    #     test:             b,  h, hg,   d,   sq,  skv,   p,             mask,      bias
    "mask_1_0": ModelConfig(2, 16, 16, 64, 2048, 2048, 0.0, "causal", "no_bias"),
    "mask_1_1": ModelConfig(2, 24, 1, 128, 2048, 2048, 0.0, "causal", "no_bias"),
    "mask_1_2": ModelConfig(2, 24, 24, 128, 2048, 4096, 0.0, "causal", "no_bias"),
    "mask_2_0": ModelConfig(2, 16, 16, 64, 2048, 2048, 0.0, "causal_bottom_right", "no_bias"),
    "mask_2_1": ModelConfig(2, 24, 1, 128, 2048, 2048, 0.0, "causal_bottom_right", "no_bias"),
    "mask_2_2": ModelConfig(2, 24, 24, 128, 2048, 4096, 0.0, "causal_bottom_right", "no_bias"),
    "mask_3_0": ModelConfig(2, 16, 16, 64, 2048, 2048, 0.0, "padding", "no_bias"),
    "mask_3_1": ModelConfig(2, 24, 1, 128, 2048, 2048, 0.0, "padding", "no_bias"),
    "mask_3_2": ModelConfig(2, 24, 24, 128, 2048, 4096, 0.0, "padding", "no_bias"),
    "mask_4_0": ModelConfig(2, 16, 16, 64, 2048, 2048, 0.0, "padding_causal", "no_bias"),
    "mask_4_1": ModelConfig(2, 24, 1, 128, 2048, 2048, 0.0, "padding_causal", "no_bias"),
    "mask_4_2": ModelConfig(2, 24, 24, 128, 2048, 4096, 0.0, "padding_causal", "no_bias"),
    "mask_5_0": ModelConfig(
        2, 16, 16, 64, 2048, 2048, 0.0, "padding_causal_bottom_right", "no_bias"
    ),
    "mask_5_1": ModelConfig(
        2, 24, 1, 128, 2048, 2048, 0.0, "padding_causal_bottom_right", "no_bias"
    ),
    "mask_5_2": ModelConfig(
        2, 24, 24, 128, 2048, 4096, 0.0, "padding_causal_bottom_right", "no_bias"
    ),
    "mask_6_0": ModelConfig(2, 16, 16, 128, 1, 2048, 0.0, "causal", "no_bias"),
    "mask_6_1": ModelConfig(2, 16, 16, 256, 1, 2048, 0.0, "causal", "no_bias"),
    "mask_7_0": ModelConfig(2, 16, 16, 128, 1, 2048, 0.0, "causal_bottom_right", "no_bias"),
    "mask_7_1": ModelConfig(2, 16, 16, 256, 1, 2048, 0.0, "causal_bottom_right", "no_bias"),
    "mask_8_0": ModelConfig(2, 24, 24, 128, 1, 2048, 0.0, "padding", "no_bias"),
    "mask_8_1": ModelConfig(2, 16, 16, 256, 1, 2048, 0.0, "padding", "no_bias"),
    "mask_9_0": ModelConfig(2, 24, 24, 128, 1, 2048, 0.0, "padding_causal", "no_bias"),
    "mask_9_1": ModelConfig(2, 16, 16, 256, 1, 2048, 0.0, "padding_causal", "no_bias"),
    "mask_10_0": ModelConfig(
        2, 24, 24, 128, 1, 2048, 0.0, "padding_causal_bottom_right", "no_bias"
    ),
    "mask_10_1": ModelConfig(
        2, 16, 16, 256, 1, 2048, 0.0, "padding_causal_bottom_right", "no_bias"
    ),
}


@pytest.mark.skipif(get_cudnn_version() < (8, 9, 1), reason="cuDNN 8.9.1+ is required.")
@pytest.mark.parametrize("dtype", param_types_lean)
@pytest.mark.parametrize("model_configs", [model_configs_mask])
@pytest.mark.parametrize("model", model_configs_mask.keys())
def test_dpa_mask(dtype, model_configs, model):
    """Test DotProductAttention module with different mask types"""
    test_dot_product_attention(dtype, model_configs, model, False, True, None, False, False)


model_configs_bias = {
    #     test:             b,  h, hg,   d,   sq,  skv,   p,             mask,             bias
    "bias_1_0": ModelConfig(4, 16, 16, 64, 128, 128, 0.0, "no_mask", "post_scale_bias"),
    "bias_1_1": ModelConfig(2, 16, 16, 64, 128, 256, 0.0, "no_mask", "post_scale_bias"),
    "bias_1_2": ModelConfig(4, 24, 24, 128, 2048, 2048, 0.0, "no_mask", "post_scale_bias"),
    "bias_1_3": ModelConfig(2, 24, 24, 128, 2048, 4096, 0.0, "no_mask", "post_scale_bias"),
    "bias_1_4": ModelConfig(4, 24, 24, 128, 2048, 2048, 0.0, "no_mask", "alibi"),  # skipped
    "bias_1_5": ModelConfig(2, 24, 24, 128, 2048, 4096, 0.0, "no_mask", "alibi"),  # skipped
    "bias_2_0": ModelConfig(4, 16, 16, 64, 128, 128, 0.0, "padding", "post_scale_bias"),  # skipped
    "bias_2_1": ModelConfig(2, 16, 16, 64, 128, 256, 0.0, "padding", "post_scale_bias"),  # skipped
    "bias_2_2": ModelConfig(
        4, 24, 24, 128, 2048, 2048, 0.0, "padding", "post_scale_bias"
    ),  # skipped
    "bias_2_3": ModelConfig(
        2, 24, 24, 128, 2048, 4096, 0.0, "padding", "post_scale_bias"
    ),  # skipped
    "bias_2_4": ModelConfig(4, 24, 24, 128, 2048, 2048, 0.0, "padding", "alibi"),  # skipped
    "bias_2_5": ModelConfig(2, 24, 24, 128, 2048, 4096, 0.0, "padding", "alibi"),  # skipped
    "bias_3_0": ModelConfig(4, 16, 16, 64, 128, 128, 0.0, "causal", "post_scale_bias"),
    "bias_3_1": ModelConfig(2, 16, 16, 64, 128, 256, 0.0, "causal", "post_scale_bias"),
    "bias_3_2": ModelConfig(4, 24, 24, 128, 2048, 2048, 0.0, "causal", "post_scale_bias"),
    "bias_3_3": ModelConfig(
        2, 24, 24, 128, 2048, 4096, 0.0, "causal", "post_scale_bias"
    ),  # skipped
    "bias_3_4": ModelConfig(4, 24, 24, 128, 2048, 2048, 0.0, "causal", "alibi"),
    "bias_3_5": ModelConfig(2, 24, 24, 128, 2048, 4096, 0.0, "causal", "alibi"),  # skipped
    "bias_4_0": ModelConfig(
        4, 16, 16, 64, 128, 128, 0.0, "padding_causal", "post_scale_bias"
    ),  # skipped
    "bias_4_1": ModelConfig(
        2, 16, 16, 64, 128, 256, 0.0, "padding_causal", "post_scale_bias"
    ),  # skipped
    "bias_4_2": ModelConfig(
        4, 24, 24, 128, 2048, 2048, 0.0, "padding_causal", "post_scale_bias"
    ),  # skipped
    "bias_4_3": ModelConfig(
        2, 24, 24, 128, 2048, 4096, 0.0, "padding_causal", "post_scale_bias"
    ),  # skipped
    "bias_4_4": ModelConfig(4, 24, 24, 128, 2048, 2048, 0.0, "padding_causal", "alibi"),  # skipped
    "bias_4_5": ModelConfig(2, 24, 24, 128, 2048, 4096, 0.0, "padding_causal", "alibi"),  # skipped
}


@pytest.mark.skipif(get_cudnn_version() < (8, 9, 1), reason="cuDNN 8.9.1+ is required.")
@pytest.mark.parametrize("dtype", param_types_lean)
@pytest.mark.parametrize("model_configs", [model_configs_bias])
@pytest.mark.parametrize("model", model_configs_bias.keys())
def test_dpa_bias(dtype, model_configs, model):
    """Test DotProductAttention module with different bias types"""
    test_dot_product_attention(dtype, model_configs, model, False, True, None, False, False)


model_configs_bias_shapes = {
    #     test:             b,  h, hg,   d,   sq,  skv,   p,
    "bias_1_0": ModelConfig(
        4,
        16,
        16,
        64,
        128,
        128,
        0.0,
        #        mask,                     bias,       bias_shape,
        "no_mask",
        "post_scale_bias",
        bias_shape="11ss",
    ),
    "bias_1_1": ModelConfig(
        2, 16, 16, 64, 128, 128, 0.0, "no_mask", "post_scale_bias", bias_shape="1hss"
    ),
    "bias_1_2": ModelConfig(
        4, 24, 24, 128, 2048, 2048, 0.0, "no_mask", "post_scale_bias", bias_shape="b1ss"
    ),
    "bias_1_3": ModelConfig(
        2, 24, 24, 128, 2048, 2048, 0.0, "no_mask", "post_scale_bias", bias_shape="bhss"
    ),
    "bias_1_4": ModelConfig(
        4, 24, 24, 128, 2048, 2048, 0.0, "causal", "alibi", bias_shape="1hss", alibi_type="custom"
    ),
    "bias_1_5": ModelConfig(
        2, 24, 24, 128, 2048, 2048, 0.0, "causal", "alibi", bias_shape="bhss", alibi_type="custom"
    ),
}


@pytest.mark.skipif(get_cudnn_version() < (8, 9, 1), reason="cuDNN 8.9.1+ is required.")
@pytest.mark.parametrize("dtype", param_types_lean)
@pytest.mark.parametrize("model_configs", [model_configs_bias_shapes])
@pytest.mark.parametrize("model", model_configs_bias_shapes.keys())
def test_dpa_bias_shapes(dtype, model_configs, model):
    """Test DotProductAttention module with different bias types and shapes"""
    test_dot_product_attention(dtype, model_configs, model, False, True, None, False, False)


model_configs_swa = {
    #    test:             b,  h, hg,   d,   sq,  skv,   p,             mask,             bias
    "swa_1_1": ModelConfig(2, 16, 16, 64, 2048, 2048, 0.0, "no_mask", "no_bias"),
    "swa_1_2": ModelConfig(2, 24, 4, 128, 2048, 2048, 0.0, "no_mask", "no_bias"),
    "swa_1_3": ModelConfig(2, 24, 24, 128, 2048, 4096, 0.0, "no_mask", "no_bias"),
    "swa_2_1": ModelConfig(2, 16, 16, 64, 2048, 2048, 0.0, "causal", "no_bias"),
    "swa_2_2": ModelConfig(2, 24, 4, 128, 2048, 2048, 0.0, "causal", "no_bias"),
    "swa_2_3": ModelConfig(2, 24, 24, 128, 2048, 4096, 0.0, "causal", "no_bias"),
    "swa_3_1": ModelConfig(2, 16, 16, 64, 2048, 2048, 0.0, "causal_bottom_right", "no_bias"),
    "swa_3_2": ModelConfig(2, 24, 4, 128, 2048, 2048, 0.0, "causal_bottom_right", "no_bias"),
    "swa_3_3": ModelConfig(2, 24, 24, 128, 2048, 4096, 0.0, "causal_bottom_right", "no_bias"),
    "swa_4_1": ModelConfig(2, 16, 16, 64, 2048, 2048, 0.0, "padding", "no_bias"),
    "swa_4_2": ModelConfig(2, 24, 4, 128, 2048, 2048, 0.0, "padding", "no_bias"),
    "swa_4_3": ModelConfig(2, 24, 24, 128, 2048, 4096, 0.0, "padding", "no_bias"),
    "swa_5_1": ModelConfig(2, 16, 16, 64, 2048, 2048, 0.0, "padding_causal", "no_bias"),
    "swa_5_2": ModelConfig(2, 24, 4, 128, 2048, 2048, 0.0, "padding_causal", "no_bias"),
    "swa_5_3": ModelConfig(2, 24, 24, 128, 2048, 4096, 0.0, "padding_causal", "no_bias"),
    "swa_6_1": ModelConfig(
        2, 16, 16, 64, 2048, 2048, 0.0, "padding_causal_bottom_right", "no_bias"
    ),
    "swa_6_2": ModelConfig(
        2, 24, 4, 128, 2048, 2048, 0.0, "padding_causal_bottom_right", "no_bias"
    ),
    "swa_6_3": ModelConfig(
        2, 24, 24, 128, 2048, 4096, 0.0, "padding_causal_bottom_right", "no_bias"
    ),
}


@pytest.mark.skipif(not _flash_attn_2_3_plus, reason="Flash-attn 2.3+ is required.")
@pytest.mark.parametrize("dtype", param_types_lean)
@pytest.mark.parametrize("model_configs", [model_configs_swa])
@pytest.mark.parametrize("model", model_configs_swa.keys())
def test_dpa_sliding_window(dtype, model_configs, model):
    """Test DotProductAttention module with sliding window attention"""
    test_dot_product_attention(dtype, model_configs, model, False, True, None, True, False)


model_configs_alibi_slopes = {
    #     test:             b,  h, hg,   d,   sq,  skv,   p,      mask,    bias, alibi_type
    "alibi_1_0": ModelConfig(2, 16, 16, 64, 128, 128, 0.0, "causal", "alibi", alibi_type="vanilla"),
    "alibi_1_1": ModelConfig(1, 16, 16, 64, 128, 256, 0.0, "causal", "alibi", alibi_type="vanilla"),
    "alibi_2_0": ModelConfig(
        2, 24, 24, 128, 1024, 1024, 0.0, "causal", "alibi", alibi_type="custom"
    ),
    "alibi_2_1": ModelConfig(
        1, 24, 24, 128, 1024, 2048, 0.0, "causal", "alibi", alibi_type="custom"
    ),
}


@pytest.mark.skipif(not _flash_attn_2_3_plus, reason="Flash-attn 2.3+ is required.")
@pytest.mark.parametrize("dtype", param_types_lean)
@pytest.mark.parametrize("model_configs", [model_configs_alibi_slopes])
@pytest.mark.parametrize("model", model_configs_alibi_slopes.keys())
def test_dpa_alibi_slopes(dtype, model_configs, model):
    """Test DotProductAttention module with ALiBi slopes"""
    test_dot_product_attention(dtype, model_configs, model, False, True, None, False, False)


qkv_layouts = [
    "sb3hd",
    "sbh3d",
    "sbhd_sb2hd",
    "sbhd_sbh2d",
    "sbhd_sbhd_sbhd",
    "bs3hd",
    "bsh3d",
    "bshd_bs2hd",
    "bshd_bsh2d",
    "bshd_bshd_bshd",
]


model_configs_layout = {
    #       test:             b,  h, hg,   d,   sq,  skv,   p,             mask,             bias
    "layout_0_0": ModelConfig(2, 16, 16, 64, 128, 128, 0.0, "no_mask", "no_bias"),
    "layout_0_1": ModelConfig(2, 16, 16, 64, 128, 128, 0.0, "causal", "post_scale_bias"),
    "layout_0_2": ModelConfig(1, 16, 16, 64, 128, 256, 0.0, "padding", "no_bias"),
    "layout_0_3": ModelConfig(1, 16, 16, 64, 128, 256, 0.0, "padding_causal", "post_scale_bias"),
    "layout_1_0": ModelConfig(2, 24, 24, 128, 2048, 2048, 0.0, "no_mask", "no_bias"),
    "layout_1_1": ModelConfig(2, 24, 24, 128, 2048, 2048, 0.0, "causal", "post_scale_bias"),
    "layout_1_2": ModelConfig(1, 24, 24, 128, 2048, 4096, 0.0, "padding", "no_bias"),
    "layout_1_3": ModelConfig(1, 24, 24, 128, 2048, 4096, 0.0, "padding_causal", "post_scale_bias"),
    "layout_2_0": ModelConfig(2, 16, 16, 256, 1, 2048, 0.0, "no_mask", "no_bias"),
    "layout_2_1": ModelConfig(2, 24, 24, 256, 2048, 2048, 0.0, "causal", "post_scale_bias"),
}


@pytest.mark.skipif(get_cudnn_version() < (8, 9, 5), reason="cuDNN 8.9.5+ is required.")
@pytest.mark.parametrize("dtype", param_types_lean)
@pytest.mark.parametrize("model_configs", [model_configs_layout])
@pytest.mark.parametrize("model", model_configs_layout.keys())
@pytest.mark.parametrize("qkv_layout", qkv_layouts)
def test_dpa_qkv_layout(dtype, model_configs, model, qkv_layout):
    """Test DotProductAttention module with different QKV layouts"""
    test_dot_product_attention(dtype, model_configs, model, False, True, qkv_layout, False, False)


qkv_layouts_thd = ["t3hd", "th3d", "thd_t2hd", "thd_th2d", "thd_thd_thd"]
model_configs_layout_thd = {
    #       test:             b,  h, hg,   d,   sq,  skv,   p,             mask,             bias
    "layout_0_0": ModelConfig(2, 16, 16, 64, 2048, 2048, 0.0, "padding", "no_bias"),
    "layout_0_1": ModelConfig(2, 24, 1, 128, 2048, 2048, 0.0, "padding", "no_bias"),
    "layout_0_2": ModelConfig(2, 24, 24, 128, 2048, 4096, 0.0, "padding", "no_bias"),
    "layout_1_0": ModelConfig(2, 16, 16, 64, 2048, 2048, 0.0, "padding_causal", "no_bias"),
    "layout_1_1": ModelConfig(2, 24, 1, 128, 2048, 2048, 0.0, "padding_causal", "no_bias"),
    "layout_1_2": ModelConfig(2, 24, 24, 128, 2048, 4096, 0.0, "padding_causal", "no_bias"),
    "layout_2_0": ModelConfig(
        2, 16, 16, 64, 2048, 2048, 0.0, "padding_causal_bottom_right", "no_bias"
    ),
    "layout_2_1": ModelConfig(
        2, 24, 1, 128, 2048, 2048, 0.0, "padding_causal_bottom_right", "no_bias"
    ),
    "layout_2_2": ModelConfig(
        2, 24, 24, 128, 2048, 4096, 0.0, "padding_causal_bottom_right", "no_bias"
    ),
    "layout_3_0": ModelConfig(
        2, 16, 16, 64, 2048, 2048, 0.0, "padding", "no_bias", window_size=(4, 4)
    ),
    "layout_3_1": ModelConfig(
        2, 24, 1, 128, 2048, 2048, 0.0, "padding", "no_bias", window_size=(4, 4)
    ),
    "layout_3_2": ModelConfig(
        2, 24, 24, 128, 2048, 4096, 0.0, "padding", "no_bias", window_size=(4, 4)
    ),
    "layout_4_0": ModelConfig(
        2, 16, 16, 64, 2048, 2048, 0.0, "padding_causal", "no_bias", window_size=(4, 0)
    ),
    "layout_4_1": ModelConfig(
        2, 24, 1, 128, 2048, 2048, 0.0, "padding_causal", "no_bias", window_size=(4, 0)
    ),
    "layout_4_2": ModelConfig(
        2, 24, 24, 128, 2048, 4096, 0.0, "padding_causal", "no_bias", window_size=(4, 0)
    ),
    "layout_5_0": ModelConfig(
        2, 16, 16, 64, 2048, 2048, 0.0, "padding_causal_bottom_right", "no_bias", window_size=(4, 0)
    ),
    "layout_5_1": ModelConfig(
        2, 24, 1, 128, 2048, 2048, 0.0, "padding_causal_bottom_right", "no_bias", window_size=(4, 0)
    ),
    "layout_5_2": ModelConfig(
        2,
        24,
        24,
        128,
        2048,
        4096,
        0.0,
        "padding_causal_bottom_right",
        "no_bias",
        window_size=(4, 0),
    ),
}


@pytest.mark.skipif(get_cudnn_version() < (9, 0, 0), reason="cuDNN 9.0.0+ is required.")
@pytest.mark.skipif(
    get_device_compute_capability() < (9, 0), reason="THD is only supported on Hopper+."
)
@pytest.mark.parametrize("dtype", param_types_lean)
@pytest.mark.parametrize("model_configs", [model_configs_layout_thd])
@pytest.mark.parametrize("model", model_configs_layout_thd.keys())
@pytest.mark.parametrize("qkv_layout", qkv_layouts_thd)
def test_dpa_qkv_layout_thd(dtype, model_configs, model, qkv_layout):
    """Test DotProductAttention module with different QKV layouts"""
    config = model_configs[model]
    if config.num_heads != config.num_gqa_groups and "3" in qkv_layout:
        pytest.skip("qkv_layout not applicable for MQA/GQA")
    logging.info("[test_dpa_qkv_layout_thd]: pad_between_seqs = True")
    pad_between_seqs = True
    test_dot_product_attention(
        dtype, model_configs, model, False, True, qkv_layout, False, pad_between_seqs
    )
    if get_cudnn_version() >= (9, 3, 0):
        logging.info("[test_dpa_qkv_layout_thd]: pad_between_seqs = False")
        # cuDNN 9.3.0+ is required to run pad_between_seqs = False/True in the same run
        pad_between_seqs = False
        test_dot_product_attention(
            dtype, model_configs, model, False, True, qkv_layout, False, pad_between_seqs
        )


def _run_dot_product_attention(
    dtype: torch.dtype,
    config: ModelConfig,
    backend: str,
    ckpt_attn: bool,
    qkv_layout: str,
    workspace_opt: bool,
    pad_between_seqs: bool,
    is_training: bool,
) -> Tuple[torch.Tensor, Tuple[torch.Tensor, torch.Tensor, torch.Tensor]]:
    """Run DotProductAttention module with one forward pass and one backward pass"""

    # Set RNG and environment varables
    reset_rng_states()
    os.environ["NVTE_FLASH_ATTN"] = "0"
    os.environ["NVTE_FUSED_ATTN"] = "0"
    if backend == "FlashAttention":
        os.environ["NVTE_FLASH_ATTN"] = "1"
    if backend == "FusedAttention":
        os.environ["NVTE_FUSED_ATTN"] = "1"
        os.environ["NVTE_FUSED_ATTN_FORCE_WORKSPACE_OPT"] = "1" if workspace_opt else "0"
    _attention_backends["backend_selection_requires_update"] = True

    # Create seqlens
    qkv_format = "".join([i for i in qkv_layout.split("_")[0] if i.isalpha()])
    if "padding" in config.attn_mask_type or qkv_format == "thd":
        if config.attn_type == "self":
            seqlens_q = torch.randint(
                1, config.max_seqlen_q, [config.batch_size], dtype=torch.int32, device="cuda"
            )
            seqlens_kv = seqlens_q
        if config.attn_type == "cross":
            if config.max_seqlen_q > 1:
                seqlens_q = torch.randint(
                    1, config.max_seqlen_q, [config.batch_size], dtype=torch.int32, device="cuda"
                )
            else:
                seqlens_q = torch.ones([config.batch_size], dtype=torch.int32, device="cuda")
            seqlens_kv = torch.randint(
                1, config.max_seqlen_kv, [config.batch_size], dtype=torch.int32, device="cuda"
            )
    else:
        seqlens_q = torch.full(
            [config.batch_size], config.max_seqlen_q, dtype=torch.int32, device="cuda"
        )
        seqlens_kv = torch.full(
            [config.batch_size], config.max_seqlen_kv, dtype=torch.int32, device="cuda"
        )
    cu_seqlens_q = torch.zeros(config.batch_size + 1, dtype=torch.int32, device="cuda")
    cu_seqlens_kv = torch.zeros(config.batch_size + 1, dtype=torch.int32, device="cuda")
    cu_seqlens_q[1:] = torch.cumsum(seqlens_q, dim=0)
    cu_seqlens_kv[1:] = torch.cumsum(seqlens_kv, dim=0)

    seqlens_q_after_pad = seqlens_q.clone()
    seqlens_kv_after_pad = seqlens_kv.clone()
    cu_seqlens_q_after_pad = cu_seqlens_q.clone()
    cu_seqlens_kv_after_pad = cu_seqlens_kv.clone()
    pad_len = [0] * config.batch_size
    if pad_between_seqs:
        max_pad_len = 3
        pad_len = torch.randint(0, max_pad_len + 1, [config.batch_size], device="cuda")  # 3
        seqlens_q_after_pad = seqlens_q + pad_len
        seqlens_kv_after_pad = seqlens_kv + pad_len
        cu_seqlens_q_after_pad[1:] = torch.cumsum(seqlens_q_after_pad, dim=0)
        cu_seqlens_kv_after_pad[1:] = torch.cumsum(seqlens_kv_after_pad, dim=0)

    # Create attention mask if padding
    attention_mask = None
    if "padding" in config.attn_mask_type:
        if config.attn_type == "self":
            attention_mask_q = torch.Tensor([]).to(dtype=torch.bool)
            for i in range(config.batch_size):
                attention_mask_q = torch.cat(
                    [
                        attention_mask_q,
                        torch.Tensor(
                            [False] * seqlens_q[i] + [True] * (config.max_seqlen_q - seqlens_q[i])
                        )
                        .to(dtype=torch.bool)
                        .unsqueeze(0)
                        .unsqueeze(0)
                        .unsqueeze(0),
                    ],
                    dim=0,
                )
            attention_mask = attention_mask_q.to(device="cuda")
        if config.attn_type == "cross":
            attention_mask_q = torch.Tensor([]).to(dtype=torch.bool)
            attention_mask_kv = torch.Tensor([]).to(dtype=torch.bool)
            for i in range(config.batch_size):
                attention_mask_q = torch.cat(
                    [
                        attention_mask_q,
                        torch.Tensor(
                            [False] * seqlens_q[i] + [True] * (config.max_seqlen_q - seqlens_q[i])
                        )
                        .to(dtype=torch.bool)
                        .unsqueeze(0)
                        .unsqueeze(0)
                        .unsqueeze(0),
                    ],
                    dim=0,
                )
                attention_mask_kv = torch.cat(
                    [
                        attention_mask_kv,
                        torch.Tensor(
                            [False] * seqlens_kv[i]
                            + [True] * (config.max_seqlen_kv - seqlens_kv[i])
                        )
                        .to(dtype=torch.bool)
                        .unsqueeze(0)
                        .unsqueeze(0)
                        .unsqueeze(0),
                    ],
                    dim=0,
                )
            attention_mask = (
                attention_mask_q.to(device="cuda"),
                attention_mask_kv.to(device="cuda"),
            )

    alibi_slopes = None
    if config.attn_bias_type == "alibi" and config.alibi_type == "custom":
        if config.bias_shape == "1hss":
            alibi_slopes = (
                torch.randn(config.num_heads).abs().to(dtype=torch.float32, device="cuda")
            )
        if config.bias_shape == "bhss":
            alibi_slopes = (
                torch.randn(config.batch_size, config.num_heads)
                .abs()
                .to(dtype=torch.float32, device="cuda")
            )

    # Create input tensors
    dim_to_num = {
        "b": config.batch_size,
        "sq": config.max_seqlen_q,
        "skv": config.max_seqlen_kv,
        "h": config.num_heads,
        "hg": config.num_gqa_groups,
        "dqk": config.head_dim_qk,
        "dv": config.head_dim_v,
        "t": cu_seqlens_q_after_pad[-1],
        "tg": cu_seqlens_kv_after_pad[-1],
        "3": 3,
        "2": 2,
        "1": 1,
    }
    inp = []
    inp_orig = []
    for i, layout in enumerate(qkv_layout.split("_")):
        layout = "_".join(layout)
        if i == 0:
            layout = layout.replace("s", "sq")
        else:
            layout = layout.replace("s", "skv")
            layout = layout.replace("h", "hg")
            layout = layout.replace("t", "tg")
        if i == 2:
            layout = layout.replace("d", "dv")
        else:
            layout = layout.replace("d", "dqk")
        tensor_shape = [dim_to_num[j] for j in layout.split("_")]
        tensor = 0.1 * torch.randn(tensor_shape, dtype=dtype, device="cuda")
        tensor_orig = tensor
        if qkv_format == "thd" and pad_between_seqs:
            tensor_orig = torch.Tensor([]).to(device="cuda", dtype=dtype)
            if layout in ["t_h_dqk", "t_3_h_dqk", "t_h_3_dqk"]:
                for i in range(1, config.batch_size + 1):
                    valid_range = (
                        cu_seqlens_q_after_pad[i - 1],
                        cu_seqlens_q_after_pad[i] - pad_len[i - 1],
                    )
                    pad_range = (
                        cu_seqlens_q_after_pad[i] - pad_len[i - 1],
                        cu_seqlens_q_after_pad[i],
                    )
                    tensor[pad_range[0] : pad_range[1]] = 0.0
                    tensor_orig = torch.cat(
                        [tensor_orig, tensor[valid_range[0] : valid_range[1]]], dim=0
                    )
            if layout in ["tg_hg_dqk", "tg_2_hg_dqk", "tg_hg_2_dqk", "tg_hg_dv"]:
                for i in range(1, config.batch_size + 1):
                    valid_range = (
                        cu_seqlens_kv_after_pad[i - 1],
                        cu_seqlens_kv_after_pad[i] - pad_len[i - 1],
                    )
                    pad_range = (
                        cu_seqlens_kv_after_pad[i] - pad_len[i - 1],
                        cu_seqlens_kv_after_pad[i],
                    )
                    tensor[pad_range[0] : pad_range[1]] = 0.0
                    tensor_orig = torch.cat(
                        [tensor_orig, tensor[valid_range[0] : valid_range[1]]], dim=0
                    )
        tensor_count = 1
        split_dim = 0
        for dim, l in enumerate(layout.split("_")):
            if l.isdigit():
                tensor_count = int(l)
                split_dim = dim
                break
        tensors = torch.split(tensor, 1, dim=split_dim) if split_dim != 0 else [tensor]
        tensors_orig = (
            torch.split(tensor_orig, 1, dim=split_dim) if split_dim != 0 else [tensor_orig]
        )
        for j in range(tensor_count):
            if split_dim != 0:
                inp.append(tensors[j].squeeze(split_dim))
                inp_orig.append(tensors_orig[j].squeeze(split_dim))
            else:
                inp.append(tensors[j])
                inp_orig.append(tensors_orig[j])
    for i in range(3):
        inp[i].requires_grad = True
        inp_orig[i].requires_grad = True

    # Create output gradient
    qkv_format_kv = "_".join(qkv_format)
    qkv_format_kv = qkv_format_kv.replace("s", "sq")
    qkv_format_kv = qkv_format_kv.replace("d", "dv")
    out_grad_shape = [dim_to_num[i] for i in qkv_format_kv.split("_")]
    out_grad_shape_new = [*out_grad_shape[:-2], out_grad_shape[-2] * out_grad_shape[-1]]
    out_grad = 0.001 * torch.randint(0, 200, out_grad_shape_new, dtype=dtype, device="cuda")
    out_grad_orig = out_grad
    if qkv_format == "thd" and pad_between_seqs:
        out_grad_orig = torch.Tensor([]).to(device="cuda", dtype=dtype)
        if qkv_format_kv == "t_h_dv":
            for i in range(1, config.batch_size + 1):
                valid_range = (
                    cu_seqlens_q_after_pad[i - 1],
                    cu_seqlens_q_after_pad[i] - pad_len[i - 1],
                )
                pad_range = (cu_seqlens_q_after_pad[i] - pad_len[i - 1], cu_seqlens_q_after_pad[i])
                out_grad[pad_range[0] : pad_range[1]] = 0.0
                out_grad_orig = torch.cat(
                    [out_grad_orig, out_grad[valid_range[0] : valid_range[1]]], dim=0
                )

    # Create bias
    if config.attn_bias_type in ["no_bias", "alibi"]:
        bias = None
    if config.attn_bias_type == "post_scale_bias":
        shape = "_".join(config.bias_shape)
        shape = shape.replace("_s_s", "_sq_skv")
        tensor_shape = [dim_to_num[j] for j in shape.split("_")]
        bias = torch.randn(tensor_shape, dtype=dtype, device="cuda")
        if config.bias_shape != "1hss":
            bias.requires_grad = False

    # Create RNG
    _DUMMY_CUDA_RNG_STATE_TRACKER = CudaRNGStatesTracker()
    _DUMMY_CUDA_RNG_STATE_TRACKER.add("model-parallel-rng", seed)

    def get_dummy_cuda_rng_tracker() -> CudaRNGStatesTracker:
        """Get cuda rng tracker."""
        return _DUMMY_CUDA_RNG_STATE_TRACKER

    # Set up model
    block = DotProductAttention(
        config.num_heads,
        (config.head_dim_qk, config.head_dim_v),
        num_gqa_groups=config.num_gqa_groups,
        attention_dropout=config.dropout_p,
        qkv_format=qkv_format,
        attn_mask_type=config.attn_mask_type,
        sequence_parallel=False,
        tp_size=1,
        get_rng_state_tracker=get_dummy_cuda_rng_tracker,
        tp_group=None,
        layer_number=1,
        attention_type=config.attn_type,
    ).to(dtype=dtype, device="cuda")

    # Run a forward and backward pass
    if backend in ["FlashAttention", "UnfusedDotProductAttention"]:
        q = inp_orig[0]
        k = inp_orig[1]
        v = inp_orig[2]
        d_out = out_grad_orig
    if backend == "FusedAttention":
        q = inp[0]
        k = inp[1]
        v = inp[2]
        d_out = out_grad
    out = block(
        q,
        k,
        v,
        window_size=config.window_size,
        attention_mask=attention_mask,
        qkv_format=qkv_format,
        max_seqlen_q=config.max_seqlen_q,
        max_seqlen_kv=config.max_seqlen_kv,
        cu_seqlens_q=cu_seqlens_q,
        cu_seqlens_kv=cu_seqlens_kv,
        cu_seqlens_q_padded=cu_seqlens_q_after_pad if backend == "FusedAttention" else None,
        cu_seqlens_kv_padded=cu_seqlens_kv_after_pad if backend == "FusedAttention" else None,
        attn_mask_type=config.attn_mask_type,
        checkpoint_core_attention=ckpt_attn,
        core_attention_bias_type=config.attn_bias_type,
        core_attention_bias=bias,
        alibi_slopes=alibi_slopes,
        fast_zero_fill=True,
    )
    if is_training:
        out.backward(d_out)

    if backend in ["FlashAttention", "UnfusedDotProductAttention"]:
        if is_training:
            return out, (q.grad, k.grad, v.grad)
        else:
            return out, (None, None, None)
    if backend == "FusedAttention":
        if qkv_format == "thd" and pad_between_seqs:
            out_orig = torch.Tensor([]).to(device="cuda", dtype=dtype)
            if is_training:
                q_grad_orig = torch.Tensor([]).to(device="cuda", dtype=dtype)
                k_grad_orig = torch.Tensor([]).to(device="cuda", dtype=dtype)
                v_grad_orig = torch.Tensor([]).to(device="cuda", dtype=dtype)
            for i in range(1, config.batch_size + 1):
                valid_range_q = (
                    cu_seqlens_q_after_pad[i - 1],
                    cu_seqlens_q_after_pad[i] - pad_len[i - 1],
                )
                valid_range_kv = (
                    cu_seqlens_kv_after_pad[i - 1],
                    cu_seqlens_kv_after_pad[i] - pad_len[i - 1],
                )
                out_orig = torch.cat([out_orig, out[valid_range_q[0] : valid_range_q[1]]], dim=0)
                if is_training:
                    q_grad_orig = torch.cat(
                        [q_grad_orig, q.grad[valid_range_q[0] : valid_range_q[1]]], dim=0
                    )
                    k_grad_orig = torch.cat(
                        [k_grad_orig, k.grad[valid_range_kv[0] : valid_range_kv[1]]], dim=0
                    )
                    v_grad_orig = torch.cat(
                        [v_grad_orig, v.grad[valid_range_kv[0] : valid_range_kv[1]]], dim=0
                    )
            if is_training:
                return out_orig, (q_grad_orig, k_grad_orig, v_grad_orig)
            else:
                return out_orig, (None, None, None)
        else:
            if is_training:
                return out, (q.grad, k.grad, v.grad)
            else:
                return out, (None, None, None)


model_configs_te_layer = {
    #   test:             b,  h, hg,   d,   sq,  skv,   p,      mask,             bias
    "te_1_0": ModelConfig(2, 16, 16, 64, 128, 128, 0.0, "no_mask", "post_scale_bias"),
    "te_1_1": ModelConfig(4, 16, 16, 64, 128, 128, 0.0, "causal", "post_scale_bias"),
    "te_1_2": ModelConfig(2, 16, 16, 64, 128, 128, 0.0, "padding", "post_scale_bias"),
    "te_2_0": ModelConfig(1, 16, 16, 64, 2048, 2048, 0.0, "causal", "no_bias"),
    "te_2_1": ModelConfig(2, 16, 16, 64, 2048, 2048, 0.0, "no_mask", "no_bias"),
    "te_2_2": ModelConfig(1, 16, 16, 64, 2048, 2048, 0.0, "padding", "no_bias"),
    "te_3_0": ModelConfig(4, 16, 16, 64, 128, 128, 0.0, "causal", "alibi"),
    "te_3_1": ModelConfig(4, 16, 16, 64, 2048, 2048, 0.0, "causal", "alibi"),
}


@pytest.mark.skipif(get_cudnn_version() < (8, 9, 1), reason="cuDNN 8.9.1+ is required.")
@pytest.mark.parametrize("dtype", param_types)
@pytest.mark.parametrize("model_configs", [model_configs_te_layer])
@pytest.mark.parametrize("model", model_configs_te_layer.keys())
@pytest.mark.parametrize("ckpt_attn", [False])
@pytest.mark.parametrize("qkv_format", ["sbhd"])
@pytest.mark.parametrize("fused_qkv_params", [False])
@pytest.mark.parametrize("RoPE", [False])
def test_transformer_layer(
    dtype, model_configs, model, ckpt_attn, qkv_format, fused_qkv_params, RoPE
):
    """Test TransformerLayer module"""

    # Get configs
    config = model_configs[model]
    tols = dict(atol=5e-2, rtol=5e-2)
    workspace_opt = True

    # Test backend availability
    available_backends, fused_attn_backends = _get_attention_backends(
        config,
        qkv_dtype=dtype,
        qkv_layout="sbh3d" if fused_qkv_params else "sb3hd",
    )
    flash_attn_supported, fused_attn_supported, unfused_attn_supported = available_backends

    # Skip if only unfused backend is supported
    if (len(fused_attn_backends) + flash_attn_supported + unfused_attn_supported) < 2:
        pytest.skip("Less than two backends to compare.")

    # UnfusedDotProductAttention backend
    if unfused_attn_supported:
        unfused_attn_fwd, unfused_attn_bwd = _run_transformer_layer(
            dtype,
            config,
            "UnfusedDotProductAttention",
            ckpt_attn,
            qkv_format,
            workspace_opt,
            fused_qkv_params,
            RoPE,
        )

    # FusedAttention backend
    if fused_attn_supported:
        fused_attn_fwd, fused_attn_bwd = _run_transformer_layer(
            dtype,
            config,
            "FusedAttention",
            ckpt_attn,
            qkv_format,
            workspace_opt,
            fused_qkv_params,
            RoPE,
        )

    # FlashAttention backend
    if flash_attn_supported:
        flash_attn_fwd, flash_attn_bwd = _run_transformer_layer(
            dtype,
            config,
            "FlashAttention",
            ckpt_attn,
            qkv_format,
            workspace_opt,
            fused_qkv_params,
            RoPE,
        )

    if unfused_attn_supported and fused_attn_supported:
        logging.info("[test_transformer_layer]: unfused attn vs fused attn")
        torch.testing.assert_close(fused_attn_fwd, unfused_attn_fwd, **tols)
        torch.testing.assert_close(fused_attn_bwd, unfused_attn_bwd, **tols)
    if unfused_attn_supported and flash_attn_supported:
        logging.info("[test_transformer_layer]: unfused attn vs flash attn")
        torch.testing.assert_close(flash_attn_fwd, unfused_attn_fwd, **tols)
        torch.testing.assert_close(flash_attn_bwd, unfused_attn_bwd, **tols)
    if fused_attn_supported and flash_attn_supported:
        logging.info("[test_transformer_layer]: fused attn vs flash attn")
        torch.testing.assert_close(fused_attn_fwd, flash_attn_fwd, **tols)
        torch.testing.assert_close(fused_attn_bwd, flash_attn_bwd, **tols)


@pytest.mark.skipif(get_cudnn_version() < (8, 9, 1), reason="cuDNN 8.9.1+ is required.")
@pytest.mark.parametrize("dtype", param_types_lean)
@pytest.mark.parametrize("model_configs", [model_configs_te_layer])
@pytest.mark.parametrize("model", ["te_1_2", "te_2_0"])
@pytest.mark.parametrize("qkv_format", ["bshd", "sbhd"])
def test_te_layer_misc(dtype, model_configs, model, qkv_format):
    """Test TransformerLayer module with miscellaneous settings"""
    ckpt_attn = True
    fused_qkv_params = True
    RoPE = True
    test_transformer_layer(
        dtype, model_configs, model, ckpt_attn, qkv_format, fused_qkv_params, RoPE
    )


@pytest.mark.skipif(get_cudnn_version() < (8, 9, 1), reason="cuDNN 8.9.1+ is required.")
@pytest.mark.parametrize("dtype", param_types_lean)
@pytest.mark.parametrize("model_configs", [model_configs_te_layer])
@pytest.mark.parametrize("model", ["te_2_0", "te_2_1", "te_2_2"])
def test_te_layer_mqa_gqa(dtype, model_configs, model):
    """Test TransformerLayer module with MQA/GQA"""

    def find_factors(x):
        f = []
        for i in range(2, x + 1):
            if x % i == 0:
                f.append(i)
        return f

    ckpt_attn = True
    qkv_format = "bshd"
    fused_qkv_params = True
    RoPE = True
    config = model_configs[model]
    num_querys_per_gqa_group = find_factors(config.num_heads)

    for num_q_per_gqa_group in num_querys_per_gqa_group:
        config.num_gqa_groups = config.num_heads // num_q_per_gqa_group
        test_transformer_layer(
            dtype, model_configs, model, ckpt_attn, qkv_format, fused_qkv_params, RoPE
        )


def _run_transformer_layer(
    dtype: torch.dtype,
    config: ModelConfig,
    backend: str,
    ckpt_attn: bool,
    qkv_format: str,
    workspace_opt: bool,
    fused_qkv_params: bool,
    RoPE: bool,
) -> Tuple[torch.Tensor, Tuple[torch.Tensor, torch.Tensor, torch.Tensor]]:
    """Run TransformerLayer module with one forward pass and one backward pass"""

    # Set RNG and environment variables
    reset_rng_states()
    os.environ["NVTE_FLASH_ATTN"] = "0"
    os.environ["NVTE_FUSED_ATTN"] = "0"
    if backend == "FlashAttention":
        os.environ["NVTE_FLASH_ATTN"] = "1"
    if backend == "FusedAttention":
        os.environ["NVTE_FUSED_ATTN"] = "1"
    _attention_backends["backend_selection_requires_update"] = True

    # Create input tensor
    inp = torch.randn(
        config.max_seqlen_q,
        config.batch_size,
        config.hidden_size,
        dtype=dtype,
        device="cuda",
        requires_grad=True,
    )
    # In case the format to be tested is batch-first, need to transpose the
    # input tensor.
    if qkv_format == "bshd":
        inp = inp.transpose(0, 1)

    # Create seqlens
    if "padding" in config.attn_mask_type:
        seqlens_q = torch.randint(
            1, config.max_seqlen_q, [config.batch_size], dtype=torch.int32, device="cuda"
        )
    else:
        seqlens_q = torch.full(
            [config.batch_size], config.max_seqlen_q, dtype=torch.int32, device="cuda"
        )

    # Create attention mask if padding
    attention_mask = None
    if "padding" in config.attn_mask_type:
        attention_mask_q = torch.Tensor([]).to(dtype=torch.bool)
        for i in range(config.batch_size):
            attention_mask_q = torch.cat(
                [
                    attention_mask_q,
                    torch.Tensor(
                        [False] * seqlens_q[i] + [True] * (config.max_seqlen_q - seqlens_q[i])
                    )
                    .to(torch.bool)
                    .unsqueeze(0)
                    .unsqueeze(0)
                    .unsqueeze(0),
                ],
                dim=0,
            )
        attention_mask = attention_mask_q.to(device="cuda")

    sigma = 0.02
    init_method = init_method_normal(sigma)
    output_layer_init_method = scaled_init_method_normal(sigma, config.num_layers)

    layer_number = 1
    drop_path_rate = 0.0
    drop_path_rates = [rate.item() for rate in torch.linspace(0, drop_path_rate, config.num_layers)]

    # Create bias
    bias = None
    if config.attn_bias_type == "post_scale_bias":
        bias = torch.randn(
            1,
            config.num_heads,
            config.max_seqlen_q,
            config.max_seqlen_kv,
            dtype=dtype,
            device="cuda",
        )

    # Create RoPE
    rotary_pos_emb = None
    if RoPE:
        PE = RotaryPositionEmbedding(dim=config.head_dim_qk)
        rotary_pos_emb = PE(config.max_seqlen_q).to(device="cuda")

    # Set up model
    block = TransformerLayer(
        config.hidden_size,
        4 * config.hidden_size,
        config.num_heads,
        num_gqa_groups=config.num_gqa_groups,
        layernorm_epsilon=1e-5,
        hidden_dropout=0.0,
        attention_dropout=config.dropout_p,
        init_method=init_method,
        output_layer_init_method=output_layer_init_method,
        layer_number=layer_number,
        kv_channels=config.head_dim_qk,
        self_attn_mask_type=config.attn_mask_type,
        tp_group=None,
        tp_size=1,
        params_dtype=dtype,
        get_rng_state_tracker=None,
        fuse_wgrad_accumulation=False,
        seq_length=config.max_seqlen_q,
        micro_batch_size=config.batch_size,
        sequence_parallel=False,
        apply_residual_connection_post_layernorm=False,
        output_layernorm=False,
        layer_type="encoder",
        drop_path_rate=drop_path_rates[layer_number - 1],
        set_parallel_mode=True,
        fuse_qkv_params=fused_qkv_params,
        zero_centered_gamma=False,
        qkv_weight_interleaved=False,
        ub_tp_comm_overlap=False,
        bias=True,
        attn_input_format=qkv_format,
    ).to(dtype=dtype, device="cuda")

    # Create ALiBi slopes
    alibi_slopes = None
    if config.attn_bias_type == "alibi" and config.alibi_type == "custom":
        alibi_slopes = torch.randn(config.num_heads).abs().to(dtype=torch.float32, device="cuda")

    # Run a forward and backward pass
    out = block(
        inp,
        attention_mask=attention_mask,
        self_attn_mask_type=config.attn_mask_type,
        checkpoint_core_attention=False,
        rotary_pos_emb=rotary_pos_emb,
        core_attention_bias_type=config.attn_bias_type,
        core_attention_bias=bias,
        alibi_slopes=alibi_slopes,
    )
    loss = out.sum()
    loss.backward()

    return out, inp.grad


model_configs_fp8_vs_f16 = {
    #  test:             b,  h, hg,   d,   sq,  skv,   p,      mask,      bias
    "fp8_9": ModelConfig(2, 16, 16, 128, 2048, 2048, 0.0, "no_mask", "no_bias"),
    "fp8_10": ModelConfig(2, 24, 12, 128, 2048, 2048, 0.0, "no_mask", "no_bias"),
    "fp8_11": ModelConfig(1, 32, 4, 128, 8192, 8192, 0.0, "no_mask", "no_bias"),
    "fp8_12": ModelConfig(2, 16, 16, 128, 2048, 2048, 0.0, "causal", "no_bias"),
    "fp8_13": ModelConfig(2, 24, 12, 128, 2048, 2048, 0.0, "causal", "no_bias"),
    "fp8_14": ModelConfig(1, 32, 4, 128, 8192, 8192, 0.0, "causal", "no_bias"),
    "fp8_15": ModelConfig(2, 16, 16, 128, 2048, 2048, 0.0, "padding", "no_bias"),
    "fp8_16": ModelConfig(2, 24, 12, 128, 2048, 2048, 0.0, "padding", "no_bias"),
    "fp8_17": ModelConfig(1, 32, 4, 128, 8192, 8192, 0.0, "padding", "no_bias"),
    "fp8_18": ModelConfig(2, 16, 16, 128, 2048, 2048, 0.0, "padding_causal", "no_bias"),
    "fp8_19": ModelConfig(2, 24, 12, 128, 2048, 2048, 0.0, "padding_causal", "no_bias"),
    "fp8_20": ModelConfig(1, 32, 4, 128, 8192, 8192, 0.0, "padding_causal", "no_bias"),
}

param_types_fp8_vs_f16 = [torch.float16, torch.bfloat16]
qkv_layout_fp8_vs_f16 = ["sbh3d", "bshd_bshd_bshd", "sbhd_sbhd_sbhd"]
qkv_format_fp8_vs_f16 = ["bshd", "sbhd"]


def _rmse(a, b):
    return math.sqrt((torch.pow((a - b), 2) / a.numel()).sum())


def _error(a, b, name_a, name_b, atol, rtol, rmse_tol):
    logging.debug(name_a + " min {:.6f} max {:.6f}".format(a.min().item(), a.max().item()))
    logging.debug(name_b + " min {:.6f} max {:.6f}".format(b.min().item(), b.max().item()))
    try:
        if a.dtype != b.dtype:
            a = a.to(b.dtype)
        torch.testing.assert_close(a, b, atol=atol, rtol=rtol)
    except Exception as e:
        logging.debug(e)

    rmse = _rmse(a, b)
    logging.debug(name_a + " vs " + name_b + " RMSE: {:.6f}".format(rmse))
    rmse_range = max(a.max().item(), b.max().item()) - min(a.min().item(), b.min().item())
    assert rmse < rmse_tol * rmse_range, (
        name_a
        + " vs "
        + name_b
        + " RMSE {:.5f} is over tolerance {:.5f} ({:.5f} * {:.5f})".format(
            rmse, rmse_tol * rmse_range, rmse_tol, rmse_range
        )
    )


@pytest.mark.skipif(get_cudnn_version() < (9, 2, 1), reason="cuDNN 9.2.1+ is required.")
@pytest.mark.skipif(not fp8_available, reason=reason_for_no_fp8)
@pytest.mark.skipif(get_device_compute_capability() < (9, 0), reason="FP8 tests require Hopper+.")
@pytest.mark.parametrize("dtype", param_types_fp8_vs_f16)
@pytest.mark.parametrize("model", model_configs_fp8_vs_f16.keys())
@pytest.mark.parametrize("qkv_format", qkv_format_fp8_vs_f16)
@pytest.mark.parametrize("input_layernorm", [True, False])
@pytest.mark.parametrize("fp8_dpa_bwd", [True, False])
@pytest.mark.parametrize("RoPE", [True, False])
@pytest.mark.parametrize("is_training", [True, False])
def test_mha_fp8_vs_f16(dtype, model, qkv_format, input_layernorm, fp8_dpa_bwd, RoPE, is_training):
    os.environ["NVTE_ALLOW_NONDETERMINISTIC_ALGO"] = "1"
    os.environ["NVTE_FP8_DPA_BWD"] = "1" if fp8_dpa_bwd else "0"
    config = model_configs_fp8_vs_f16[model]
    if ("padding" in config.attn_mask_type or config.head_dim_qk != 128) and get_cudnn_version() < (
        9,
        7,
        0,
    ):
        pytest.skip("FP8 with padding or head_dim != 128 is not supported for cuDNN < 9.7")

    if _flash_attn_3_is_installed and not is_training and "padding" not in config.attn_mask_type:
        os.environ["NVTE_FLASH_ATTN"] = "1"
        os.environ["NVTE_FUSED_ATTN"] = "0"
        _attention_backends["backend_selection_requires_update"] = True
        logging.info("[test_mha_fp8_vs_f16]: run with fp8_mha = True")
        flash_attn_fwd_fp8, param_names, flash_attn_bwd_fp8 = _run_mha_fp8_vs_f16(
            dtype, config, True, qkv_format, input_layernorm, RoPE, is_training
        )

    os.environ["NVTE_FLASH_ATTN"] = "0"
    os.environ["NVTE_FUSED_ATTN"] = "1"
    _attention_backends["backend_selection_requires_update"] = True
    logging.info("[test_mha_fp8_vs_f16]: run with fp8_mha = True")
    fused_attn_fwd_fp8, param_names, fused_attn_bwd_fp8 = _run_mha_fp8_vs_f16(
        dtype, config, True, qkv_format, input_layernorm, RoPE, is_training
    )

    logging.info("[test_mha_fp8_vs_f16]: run with fp8_mha = False")
    fused_attn_fwd_f16, param_names, fused_attn_bwd_f16 = _run_mha_fp8_vs_f16(
        dtype, config, False, qkv_format, input_layernorm, RoPE, is_training
    )

    atol = 5e-1
    rtol = 5e-1
    rmse_tol = 0.15
    logging.debug("========== {:^25s} ==========".format("forward output"))
    if _flash_attn_3_is_installed and not is_training and "padding" not in config.attn_mask_type:
        _error(
            flash_attn_fwd_fp8,
            fused_attn_fwd_f16,
            "flash_attn_fwd_fp8",
            "fused_attn_fwd_f16",
            atol,
            rtol,
            rmse_tol,
        )
    _error(
        fused_attn_fwd_fp8,
        fused_attn_fwd_f16,
        "fused_attn_fwd_fp8",
        "fused_attn_fwd_f16",
        atol,
        rtol,
        rmse_tol,
    )

    if is_training:
        for i in range(len(param_names[:1])):
            logging.debug("========== {:^25s} ==========".format(param_names[i]))
            _error(
                fused_attn_bwd_fp8[i],
                fused_attn_bwd_f16[i],
                f"fused_attn_bwd_fp8[{i}]",
                f"fused_attn_bwd_f16[{i}]",
                atol,
                rtol,
                rmse_tol,
            )


def _run_mha_fp8_vs_f16(dtype, config, fp8_mha, qkv_format, input_layernorm, RoPE, is_training):
    reset_rng_states()
    _DUMMY_CUDA_RNG_STATE_TRACKER = CudaRNGStatesTracker()
    _DUMMY_CUDA_RNG_STATE_TRACKER.add("model-parallel-rng", seed)

    def get_dummy_cuda_rng_tracker() -> CudaRNGStatesTracker:
        """Get cuda rng tracker."""
        return _DUMMY_CUDA_RNG_STATE_TRACKER

    fp8_recipe = recipe.DelayedScaling(
        margin=0,
        fp8_format=recipe.Format.HYBRID,
        amax_history_len=1,
        amax_compute_algo="most_recent",
        fp8_dpa=fp8_mha,
        fp8_mha=fp8_mha,
    )

    with fp8_model_init(enabled=fp8_mha, recipe=fp8_recipe):
        rotary_pos_emb = None
        if RoPE:
            PE = RotaryPositionEmbedding(dim=config.head_dim_qk)
            rotary_pos_emb = PE(config.max_seqlen_q).to(device="cuda")
        mha = MultiheadAttention(
            hidden_size=config.hidden_size,
            num_attention_heads=config.num_heads,
            kv_channels=config.head_dim_qk,
            num_gqa_groups=config.num_gqa_groups,
            attention_dropout=config.dropout_p,
            layer_number=1,
            bias=True,
            get_rng_state_tracker=get_dummy_cuda_rng_tracker,
            params_dtype=dtype,
            input_layernorm=input_layernorm,
            fuse_qkv_params=True,
            attention_type="self",
            qkv_weight_interleaved=True,
            qkv_format=qkv_format,
        ).to(dtype=dtype, device="cuda")
        if not is_training:
            mha = mha.eval()

    if "padding" in config.attn_mask_type or qkv_format == "thd":
        if config.attn_type == "self":
            seqlens_q = torch.randint(
                1, config.max_seqlen_q, [config.batch_size], dtype=torch.int32, device="cuda"
            )
            seqlens_kv = seqlens_q
        if config.attn_type == "cross":
            seqlens_q = torch.randint(
                1, config.max_seqlen_q, [config.batch_size], dtype=torch.int32, device="cuda"
            )
            seqlens_kv = torch.randint(
                1, config.max_seqlen_kv, [config.batch_size], dtype=torch.int32, device="cuda"
            )
    else:
        seqlens_q = torch.full(
            [config.batch_size], config.max_seqlen_q, dtype=torch.int32, device="cuda"
        )
        seqlens_kv = torch.full(
            [config.batch_size], config.max_seqlen_kv, dtype=torch.int32, device="cuda"
        )
    cu_seqlens_q = torch.zeros(config.batch_size + 1, dtype=torch.int32, device="cuda")
    cu_seqlens_kv = torch.zeros(config.batch_size + 1, dtype=torch.int32, device="cuda")
    cu_seqlens_q[1:] = torch.cumsum(seqlens_q, dim=0)
    cu_seqlens_kv[1:] = torch.cumsum(seqlens_kv, dim=0)

    dim_to_num = {
        "b": config.batch_size,
        "sq": config.max_seqlen_q,
        "skv": config.max_seqlen_kv,
        "h": config.num_heads,
        "hg": config.num_gqa_groups,
        "d": config.head_dim_qk,
        "t": cu_seqlens_q[-1],
        "tg": cu_seqlens_kv[-1],
        "3": 3,
        "2": 2,
        "1": 1,
    }
    layout = "_".join(qkv_format)
    layout = layout.replace("s", "sq")
    tensor_shape = [dim_to_num[j] for j in layout.split("_")]
    tensor = 0.01 * torch.randint(-100, 100, tensor_shape, dtype=dtype, device="cuda")
    hidden_states = tensor.view(*tensor.shape[:-2], -1)
    if is_training:
        hidden_states.requires_grad = True
    tensor = 0.01 * torch.randn(tensor_shape, dtype=dtype, device="cuda")
    out_grad = tensor.view(*tensor.shape[:-2], -1)

    with fp8_autocast(enabled=fp8_mha, fp8_recipe=fp8_recipe):
        out = mha(
            hidden_states,
            attn_mask_type=config.attn_mask_type,
            checkpoint_core_attention=False,
            core_attention_bias_type=config.attn_bias_type,
            is_first_microbatch=None,
            rotary_pos_emb=rotary_pos_emb,
            cu_seqlens_q=cu_seqlens_q,
            cu_seqlens_kv=cu_seqlens_kv,
        )
        if is_training:
            out.backward(out_grad)

    param_names = []
    param_names.append("hidden_states.grad")
    params = []
    params.append(hidden_states)
    for name, param in mha.named_parameters():
        if param.requires_grad:
            param_names.append(name + ".grad")
            params.append(param)

    if is_training:
        return out, param_names, tuple(x.grad for x in params)
    return out, param_names, tuple(None for x in params)


@pytest.mark.skipif(get_cudnn_version() < (9, 2, 1), reason="cuDNN 9.2.1+ is required.")
@pytest.mark.skipif(not fp8_available, reason=reason_for_no_fp8)
@pytest.mark.skipif(get_device_compute_capability() < (9, 0), reason="FP8 tests require Hopper+.")
@pytest.mark.parametrize("dtype", param_types_fp8_vs_f16)
@pytest.mark.parametrize("model", model_configs_fp8_vs_f16.keys())
@pytest.mark.parametrize("qkv_layout", qkv_layout_fp8_vs_f16)
@pytest.mark.parametrize("fp8_dpa_bwd", [True, False])
@pytest.mark.parametrize("is_training", [True, False])
def test_dpa_fp8_vs_f16(dtype, model, qkv_layout, fp8_dpa_bwd, is_training):
    config = model_configs_fp8_vs_f16[model]

    # TODO(cyang): think of another way to verify dropout results
    # test cuDNN FP8 dropout
    # 1. we modify the config here to not affect mha_fp8_vs_f16 tests
    # 2. there is no other backend that implements dropout the same way as cuDNN FP8, and as an
    #    indirect verification method, we create Q/K/V as all 1s and check if O is all 1s
    # 3. we avoid running FP16/BF16 kernels as they do not have dropout support on Blackwell
    # if "padding" not in config.attn_mask_type and "causal" not in config.attn_mask_type:
    #    if get_device_compute_capability() >= (10, 0):
    #        config.dropout_p = 0.1

    if ("padding" in config.attn_mask_type or config.head_dim_qk != 128) and get_cudnn_version() < (
        9,
        7,
        0,
    ):
        pytest.skip("FP8 with padding or head_dim != 128 is not supported for cuDNN < 9.7")
    if config.num_heads != config.num_gqa_groups and "3" in qkv_layout:
        pytest.skip("qkv_layout not applicable for MQA/GQA")

    os.environ["NVTE_FP8_DPA_BWD"] = "1" if fp8_dpa_bwd else "0"
    os.environ["NVTE_ALLOW_NONDETERMINISTIC_ALGO"] = "1"

    if _flash_attn_3_is_installed and not is_training and "padding" not in config.attn_mask_type:
        os.environ["NVTE_FLASH_ATTN"] = "1"
        os.environ["NVTE_FUSED_ATTN"] = "0"
        _attention_backends["backend_selection_requires_update"] = True
        logging.info("[test_dpa_fp8_vs_f16]: run with fp8_dpa = True")
        flash_attn_fwd_fp8, flash_attn_bwd_fp8 = _run_dpa_fp8_vs_f16(
            dtype, config, True, qkv_layout, is_training
        )

    os.environ["NVTE_FLASH_ATTN"] = "0"
    os.environ["NVTE_FUSED_ATTN"] = "1"
    _attention_backends["backend_selection_requires_update"] = True
    logging.info("[test_dpa_fp8_vs_f16]: run with fp8_dpa = True")
    fused_attn_fwd_fp8, fused_attn_bwd_fp8 = _run_dpa_fp8_vs_f16(
        dtype, config, True, qkv_layout, is_training
    )

    if config.dropout_p == 0.0:
        # test cuDNN FP8 dropout: need a FP16/BF16 reference on Blackwell
        logging.info("[test_dpa_fp8_vs_f16]: run with fp8_dpa = False")
        fused_attn_fwd_f16, fused_attn_bwd_f16 = _run_dpa_fp8_vs_f16(
            dtype, config, False, qkv_layout, is_training
        )

    atol = 5e-1
    rtol = 5e-2
    rmse_tol = 0.11
    bwd_names = ["dq", "dk", "dv"]
    logging.debug("========== {:^25s} ==========".format("forward output"))
    if _flash_attn_3_is_installed and not is_training and "padding" not in config.attn_mask_type:
        _error(
            flash_attn_fwd_fp8,
            fused_attn_fwd_f16,
            "flash_attn_fwd_fp8",
            "fused_attn_fwd_f16",
            atol,
            rtol,
            rmse_tol,
        )
    if config.dropout_p != 0.0:
        # test cuDNN FP8 dropout
        assert torch.all(
            fused_attn_fwd_fp8 == 1
        ), "fused_attn_fwd_fp8 must be all 1s when Q/K/V are all 1s."
    else:
        _error(
            fused_attn_fwd_fp8,
            fused_attn_fwd_f16,
            "fused_attn_fwd_fp8",
            "fused_attn_fwd_f16",
            atol,
            rtol,
            rmse_tol,
        )
        if is_training:
            for i, _ in enumerate(fused_attn_bwd_f16):
                logging.debug("========== {:^25s} ==========".format(bwd_names[i]))
                _error(
                    fused_attn_bwd_fp8[i],
                    fused_attn_bwd_f16[i],
                    f"fused_attn_bwd_fp8[{i}]",
                    f"fused_attn_bwd_f16[{i}]",
                    atol,
                    rtol,
                    rmse_tol,
                )


def _run_dpa_fp8_vs_f16(dtype, config, fp8_dpa, qkv_layout, is_training):

    reset_rng_states()
    _DUMMY_CUDA_RNG_STATE_TRACKER = CudaRNGStatesTracker()
    _DUMMY_CUDA_RNG_STATE_TRACKER.add("model-parallel-rng", seed)

    def get_dummy_cuda_rng_tracker() -> CudaRNGStatesTracker:
        """Get cuda rng tracker."""
        return _DUMMY_CUDA_RNG_STATE_TRACKER

    fp8_recipe = recipe.DelayedScaling(
        margin=0,
        fp8_format=recipe.Format.HYBRID,
        amax_history_len=1,
        amax_compute_algo="most_recent",
        fp8_dpa=fp8_dpa,
    )

    qkv_format = "".join([i for i in qkv_layout.split("_")[0] if i.isalpha()])
    with fp8_model_init(enabled=fp8_dpa):
        dpa = DotProductAttention(
            config.num_heads,
            config.head_dim_qk,
            num_gqa_groups=config.num_gqa_groups,
            attention_dropout=config.dropout_p,
            sequence_parallel=False,
            tp_size=1,
            get_rng_state_tracker=get_dummy_cuda_rng_tracker,
            tp_group=None,
            layer_number=1,
            attention_type="self",
            qkv_format=qkv_format,
        ).to(dtype=dtype, device="cuda")
        if not is_training:
            dpa = dpa.eval()

    if "padding" in config.attn_mask_type or qkv_format == "thd":
        if config.attn_type == "self":
            seqlens_q = torch.randint(
                1, config.max_seqlen_q, [config.batch_size], dtype=torch.int32, device="cuda"
            )
            seqlens_kv = seqlens_q
        if config.attn_type == "cross":
            seqlens_q = torch.randint(
                1, config.max_seqlen_q, [config.batch_size], dtype=torch.int32, device="cuda"
            )
            seqlens_kv = torch.randint(
                1, config.max_seqlen_kv, [config.batch_size], dtype=torch.int32, device="cuda"
            )
    else:
        seqlens_q = torch.full(
            [config.batch_size], config.max_seqlen_q, dtype=torch.int32, device="cuda"
        )
        seqlens_kv = torch.full(
            [config.batch_size], config.max_seqlen_kv, dtype=torch.int32, device="cuda"
        )
    cu_seqlens_q = torch.zeros(config.batch_size + 1, dtype=torch.int32, device="cuda")
    cu_seqlens_kv = torch.zeros(config.batch_size + 1, dtype=torch.int32, device="cuda")
    cu_seqlens_q[1:] = torch.cumsum(seqlens_q, dim=0)
    cu_seqlens_kv[1:] = torch.cumsum(seqlens_kv, dim=0)

    dim_to_num = {
        "b": config.batch_size,
        "sq": config.max_seqlen_q,
        "skv": config.max_seqlen_kv,
        "h": config.num_heads,
        "hg": config.num_gqa_groups,
        "d": config.head_dim_qk,
        "t": cu_seqlens_q[-1],
        "tg": cu_seqlens_kv[-1],
        "3": 3,
        "2": 2,
        "1": 1,
    }
    inp = []
    for i, layout in enumerate(qkv_layout.split("_")):
        layout = "_".join(layout)
        if i == 0:
            layout = layout.replace("s", "sq")
        else:
            layout = layout.replace("s", "skv")
            layout = layout.replace("h", "hg")
            layout = layout.replace("t", "tg")
        tensor_shape = [dim_to_num[j] for j in layout.split("_")]
        if config.dropout_p == 0.0:
            tensor = torch.randn(tensor_shape, dtype=dtype, device="cuda")
        else:
            # test cuDNN FP8 dropout
            tensor = torch.ones(tensor_shape, dtype=dtype, device="cuda")
        tensor_count = 1
        split_dim = 0
        for dim, l in enumerate(layout.split("_")):
            if l.isdigit():
                tensor_count = int(l)
                split_dim = dim
                break
        tensors = torch.split(tensor, 1, dim=split_dim) if split_dim != 0 else [tensor]
        for j in range(tensor_count):
            if split_dim != 0:
                inp.append(tensors[j].squeeze(split_dim))
            else:
                inp.append(tensors[j])
    for i in range(3):
        inp[i].requires_grad = True

    qkv_format_kv = "_".join(qkv_format)
    qkv_format_kv = qkv_format_kv.replace("s", "sq")
    out_grad_shape = [dim_to_num[i] for i in qkv_format_kv.split("_")]
    out_grad_shape_new = [*out_grad_shape[:-2], out_grad_shape[-2] * out_grad_shape[-1]]
    out_grad = torch.randn(out_grad_shape_new, dtype=dtype, device="cuda")

    with fp8_autocast(enabled=fp8_dpa, fp8_recipe=fp8_recipe):
        out = dpa(
            inp[0],
            inp[1],
            inp[2],
            qkv_format=qkv_format,
            cu_seqlens_q=cu_seqlens_q,
            cu_seqlens_kv=cu_seqlens_kv,
            max_seqlen_q=config.max_seqlen_q,
            max_seqlen_kv=config.max_seqlen_kv,
            attn_mask_type=config.attn_mask_type,
            checkpoint_core_attention=False,
            core_attention_bias_type=config.attn_bias_type,
        )
        if is_training:
            out.backward(out_grad)

    if is_training:
        return out, (inp[0].grad, inp[1].grad, inp[2].grad)
    return out, (None, None, None)


model_configs_fp8 = {
    #  test:             b,  h, hg,   d,   sq,  skv,   p,      mask,      bias
    "fp8_1": ModelConfig(1, 1, 1, 64, 512, 512, 0.0, "no_mask", "no_bias"),
    "fp8_2": ModelConfig(4, 16, 16, 64, 512, 512, 0.0, "no_mask", "no_bias"),
    "fp8_3": ModelConfig(1, 1, 1, 128, 2048, 2048, 0.0, "no_mask", "no_bias"),
    "fp8_4": ModelConfig(2, 24, 24, 128, 2048, 2048, 0.0, "no_mask", "no_bias"),
    "fp8_5": ModelConfig(1, 1, 1, 64, 512, 512, 0.0, "causal", "no_bias"),
    "fp8_6": ModelConfig(4, 16, 16, 64, 512, 512, 0.0, "causal", "no_bias"),
    "fp8_7": ModelConfig(1, 1, 1, 128, 2048, 2048, 0.0, "causal", "no_bias"),
    "fp8_8": ModelConfig(2, 24, 24, 128, 2048, 2048, 0.0, "causal", "no_bias"),
}
param_types_fp8 = [torch.float16, torch.bfloat16]
cudnn_frontend_version = int(os.getenv("NVTE_FUSED_ATTN_FE_VER", "1"))
models_v0 = ["fp8_1", "fp8_2", "fp8_5", "fp8_6"]
models_v1 = ["fp8_3", "fp8_4", "fp8_7", "fp8_8"]


@pytest.mark.skipif(
    (
        get_cudnn_version() < (8, 9, 3)
        if cudnn_frontend_version == 0
        else get_cudnn_version() < (9, 2, 1)
    ),
    reason=f"""cuDNN {"8.9.3" if cudnn_frontend_version == 0 else "9.2.1"}+ is required.""",
)
@pytest.mark.skipif(not fp8_available, reason=reason_for_no_fp8)
@pytest.mark.skipif(get_device_compute_capability() < (9, 0), reason="FP8 tests require Hopper+.")
@pytest.mark.parametrize("dtype", param_types_fp8)
@pytest.mark.parametrize("model", models_v1 if cudnn_frontend_version == 1 else models_v0)
def test_custom_mha_fp8_vs_f16(dtype, model):
    """Test FP8 dot product attention implementations based on cuDNN frontend
    v0.9 and v1.0+. Each test compares results from a custom implementation of
    an FP8 MHA module, i.e. Custom_MHA_FP8(), to results from an F16 MHA
    implementation, i.e. transformer_engine.pytorch.attention.MultiHeadAttention.
    Both paths take F16 input and output. QKV layout is t3hd or bs3hd"""

    config = model_configs_fp8[model]

    fused_attn_fwd_fp8, fused_attn_bwd_fp8 = _run_custom_mha_fp8(dtype, config, "FusedAttention")
    unfused_attn_fwd_f16, unfused_attn_bwd_f16 = _run_ref_mha_f16(dtype, config, "UnfusedAttention")

    atol = 5e-1
    rtol = 5e-1
    rmse_tol = 0.13
    _error(
        fused_attn_fwd_fp8,
        unfused_attn_fwd_f16,
        "fused_attn_fwd_fp8",
        "unfused_attn_fwd_f16",
        atol,
        rtol,
        rmse_tol,
    )
    _error(
        fused_attn_bwd_fp8,
        unfused_attn_bwd_f16,
        "fused_attn_bwd_fp8",
        "unfused_attn_bwd_f16",
        atol,
        rtol,
        rmse_tol,
    )


def _run_custom_mha_fp8(dtype, config, backend):
    """Run Custom_MHA_FP8 with FP8 FusedAttention backend. Both input and output
    are in F16. QKV GEMM, DPA, and projection GEMM are calculated in FP8."""
    reset_rng_states()
    os.environ["NVTE_FLASH_ATTN"] = "0"
    os.environ["NVTE_FUSED_ATTN"] = "0"
    if backend == "FlashAttention":
        os.environ["NVTE_FLASH_ATTN"] = "1"
    if backend == "FusedAttention":
        os.environ["NVTE_FUSED_ATTN"] = "1"
    _attention_backends["backend_selection_requires_update"] = True

    inp = 0.0001 * torch.randint(
        -100,
        100,
        (config.batch_size * config.max_seqlen_q, config.num_heads * config.head_dim_qk),
        dtype=dtype,
        device="cuda",
        requires_grad=True,
    )
    seqlens = torch.full([config.batch_size], config.max_seqlen_q, dtype=torch.int32, device="cuda")
    cu_seqlens = torch.zeros(config.batch_size + 1, device="cuda", dtype=torch.int32)
    cu_seqlens[1:] = torch.cumsum(seqlens, dim=0)

    out_grad = 0.01 * torch.randn(
        config.batch_size * config.max_seqlen_q,
        config.num_heads * config.head_dim_qk,
        dtype=dtype,
        device="cuda",
    )
    torch.save(out_grad, "out_grad.pt")

    fp8_recipe = recipe.DelayedScaling(
        margin=0,
        fp8_format=recipe.Format.HYBRID,
        amax_history_len=1,
        amax_compute_algo="most_recent",
    )

    mha = Custom_MHA_FP8(config).to(dtype=dtype, device="cuda")
    with fp8_autocast(enabled=True, fp8_recipe=fp8_recipe):
        out = mha(inp, cu_seqlens, config.max_seqlen_q)
        out.backward(out_grad)

    out = torch.load("out.pt")
    dqkv = torch.load("dqkv.pt")
    return (
        out.view(config.batch_size, config.max_seqlen_q, -1),
        dqkv.view(
            config.batch_size, config.max_seqlen_q, 3, config.num_heads, config.head_dim_qk
        ).contiguous(),
    )


def _run_ref_mha_f16(dtype, config, backend):
    """Run reference F16 FusedAttention. Both input and output
    are in F16. QKV GEMM, DPA, and projection GEMM are also in F16."""

    os.environ["NVTE_FLASH_ATTN"] = "0"
    os.environ["NVTE_FUSED_ATTN"] = "0"
    if backend == "FlashAttention":
        os.environ["NVTE_FLASH_ATTN"] = "1"
    if backend == "FusedAttention":
        os.environ["NVTE_FUSED_ATTN"] = "1"
    _attention_backends["backend_selection_requires_update"] = True

    inp = torch.load("qkv.pt").to(device="cuda")
    inp.requires_grad = True
    seqlens = torch.full([config.batch_size], config.max_seqlen_q, dtype=torch.int32, device="cuda")
    cu_seqlens = torch.zeros(config.batch_size + 1, device="cuda", dtype=torch.int32)
    cu_seqlens[1:] = torch.cumsum(seqlens, dim=0)
    out_grad = (
        torch.load("out_grad.pt").to(device="cuda").view(config.batch_size, config.max_seqlen_q, -1)
    )

    _DUMMY_CUDA_RNG_STATE_TRACKER = CudaRNGStatesTracker()
    _DUMMY_CUDA_RNG_STATE_TRACKER.add("model-parallel-rng", seed)

    def get_dummy_cuda_rng_tracker() -> CudaRNGStatesTracker:
        """Get cuda rng tracker."""
        return _DUMMY_CUDA_RNG_STATE_TRACKER

    block = DotProductAttention(
        config.num_heads,
        config.head_dim_qk,
        attention_dropout=config.dropout_p,
        sequence_parallel=False,
        tp_size=1,
        get_rng_state_tracker=get_dummy_cuda_rng_tracker,
        tp_group=None,
        layer_number=1,
        attention_type="self",
        qkv_format="bshd",
    ).to(dtype=dtype, device="cuda")

    q = inp[:, :, 0, :, :]
    k = inp[:, :, 1, :, :]
    v = inp[:, :, 2, :, :]
    out = block(q, k, v, attn_mask_type=config.attn_mask_type)
    out.backward(out_grad)

    return out, inp.grad


_CUBLASLT_WORKSPACE_SIZE_BYTES = 33_554_432  # 32MiB
_2X_ACC_FPROP = False
_2X_ACC_DGRAD = False
_2X_ACC_WGRAD = False

META_QKV = tex.FP8FwdTensors.GEMM1_OUTPUT
META_DQKV = tex.FP8BwdTensors.GRAD_OUTPUT1
META_O = tex.FP8FwdTensors.GEMM2_INPUT
META_DO = tex.FP8BwdTensors.GRAD_INPUT2
META_S = tex.FP8FwdTensors.GEMM3_OUTPUT
META_DP = tex.FP8BwdTensors.GRAD_INPUT3


class _custom_mha_fp8(torch.autograd.Function):
    @staticmethod
    def forward(
        ctx,
        inp: torch.Tensor,
        qkv_weight: torch.Tensor,
        qkv_bias: torch.Tensor,
        cu_seqlens: torch.Tensor,
        num_heads: int,
        p_dropout: float,
        max_s: int,
        fast_zero_fill: bool,
        fp8_meta: Dict[str, Any],
        workspace: torch.Tensor,
        is_training: bool,
        mask_type: str,
        quantizers: list[Quantizer],
    ) -> torch.Tensor:
        qkv_dtype = inp.dtype

        assert inp.dim() == 2
        in_features = qkv_weight.shape[-1]
        h = num_heads
        d = in_features // h
        b = cu_seqlens.numel() - 1

        input_quantizer = quantizers["scaling_fwd"][tex.FP8FwdTensors.GEMM1_INPUT]
        qkv_quantizer = quantizers["scaling_fwd"][tex.FP8FwdTensors.GEMM2_INPUT]
        qkv_weight_quantizer = quantizers["scaling_fwd"][tex.FP8FwdTensors.GEMM1_WEIGHT]
        o_quantizer = quantizers["scaling_fwd"][tex.FP8FwdTensors.GEMM1_OUTPUT]
        dO_quantizer = quantizers["scaling_bwd"][tex.FP8BwdTensors.GRAD_OUTPUT1]
        dQKV_quantizer = quantizers["scaling_bwd"][tex.FP8BwdTensors.GRAD_INPUT1]
        s_quantizer = quantizers["scaling_bwd"][tex.FP8BwdTensors.GRAD_OUTPUT2]
        dP_quantizer = quantizers["scaling_bwd"][tex.FP8BwdTensors.GRAD_OUTPUT3]

        inp_fp8 = input_quantizer(inp)

        qkv_weight_fp8 = qkv_weight_quantizer(qkv_weight)

        qkv, _, _ = ext.general_gemm(
            qkv_weight_fp8,
            inp_fp8,
            workspace,
            bias=qkv_bias,
            out_dtype=qkv_weight_fp8.dtype,
            quantization_params=qkv_quantizer,
            use_split_accumulator=_2X_ACC_FPROP,
        )
        qkv = qkv.view(-1, 3, h, d)
        qkv_fp16 = qkv.dequantize().view(b, max_s, 3, h, d).contiguous()
        torch.save(qkv_fp16, "qkv.pt")
        if cudnn_frontend_version == 1:
            qkv = qkv.view(b, max_s, 3, h, d)  # bs3hd

        # FMHA
        q_data = qkv._data[:, :, 0, :, :] if cudnn_frontend_version == 1 else qkv._data[:, 0, :, :]
        k_data = qkv._data[:, :, 1, :, :] if cudnn_frontend_version == 1 else qkv._data[:, 1, :, :]
        v_data = qkv._data[:, :, 2, :, :] if cudnn_frontend_version == 1 else qkv._data[:, 2, :, :]
        q = qkv.make_like(tensor=qkv, data=q_data, shape=q_data.shape)
        k = qkv.make_like(tensor=qkv, data=k_data, shape=k_data.shape)
        v = qkv.make_like(tensor=qkv, data=v_data, shape=v_data.shape)

        out, aux_ctx_tensors = fused_attn_fwd(
            is_training,
            max_s,
            max_s,
            cu_seqlens,
            cu_seqlens,
            q,
            k,
            v,
<<<<<<< HEAD
=======
            qkv_dtype,
>>>>>>> bbfae2b9
            FusedAttnBackend["FP8"],
            attn_scale=None,
            dropout=p_dropout,
            fast_zero_fill=fast_zero_fill,
            qkv_layout="bs3hd" if cudnn_frontend_version == 1 else "t3hd",
            attn_bias_type="no_bias",
            attn_mask_type=mask_type if cudnn_frontend_version == 1 else "padding",
            rng_gen=None,
            o_quantizer=o_quantizer,
            s_quantizer=s_quantizer,
        )

        tensors_to_save, tensor_objects = prepare_for_saving(
            q, k, v, inp_fp8, qkv_weight_fp8, workspace, out
        )

        ctx.save_for_backward(*tensors_to_save)
        ctx.tensor_objects = tensor_objects
        ctx.aux_ctx_tensors = aux_ctx_tensors
        ctx.qkv_dtype = qkv_dtype
        ctx.fp8_meta = fp8_meta
        ctx.cu_seqlens = cu_seqlens
        ctx.p_dropout = p_dropout
        ctx.max_s = max_s
        ctx.fast_zero_fill = fast_zero_fill
        ctx.hidden_size = in_features
        ctx.num_heads = num_heads
        ctx.mask_type = mask_type
        ctx.dtype = inp.dtype

        ctx.dQKV_quantizer = dQKV_quantizer
        ctx.dO_quantizer = dO_quantizer
        ctx.dP_quantizer = dP_quantizer
        ctx.S_quantizer = s_quantizer

        out = out.view(-1, in_features)  # (bs)(hd)
        out_fp16 = out.dequantize()
        torch.save(out_fp16, "out.pt")  # (bs)(hd)
        return out_fp16

    @staticmethod
    def backward(ctx, grad_output: torch.Tensor) -> Tuple[Union[torch.Tensor, None], ...]:
        with torch.cuda.nvtx.range("_DPA"):
            saved_tensors = ctx.saved_tensors
            (q, k, v, inp_fp8, qkv_weight_fp8, workspace, out) = restore_from_saved(
                ctx.tensor_objects, saved_tensors
            )

            proj_dgrad = ctx.dO_quantizer(grad_output)
            fp8_dtype_backward = fp8.get_fp8_te_dtype(ctx.fp8_meta["recipe"], fprop_tensor=False)

            dq, dk, dv, *rest = fused_attn_bwd(
                ctx.max_s,
                ctx.max_s,
                ctx.cu_seqlens,
                ctx.cu_seqlens,
                q,
                k,
                v,
                out,
                proj_dgrad.view_as(out),
<<<<<<< HEAD
=======
                ctx.qkv_dtype,
>>>>>>> bbfae2b9
                fp8_dtype_backward,
                ctx.aux_ctx_tensors,
                FusedAttnBackend["FP8"],
                None,
                None,
                ctx.S_quantizer,
                ctx.dP_quantizer,
                ctx.dQKV_quantizer,
                attn_scale=None,
                dropout=ctx.p_dropout,
                fast_zero_fill=ctx.fast_zero_fill,
                qkv_layout="bs3hd" if cudnn_frontend_version == 1 else "t3hd",
                attn_bias_type="no_bias",
                attn_mask_type=ctx.mask_type if cudnn_frontend_version == 1 else "padding",
            )
            dim = 2 if cudnn_frontend_version == 1 else 1
            dqkv = torch.Tensor().to(device=dq._data.device, dtype=dq._data.dtype)
            dqkv_shape = list(dq._data.shape)
            dqkv_shape.insert(dim, 3)
            dqkv_stride = list(dq._data.stride())
            dqkv_stride.insert(dim, int(dqkv_stride[-3] / 3))
            dqkv.set_(
                dq._data.untyped_storage(), dq._data.storage_offset(), dqkv_shape, dqkv_stride
            )  # bs3hd

            dqkv_c = dqkv.view(-1, 3 * ctx.hidden_size)
            dqkv_c = dq.make_like(tensor=dq, data=dqkv_c, shape=dqkv_c.shape)
            dqkv_c_fp16 = dqkv_c.dequantize()
            torch.save(dqkv_c_fp16, "dqkv.pt")

            qkv_bgrad, dqkv = ext.bgrad_quantize(dqkv_c_fp16, ctx.dQKV_quantizer)
            dqkv_c._transpose = None
            dqkv_c._create_transpose()

            # QKV DGRAD
            qkv_dgrad, _, _ = ext.general_gemm(
                qkv_weight_fp8,
                dqkv_c,
                workspace,
                ctx.dtype,
                use_split_accumulator=_2X_ACC_DGRAD,
                layout="NN",
            )

            # QKV WGRAD
            qkv_wgrad, _, _ = ext.general_gemm(
                inp_fp8,
                dqkv,
                workspace,
                ctx.dtype,
                use_split_accumulator=_2X_ACC_WGRAD,
                layout="NT",
            )

        return (
            qkv_dgrad,
            qkv_wgrad,
            qkv_bgrad,
            None,
            None,
            None,
            None,
            None,
            None,
            None,
            None,
            None,
            None,
        )


class Custom_MHA_FP8(TransformerEngineBaseModule):
    def __init__(self, config, params_dtype: torch.dtype = torch.float32):
        super().__init__()
        self.p_dropout = config.dropout_p
        self.h = config.num_heads
        self.hidden_size = config.hidden_size
        self.head_dim = config.head_dim_qk
        self.fast_zero_fill = True
        self.mask_type = config.attn_mask_type

        self.qkv_weight = torch.nn.Parameter(
            torch.empty(
                self.hidden_size * 3,
                self.hidden_size,
                device=torch.cuda.current_device(),
                dtype=params_dtype,
            )
        )
        self.qkv_bias = torch.nn.Parameter(
            torch.empty(
                self.hidden_size * 3,
                device=torch.cuda.current_device(),
                dtype=params_dtype,
            )
        )
        with torch.no_grad():
            self.qkv_bias.zero_()
            self.qkv_weight.fill_(1.0)
        self.workspace = torch.empty(
            _CUBLASLT_WORKSPACE_SIZE_BYTES, dtype=torch.int8, device="cuda"
        )

    def forward(
        self,
        inp: torch.Tensor,
        cu_seqlens,
        max_s,
    ) -> torch.Tensor:
        with self.prepare_forward(inp, num_gemms=3) as inp:
            out = _custom_mha_fp8.apply(
                inp,
                self.qkv_weight,
                self.qkv_bias,
                cu_seqlens,
                self.h,
                self.p_dropout,
                max_s,
                self.fast_zero_fill,
                self.fp8_meta,
                self.workspace,
                self.training,
                self.mask_type,
                self.quantizers,
            )
        return out<|MERGE_RESOLUTION|>--- conflicted
+++ resolved
@@ -2109,10 +2109,7 @@
             q,
             k,
             v,
-<<<<<<< HEAD
-=======
             qkv_dtype,
->>>>>>> bbfae2b9
             FusedAttnBackend["FP8"],
             attn_scale=None,
             dropout=p_dropout,
@@ -2174,10 +2171,7 @@
                 v,
                 out,
                 proj_dgrad.view_as(out),
-<<<<<<< HEAD
-=======
                 ctx.qkv_dtype,
->>>>>>> bbfae2b9
                 fp8_dtype_backward,
                 ctx.aux_ctx_tensors,
                 FusedAttnBackend["FP8"],
