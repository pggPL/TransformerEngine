# Copyright (c) 2022-2025, NVIDIA CORPORATION & AFFILIATES. All rights reserved.
#
# See LICENSE for license information.

import functools
import logging
import math
import os
from importlib.metadata import version
from typing import Any, Dict, List, Tuple, Union, Optional
from contextlib import contextmanager

import pytest
import torch

from transformer_engine.common import recipe
from transformer_engine.pytorch import TransformerLayer, fp8_autocast, fp8_model_init
from transformer_engine.pytorch.attention import (
    DotProductAttention,
    MultiheadAttention,
    RotaryPositionEmbedding,
    get_attention_backend,
    _flash_attn_2_3_plus,
    _flash_attn_3_is_installed,
    check_set_window_size,
    AttentionParams,
    _attention_backends,
)
from transformer_engine.pytorch.constants import TE_DType
import transformer_engine.pytorch.cpp_extensions as ext
from transformer_engine.pytorch.cpp_extensions.fused_attn import (
    AttnBiasType,
    AttnMaskType,
    FusedAttnBackend,
    QKVLayout,
    fused_attn_bwd,
    fused_attn_fwd,
)
from transformer_engine.pytorch.distributed import CudaRNGStatesTracker
import transformer_engine.pytorch.fp8 as fp8
from transformer_engine.pytorch.module.base import TransformerEngineBaseModule
from transformer_engine.pytorch.utils import (
    get_device_compute_capability,
    init_method_normal,
    scaled_init_method_normal,
    is_bf16_compatible,
)
from transformer_engine.pytorch.utils import get_cudnn_version
import transformer_engine_torch as tex
from transformer_engine_torch import NVTE_Fused_Attn_Backend

# Only run FP8 tests on H100
fp8_available, reason_for_no_fp8 = fp8.FP8GlobalStateManager.is_fp8_available()

# Initialize RNG state
seed = 1234
torch.manual_seed(seed)
torch.cuda.manual_seed(seed)
_cpu_rng_state = torch.get_rng_state()
_cuda_rng_state = torch.cuda.get_rng_state()


def reset_rng_states() -> None:
    """Revert back to initial RNG state"""
    torch.set_rng_state(_cpu_rng_state)
    torch.cuda.set_rng_state(_cuda_rng_state)


@pytest.fixture(autouse=True)
def reset_global_fp8_state():
    yield
    fp8.FP8GlobalStateManager.reset()


class ModelConfig:
    def __init__(
        self,
        batch_size: int,
        num_heads: int,
        num_gqa_groups: int,
        head_dim_qk: int,
        max_seqlen_q: int,
        max_seqlen_kv: int,
        dropout_p: float,
        attn_mask_type: str,
        attn_bias_type: str,
        head_dim_v: int = None,
        alibi_type: str = "none",
        num_layers: int = 1,
        bias_shape: str = "1hss",
        window_size: Tuple[int, int] = (-1, -1),
    ):
        self.batch_size = batch_size
        self.num_heads = num_heads
        self.num_gqa_groups = num_gqa_groups
        self.head_dim_qk = head_dim_qk
        self.head_dim_v = head_dim_qk if head_dim_v is None else head_dim_v
        self.hidden_size = num_heads * head_dim_qk
        self.hidden_size_kv = num_gqa_groups * self.head_dim_v
        self.max_seqlen_q = max_seqlen_q
        self.max_seqlen_kv = max_seqlen_kv
        self.dropout_p = dropout_p
        self.attn_mask_type = attn_mask_type
        self.attn_bias_type = attn_bias_type
        self.alibi_type = alibi_type
        self.attn_type = "self" if (max_seqlen_q == max_seqlen_kv) else "cross"
        self.num_layers = num_layers
        self.bias_shape = bias_shape
        self.window_size = window_size


@contextmanager
def logging_context(highest_level=logging.WARNING):
    previous_level = logging.root.manager.disable
    logging.disable(highest_level)
    try:
        yield
    finally:
        logging.disable(previous_level)


def _get_attention_backends(
    config: ModelConfig,
    qkv_dtype: torch.dtype,
    qkv_layout: str,
    window_size: Tuple[int, int] = (-1, -1),
    pad_between_seqs: bool = False,
    context_parallel: bool = False,
    deterministic: bool = False,
    fp8: bool = False,
    fp8_meta: Optional[Dict[str, Any]] = None,
) -> Tuple[List, List]:
    """Check if what attention backends support a model configuration"""

    os.environ["NVTE_FLASH_ATTN"] = "1"
    os.environ["NVTE_FUSED_ATTN"] = "1"
    os.environ["NVTE_UNFUSED_ATTN"] = "1"
    _attention_backends["backend_selection_requires_update"] = True

    alibi_slopes_shape = None
    if config.attn_bias_type == "alibi" and config.alibi_type == "custom":
        if config.bias_shape == "1hss":
            alibi_slopes_shape = [config.num_heads]
        if config.bias_shape == "bhss":
            alibi_slopes_shape = [config.batch_size, config.num_heads]

    core_attention_bias_shape = (
        config.bias_shape if config.attn_bias_type == "post_scale_bias" else None
    )
    core_attention_bias_requires_grad = False
    # d=256 is supported by cuDNN 9.0+ for inference but not training
    if (
        config.attn_bias_type == "post_scale_bias"
        and config.head_dim_qk <= 128
        and config.head_dim_v <= 128
    ):
        core_attention_bias_requires_grad = True

    fused_attn_backends = []
    available_backends = None
    fused_attention_backend = None

    def test():
        attention_params = AttentionParams(
            qkv_dtype=qkv_dtype,
            qkv_layout=qkv_layout,
            batch_size=config.batch_size,
            num_heads=config.num_heads,
            num_gqa_groups=config.num_gqa_groups,
            max_seqlen_q=config.max_seqlen_q,
            max_seqlen_kv=config.max_seqlen_kv,
            head_dim_qk=config.head_dim_qk,
            head_dim_v=config.head_dim_v,
            attn_mask_type=config.attn_mask_type,
            window_size=window_size,
            alibi_slopes_shape=alibi_slopes_shape,
            core_attention_bias_type=config.attn_bias_type,
            core_attention_bias_shape=core_attention_bias_shape,
            core_attention_bias_requires_grad=core_attention_bias_requires_grad,
            pad_between_seqs=pad_between_seqs,
            attention_dropout=config.dropout_p,
            context_parallel=context_parallel,
            deterministic=deterministic,
            fp8=fp8,
            fp8_meta=fp8_meta,
        )
        _, _, fused_attention_backend, _, available_backends = get_attention_backend(
            attention_params
        )
        return available_backends, fused_attention_backend

    backends = {0: "F16_max512_seqlen", 1: "F16_arbitrary_seqlen", 2: "FP8"}
    with logging_context():
        for i in range(3):
            os.environ["NVTE_FUSED_ATTN_BACKEND"] = str(i)
            _attention_backends["backend_selection_requires_update"] = True
            available_backends, fused_attention_backend = test()
            if fused_attention_backend == FusedAttnBackend[backends[i]]:
                fused_attn_backends.append(fused_attention_backend)
    return available_backends, fused_attn_backends


model_configs_base = {
    #     test:             b,  h, hg,   d,   sq,  skv,   p,      mask,      bias   # attn , backend
    "base_1_0": ModelConfig(8, 16, 16, 64, 128, 128, 0.0, "no_mask", "no_bias"),  # self , 0
    "base_1_1": ModelConfig(4, 16, 16, 64, 128, 256, 0.0, "no_mask", "no_bias"),  # cross, 0
    "base_2_0": ModelConfig(2, 24, 24, 128, 2048, 2048, 0.0, "no_mask", "no_bias"),  # self , 1
    "base_2_1": ModelConfig(1, 24, 24, 128, 2048, 4096, 0.0, "no_mask", "no_bias"),  # cross, 1
    "base_3_0": ModelConfig(8, 16, 16, 128, 1, 2048, 0.0, "no_mask", "no_bias"),  # inference
    "base_3_1": ModelConfig(8, 16, 16, 256, 1, 2048, 0.0, "no_mask", "no_bias"),  # inference
}


param_types = [torch.float16]
if is_bf16_compatible():  # bf16 requires sm_80 or higher
    param_types.append(torch.bfloat16)
param_types_lean = [torch.bfloat16]


@pytest.mark.skipif(get_cudnn_version() < (8, 9, 1), reason="cuDNN 8.9.1+ is required.")
@pytest.mark.parametrize("dtype", param_types)
@pytest.mark.parametrize("model_configs", [model_configs_base])
@pytest.mark.parametrize("model", model_configs_base.keys())
@pytest.mark.parametrize("ckpt_attn", [False])
@pytest.mark.parametrize("workspace_opt", [True, False])
@pytest.mark.parametrize("qkv_layout", [None])
@pytest.mark.parametrize("swa", [False])
@pytest.mark.parametrize("pad_between_seqs", [False])
def test_dot_product_attention(
    dtype, model_configs, model, ckpt_attn, workspace_opt, qkv_layout, swa, pad_between_seqs
):
    """Test DotProductAttention module"""

    # Get configs
    tols = dict(atol=1e-3, rtol=1e-3)
    if dtype == torch.bfloat16:
        tols = dict(atol=1.5e-2, rtol=1.5e-2)
    config = model_configs[model]
    is_mla = config.head_dim_qk != config.head_dim_v
    is_mqa_gqa = config.num_heads != config.num_gqa_groups
    if qkv_layout is None:
        if config.attn_type == "self":
            qkv_layout = "sb3hd" if not is_mla and not is_mqa_gqa else "sbhd_sbhd_sbhd"
        else:
            qkv_layout = "bshd_bs2hd" if not is_mla and not is_mqa_gqa else "bshd_bshd_bshd"
    if "3" in qkv_layout and config.attn_type == "cross":
        pytest.skip("No need to test this layout for cross attention")

    if config.window_size == (-1, -1) and swa:
        config.window_size = [2, 2]
    config.window_size = check_set_window_size(config.attn_mask_type, config.window_size)
    available_backends, fused_attn_backends = _get_attention_backends(
        config,
        qkv_dtype=dtype,
        qkv_layout=qkv_layout,
        window_size=config.window_size,
        pad_between_seqs=pad_between_seqs,
    )
    flash_attn_supported, fused_attn_supported, unfused_attn_supported = available_backends

    # FlashAttention does not support pad_between_seqs, but _run_dot_product_attention
    # mannually pads and unpads the input and output of FlashAttention for testing purposes
    if pad_between_seqs and not (
        config.max_seqlen_q != config.max_seqlen_kv
        and config.attn_mask_type in ["causal", "padding_causal"]
    ):
        flash_attn_supported = True

    # Skip if only unfused backend is supported
    if (len(fused_attn_backends) + flash_attn_supported + unfused_attn_supported) < 2:
        pytest.skip("Less than two backends to compare.")

    is_training = config.head_dim_qk <= 128 and config.head_dim_v <= 128
    # UnfusedDotProductAttention backend
    if unfused_attn_supported:
        unfused_attn_fwd, unfused_attn_bwd = _run_dot_product_attention(
            dtype,
            config,
            "UnfusedDotProductAttention",
            ckpt_attn,
            qkv_layout,
            workspace_opt,
            pad_between_seqs,
            is_training,
        )

    # FusedAttention backend
    if fused_attn_supported:
        if len(fused_attn_backends) == 1:
            fused_attn_fwd, fused_attn_bwd = _run_dot_product_attention(
                dtype,
                config,
                "FusedAttention",
                ckpt_attn,
                qkv_layout,
                workspace_opt,
                pad_between_seqs,
                is_training,
            )
        if len(fused_attn_backends) == 2:
            os.environ["NVTE_FUSED_ATTN_BACKEND"] = "0"
            fused_attn_fwd, fused_attn_bwd = _run_dot_product_attention(
                dtype,
                config,
                "FusedAttention",
                ckpt_attn,
                qkv_layout,
                workspace_opt,
                pad_between_seqs,
                is_training,
            )
            os.environ["NVTE_FUSED_ATTN_BACKEND"] = "1"
            fused_attn_fwd_1, fused_attn_bwd_1 = _run_dot_product_attention(
                dtype,
                config,
                "FusedAttention",
                ckpt_attn,
                qkv_layout,
                workspace_opt,
                pad_between_seqs,
                is_training,
            )

    # FlashAttention backend
    if flash_attn_supported:
        flash_attn_fwd, flash_attn_bwd = _run_dot_product_attention(
            dtype,
            config,
            "FlashAttention",
            ckpt_attn,
            qkv_layout,
            workspace_opt,
            pad_between_seqs,
            is_training,
        )

    if unfused_attn_supported and flash_attn_supported:
        logging.info("[test_dot_product_attention]: unfused attn vs flash attn")
        torch.testing.assert_close(flash_attn_fwd, unfused_attn_fwd, **tols)
        for i, _ in enumerate(flash_attn_bwd):
            torch.testing.assert_close(unfused_attn_bwd[i], flash_attn_bwd[i], **tols)
    if unfused_attn_supported and fused_attn_supported:
        logging.info("[test_dot_product_attention]: unfused attn vs fused attn")
        torch.testing.assert_close(fused_attn_fwd, unfused_attn_fwd, **tols)
        for i, _ in enumerate(unfused_attn_bwd):
            torch.testing.assert_close(fused_attn_bwd[i], unfused_attn_bwd[i], **tols)
    if fused_attn_supported and flash_attn_supported:
        logging.info("[test_dot_product_attention]: fused attn vs flash attn")
        torch.testing.assert_close(fused_attn_fwd, flash_attn_fwd, **tols)
        for i, _ in enumerate(flash_attn_bwd):
            torch.testing.assert_close(fused_attn_bwd[i], flash_attn_bwd[i], **tols)
    if fused_attn_supported and len(fused_attn_backends) == 2:
        logging.info("[test_dot_product_attention]: fused attn backend 0 vs 1")
        torch.testing.assert_close(fused_attn_fwd, fused_attn_fwd_1, **tols)
        for i, _ in enumerate(fused_attn_bwd):
            torch.testing.assert_close(fused_attn_bwd[i], fused_attn_bwd_1[i], **tols)


@pytest.mark.skipif(get_cudnn_version() < (8, 9, 1), reason="cuDNN 8.9.1+ is required.")
@pytest.mark.parametrize("dtype", param_types)
@pytest.mark.parametrize("model_configs", [model_configs_base])
@pytest.mark.parametrize("model", ["base_1_1", "base_2_1"])
def test_dpa_checkpoint(dtype, model_configs, model):
    """Test DotProductAttention module with checkpointing"""
    test_dot_product_attention(dtype, model_configs, model, True, True, None, False, False)


model_configs_mla = {
    #    test:             b,  h, hg, dqk, sq, skv,   p,      mask,      bias   # attn , backend
    "mla_1_0": ModelConfig(
        8, 16, 16, 64, 128, 128, 0.0, "no_mask", "no_bias", head_dim_v=128
    ),  # self , 0
    "mla_1_1": ModelConfig(
        4, 16, 16, 64, 128, 256, 0.0, "no_mask", "no_bias", head_dim_v=128
    ),  # cross, 0
    "mla_2_0": ModelConfig(
        2, 24, 24, 128, 2048, 2048, 0.0, "causal", "no_bias", head_dim_v=64
    ),  # self , 1
    "mla_2_1": ModelConfig(
        1, 24, 24, 128, 2048, 4096, 0.0, "causal", "no_bias", head_dim_v=64
    ),  # cross, 1
    "mla_3_0": ModelConfig(
        8, 16, 16, 128, 1, 2048, 0.0, "no_mask", "no_bias", head_dim_v=64
    ),  # inference
    "mla_3_1": ModelConfig(
        8, 16, 16, 256, 1, 2048, 0.0, "no_mask", "no_bias", head_dim_v=128
    ),  # inference
}


@pytest.mark.skipif(get_cudnn_version() < (8, 9, 1), reason="cuDNN 8.9.1+ is required.")
@pytest.mark.parametrize("dtype", param_types)
@pytest.mark.parametrize("model_configs", [model_configs_mla])
@pytest.mark.parametrize("model", model_configs_mla.keys())
def test_dpa_mla(dtype, model_configs, model):
    """Test DotProductAttention module with Multi-Latent Attention (MLA)"""
    test_dot_product_attention(dtype, model_configs, model, True, True, None, False, False)


model_configs_mask = {
    #     test:             b,  h, hg,   d,   sq,  skv,   p,             mask,      bias
    "mask_1_0": ModelConfig(2, 16, 16, 64, 2048, 2048, 0.0, "causal", "no_bias"),
    "mask_1_1": ModelConfig(2, 24, 1, 128, 2048, 2048, 0.0, "causal", "no_bias"),
    "mask_1_2": ModelConfig(2, 24, 24, 128, 2048, 4096, 0.0, "causal", "no_bias"),
    "mask_2_0": ModelConfig(2, 16, 16, 64, 2048, 2048, 0.0, "causal_bottom_right", "no_bias"),
    "mask_2_1": ModelConfig(2, 24, 1, 128, 2048, 2048, 0.0, "causal_bottom_right", "no_bias"),
    "mask_2_2": ModelConfig(2, 24, 24, 128, 2048, 4096, 0.0, "causal_bottom_right", "no_bias"),
    "mask_3_0": ModelConfig(2, 16, 16, 64, 2048, 2048, 0.0, "padding", "no_bias"),
    "mask_3_1": ModelConfig(2, 24, 1, 128, 2048, 2048, 0.0, "padding", "no_bias"),
    "mask_3_2": ModelConfig(2, 24, 24, 128, 2048, 4096, 0.0, "padding", "no_bias"),
    "mask_4_0": ModelConfig(2, 16, 16, 64, 2048, 2048, 0.0, "padding_causal", "no_bias"),
    "mask_4_1": ModelConfig(2, 24, 1, 128, 2048, 2048, 0.0, "padding_causal", "no_bias"),
    "mask_4_2": ModelConfig(2, 24, 24, 128, 2048, 4096, 0.0, "padding_causal", "no_bias"),
    "mask_5_0": ModelConfig(
        2, 16, 16, 64, 2048, 2048, 0.0, "padding_causal_bottom_right", "no_bias"
    ),
    "mask_5_1": ModelConfig(
        2, 24, 1, 128, 2048, 2048, 0.0, "padding_causal_bottom_right", "no_bias"
    ),
    "mask_5_2": ModelConfig(
        2, 24, 24, 128, 2048, 4096, 0.0, "padding_causal_bottom_right", "no_bias"
    ),
    "mask_6_0": ModelConfig(2, 16, 16, 128, 1, 2048, 0.0, "causal", "no_bias"),
    "mask_6_1": ModelConfig(2, 16, 16, 256, 1, 2048, 0.0, "causal", "no_bias"),
    "mask_7_0": ModelConfig(2, 16, 16, 128, 1, 2048, 0.0, "causal_bottom_right", "no_bias"),
    "mask_7_1": ModelConfig(2, 16, 16, 256, 1, 2048, 0.0, "causal_bottom_right", "no_bias"),
    "mask_8_0": ModelConfig(2, 24, 24, 128, 1, 2048, 0.0, "padding", "no_bias"),
    "mask_8_1": ModelConfig(2, 16, 16, 256, 1, 2048, 0.0, "padding", "no_bias"),
    "mask_9_0": ModelConfig(2, 24, 24, 128, 1, 2048, 0.0, "padding_causal", "no_bias"),
    "mask_9_1": ModelConfig(2, 16, 16, 256, 1, 2048, 0.0, "padding_causal", "no_bias"),
    "mask_10_0": ModelConfig(
        2, 24, 24, 128, 1, 2048, 0.0, "padding_causal_bottom_right", "no_bias"
    ),
    "mask_10_1": ModelConfig(
        2, 16, 16, 256, 1, 2048, 0.0, "padding_causal_bottom_right", "no_bias"
    ),
}


@pytest.mark.skipif(get_cudnn_version() < (8, 9, 1), reason="cuDNN 8.9.1+ is required.")
@pytest.mark.parametrize("dtype", param_types_lean)
@pytest.mark.parametrize("model_configs", [model_configs_mask])
@pytest.mark.parametrize("model", model_configs_mask.keys())
def test_dpa_mask(dtype, model_configs, model):
    """Test DotProductAttention module with different mask types"""
    test_dot_product_attention(dtype, model_configs, model, False, True, None, False, False)


model_configs_bias = {
    #     test:             b,  h, hg,   d,   sq,  skv,   p,             mask,             bias
    "bias_1_0": ModelConfig(4, 16, 16, 64, 128, 128, 0.0, "no_mask", "post_scale_bias"),
    "bias_1_1": ModelConfig(2, 16, 16, 64, 128, 256, 0.0, "no_mask", "post_scale_bias"),
    "bias_1_2": ModelConfig(4, 24, 24, 128, 2048, 2048, 0.0, "no_mask", "post_scale_bias"),
    "bias_1_3": ModelConfig(2, 24, 24, 128, 2048, 4096, 0.0, "no_mask", "post_scale_bias"),
    "bias_1_4": ModelConfig(4, 24, 24, 128, 2048, 2048, 0.0, "no_mask", "alibi"),  # skipped
    "bias_1_5": ModelConfig(2, 24, 24, 128, 2048, 4096, 0.0, "no_mask", "alibi"),  # skipped
    "bias_2_0": ModelConfig(4, 16, 16, 64, 128, 128, 0.0, "padding", "post_scale_bias"),  # skipped
    "bias_2_1": ModelConfig(2, 16, 16, 64, 128, 256, 0.0, "padding", "post_scale_bias"),  # skipped
    "bias_2_2": ModelConfig(
        4, 24, 24, 128, 2048, 2048, 0.0, "padding", "post_scale_bias"
    ),  # skipped
    "bias_2_3": ModelConfig(
        2, 24, 24, 128, 2048, 4096, 0.0, "padding", "post_scale_bias"
    ),  # skipped
    "bias_2_4": ModelConfig(4, 24, 24, 128, 2048, 2048, 0.0, "padding", "alibi"),  # skipped
    "bias_2_5": ModelConfig(2, 24, 24, 128, 2048, 4096, 0.0, "padding", "alibi"),  # skipped
    "bias_3_0": ModelConfig(4, 16, 16, 64, 128, 128, 0.0, "causal", "post_scale_bias"),
    "bias_3_1": ModelConfig(2, 16, 16, 64, 128, 256, 0.0, "causal", "post_scale_bias"),
    "bias_3_2": ModelConfig(4, 24, 24, 128, 2048, 2048, 0.0, "causal", "post_scale_bias"),
    "bias_3_3": ModelConfig(
        2, 24, 24, 128, 2048, 4096, 0.0, "causal", "post_scale_bias"
    ),  # skipped
    "bias_3_4": ModelConfig(4, 24, 24, 128, 2048, 2048, 0.0, "causal", "alibi"),
    "bias_3_5": ModelConfig(2, 24, 24, 128, 2048, 4096, 0.0, "causal", "alibi"),  # skipped
    "bias_4_0": ModelConfig(
        4, 16, 16, 64, 128, 128, 0.0, "padding_causal", "post_scale_bias"
    ),  # skipped
    "bias_4_1": ModelConfig(
        2, 16, 16, 64, 128, 256, 0.0, "padding_causal", "post_scale_bias"
    ),  # skipped
    "bias_4_2": ModelConfig(
        4, 24, 24, 128, 2048, 2048, 0.0, "padding_causal", "post_scale_bias"
    ),  # skipped
    "bias_4_3": ModelConfig(
        2, 24, 24, 128, 2048, 4096, 0.0, "padding_causal", "post_scale_bias"
    ),  # skipped
    "bias_4_4": ModelConfig(4, 24, 24, 128, 2048, 2048, 0.0, "padding_causal", "alibi"),  # skipped
    "bias_4_5": ModelConfig(2, 24, 24, 128, 2048, 4096, 0.0, "padding_causal", "alibi"),  # skipped
}


@pytest.mark.skipif(get_cudnn_version() < (8, 9, 1), reason="cuDNN 8.9.1+ is required.")
@pytest.mark.parametrize("dtype", param_types_lean)
@pytest.mark.parametrize("model_configs", [model_configs_bias])
@pytest.mark.parametrize("model", model_configs_bias.keys())
def test_dpa_bias(dtype, model_configs, model):
    """Test DotProductAttention module with different bias types"""
    test_dot_product_attention(dtype, model_configs, model, False, True, None, False, False)


model_configs_bias_shapes = {
    #     test:             b,  h, hg,   d,   sq,  skv,   p,
    "bias_1_0": ModelConfig(
        4,
        16,
        16,
        64,
        128,
        128,
        0.0,
        #        mask,                     bias,       bias_shape,
        "no_mask",
        "post_scale_bias",
        bias_shape="11ss",
    ),
    "bias_1_1": ModelConfig(
        2, 16, 16, 64, 128, 128, 0.0, "no_mask", "post_scale_bias", bias_shape="1hss"
    ),
    "bias_1_2": ModelConfig(
        4, 24, 24, 128, 2048, 2048, 0.0, "no_mask", "post_scale_bias", bias_shape="b1ss"
    ),
    "bias_1_3": ModelConfig(
        2, 24, 24, 128, 2048, 2048, 0.0, "no_mask", "post_scale_bias", bias_shape="bhss"
    ),
    "bias_1_4": ModelConfig(
        4, 24, 24, 128, 2048, 2048, 0.0, "causal", "alibi", bias_shape="1hss", alibi_type="custom"
    ),
    "bias_1_5": ModelConfig(
        2, 24, 24, 128, 2048, 2048, 0.0, "causal", "alibi", bias_shape="bhss", alibi_type="custom"
    ),
}


@pytest.mark.skipif(get_cudnn_version() < (8, 9, 1), reason="cuDNN 8.9.1+ is required.")
@pytest.mark.parametrize("dtype", param_types_lean)
@pytest.mark.parametrize("model_configs", [model_configs_bias_shapes])
@pytest.mark.parametrize("model", model_configs_bias_shapes.keys())
def test_dpa_bias_shapes(dtype, model_configs, model):
    """Test DotProductAttention module with different bias types and shapes"""
    test_dot_product_attention(dtype, model_configs, model, False, True, None, False, False)


model_configs_swa = {
    #    test:             b,  h, hg,   d,   sq,  skv,   p,             mask,             bias
    "swa_1_1": ModelConfig(2, 16, 16, 64, 2048, 2048, 0.0, "no_mask", "no_bias"),
    "swa_1_2": ModelConfig(2, 24, 4, 128, 2048, 2048, 0.0, "no_mask", "no_bias"),
    "swa_1_3": ModelConfig(2, 24, 24, 128, 2048, 4096, 0.0, "no_mask", "no_bias"),
    "swa_2_1": ModelConfig(2, 16, 16, 64, 2048, 2048, 0.0, "causal", "no_bias"),
    "swa_2_2": ModelConfig(2, 24, 4, 128, 2048, 2048, 0.0, "causal", "no_bias"),
    "swa_2_3": ModelConfig(2, 24, 24, 128, 2048, 4096, 0.0, "causal", "no_bias"),
    "swa_3_1": ModelConfig(2, 16, 16, 64, 2048, 2048, 0.0, "causal_bottom_right", "no_bias"),
    "swa_3_2": ModelConfig(2, 24, 4, 128, 2048, 2048, 0.0, "causal_bottom_right", "no_bias"),
    "swa_3_3": ModelConfig(2, 24, 24, 128, 2048, 4096, 0.0, "causal_bottom_right", "no_bias"),
    "swa_4_1": ModelConfig(2, 16, 16, 64, 2048, 2048, 0.0, "padding", "no_bias"),
    "swa_4_2": ModelConfig(2, 24, 4, 128, 2048, 2048, 0.0, "padding", "no_bias"),
    "swa_4_3": ModelConfig(2, 24, 24, 128, 2048, 4096, 0.0, "padding", "no_bias"),
    "swa_5_1": ModelConfig(2, 16, 16, 64, 2048, 2048, 0.0, "padding_causal", "no_bias"),
    "swa_5_2": ModelConfig(2, 24, 4, 128, 2048, 2048, 0.0, "padding_causal", "no_bias"),
    "swa_5_3": ModelConfig(2, 24, 24, 128, 2048, 4096, 0.0, "padding_causal", "no_bias"),
    "swa_6_1": ModelConfig(
        2, 16, 16, 64, 2048, 2048, 0.0, "padding_causal_bottom_right", "no_bias"
    ),
    "swa_6_2": ModelConfig(
        2, 24, 4, 128, 2048, 2048, 0.0, "padding_causal_bottom_right", "no_bias"
    ),
    "swa_6_3": ModelConfig(
        2, 24, 24, 128, 2048, 4096, 0.0, "padding_causal_bottom_right", "no_bias"
    ),
}


@pytest.mark.skipif(not _flash_attn_2_3_plus, reason="Flash-attn 2.3+ is required.")
@pytest.mark.parametrize("dtype", param_types_lean)
@pytest.mark.parametrize("model_configs", [model_configs_swa])
@pytest.mark.parametrize("model", model_configs_swa.keys())
def test_dpa_sliding_window(dtype, model_configs, model):
    """Test DotProductAttention module with sliding window attention"""
    test_dot_product_attention(dtype, model_configs, model, False, True, None, True, False)


model_configs_alibi_slopes = {
    #     test:             b,  h, hg,   d,   sq,  skv,   p,      mask,    bias, alibi_type
    "alibi_1_0": ModelConfig(2, 16, 16, 64, 128, 128, 0.0, "causal", "alibi", alibi_type="vanilla"),
    "alibi_1_1": ModelConfig(1, 16, 16, 64, 128, 256, 0.0, "causal", "alibi", alibi_type="vanilla"),
    "alibi_2_0": ModelConfig(
        2, 24, 24, 128, 1024, 1024, 0.0, "causal", "alibi", alibi_type="custom"
    ),
    "alibi_2_1": ModelConfig(
        1, 24, 24, 128, 1024, 2048, 0.0, "causal", "alibi", alibi_type="custom"
    ),
}


@pytest.mark.skipif(not _flash_attn_2_3_plus, reason="Flash-attn 2.3+ is required.")
@pytest.mark.parametrize("dtype", param_types_lean)
@pytest.mark.parametrize("model_configs", [model_configs_alibi_slopes])
@pytest.mark.parametrize("model", model_configs_alibi_slopes.keys())
def test_dpa_alibi_slopes(dtype, model_configs, model):
    """Test DotProductAttention module with ALiBi slopes"""
    test_dot_product_attention(dtype, model_configs, model, False, True, None, False, False)


qkv_layouts = [
    "sb3hd",
    "sbh3d",
    "sbhd_sb2hd",
    "sbhd_sbh2d",
    "sbhd_sbhd_sbhd",
    "bs3hd",
    "bsh3d",
    "bshd_bs2hd",
    "bshd_bsh2d",
    "bshd_bshd_bshd",
]


model_configs_layout = {
    #       test:             b,  h, hg,   d,   sq,  skv,   p,             mask,             bias
    "layout_0_0": ModelConfig(2, 16, 16, 64, 128, 128, 0.0, "no_mask", "no_bias"),
    "layout_0_1": ModelConfig(2, 16, 16, 64, 128, 128, 0.0, "causal", "post_scale_bias"),
    "layout_0_2": ModelConfig(1, 16, 16, 64, 128, 256, 0.0, "padding", "no_bias"),
    "layout_0_3": ModelConfig(1, 16, 16, 64, 128, 256, 0.0, "padding_causal", "post_scale_bias"),
    "layout_1_0": ModelConfig(2, 24, 24, 128, 2048, 2048, 0.0, "no_mask", "no_bias"),
    "layout_1_1": ModelConfig(2, 24, 24, 128, 2048, 2048, 0.0, "causal", "post_scale_bias"),
    "layout_1_2": ModelConfig(1, 24, 24, 128, 2048, 4096, 0.0, "padding", "no_bias"),
    "layout_1_3": ModelConfig(1, 24, 24, 128, 2048, 4096, 0.0, "padding_causal", "post_scale_bias"),
    "layout_2_0": ModelConfig(2, 16, 16, 256, 1, 2048, 0.0, "no_mask", "no_bias"),
    "layout_2_1": ModelConfig(2, 24, 24, 256, 2048, 2048, 0.0, "causal", "post_scale_bias"),
}


@pytest.mark.skipif(get_cudnn_version() < (8, 9, 5), reason="cuDNN 8.9.5+ is required.")
@pytest.mark.parametrize("dtype", param_types_lean)
@pytest.mark.parametrize("model_configs", [model_configs_layout])
@pytest.mark.parametrize("model", model_configs_layout.keys())
@pytest.mark.parametrize("qkv_layout", qkv_layouts)
def test_dpa_qkv_layout(dtype, model_configs, model, qkv_layout):
    """Test DotProductAttention module with different QKV layouts"""
    test_dot_product_attention(dtype, model_configs, model, False, True, qkv_layout, False, False)


qkv_layouts_thd = ["t3hd", "th3d", "thd_t2hd", "thd_th2d", "thd_thd_thd"]
model_configs_layout_thd = {
    #       test:             b,  h, hg,   d,   sq,  skv,   p,             mask,             bias
    "layout_0_0": ModelConfig(2, 16, 16, 64, 2048, 2048, 0.0, "padding", "no_bias"),
    "layout_0_1": ModelConfig(2, 24, 1, 128, 2048, 2048, 0.0, "padding", "no_bias"),
    "layout_0_2": ModelConfig(2, 24, 24, 128, 2048, 4096, 0.0, "padding", "no_bias"),
    "layout_1_0": ModelConfig(2, 16, 16, 64, 2048, 2048, 0.0, "padding_causal", "no_bias"),
    "layout_1_1": ModelConfig(2, 24, 1, 128, 2048, 2048, 0.0, "padding_causal", "no_bias"),
    "layout_1_2": ModelConfig(2, 24, 24, 128, 2048, 4096, 0.0, "padding_causal", "no_bias"),
    "layout_2_0": ModelConfig(
        2, 16, 16, 64, 2048, 2048, 0.0, "padding_causal_bottom_right", "no_bias"
    ),
    "layout_2_1": ModelConfig(
        2, 24, 1, 128, 2048, 2048, 0.0, "padding_causal_bottom_right", "no_bias"
    ),
    "layout_2_2": ModelConfig(
        2, 24, 24, 128, 2048, 4096, 0.0, "padding_causal_bottom_right", "no_bias"
    ),
    "layout_3_0": ModelConfig(
        2, 16, 16, 64, 2048, 2048, 0.0, "padding", "no_bias", window_size=(4, 4)
    ),
    "layout_3_1": ModelConfig(
        2, 24, 1, 128, 2048, 2048, 0.0, "padding", "no_bias", window_size=(4, 4)
    ),
    "layout_3_2": ModelConfig(
        2, 24, 24, 128, 2048, 4096, 0.0, "padding", "no_bias", window_size=(4, 4)
    ),
    "layout_4_0": ModelConfig(
        2, 16, 16, 64, 2048, 2048, 0.0, "padding_causal", "no_bias", window_size=(4, 0)
    ),
    "layout_4_1": ModelConfig(
        2, 24, 1, 128, 2048, 2048, 0.0, "padding_causal", "no_bias", window_size=(4, 0)
    ),
    "layout_4_2": ModelConfig(
        2, 24, 24, 128, 2048, 4096, 0.0, "padding_causal", "no_bias", window_size=(4, 0)
    ),
    "layout_5_0": ModelConfig(
        2, 16, 16, 64, 2048, 2048, 0.0, "padding_causal_bottom_right", "no_bias", window_size=(4, 0)
    ),
    "layout_5_1": ModelConfig(
        2, 24, 1, 128, 2048, 2048, 0.0, "padding_causal_bottom_right", "no_bias", window_size=(4, 0)
    ),
    "layout_5_2": ModelConfig(
        2,
        24,
        24,
        128,
        2048,
        4096,
        0.0,
        "padding_causal_bottom_right",
        "no_bias",
        window_size=(4, 0),
    ),
}


@pytest.mark.skipif(get_cudnn_version() < (9, 0, 0), reason="cuDNN 9.0.0+ is required.")
@pytest.mark.skipif(
    get_device_compute_capability() < (9, 0), reason="THD is only supported on Hopper+."
)
@pytest.mark.parametrize("dtype", param_types_lean)
@pytest.mark.parametrize("model_configs", [model_configs_layout_thd])
@pytest.mark.parametrize("model", model_configs_layout_thd.keys())
@pytest.mark.parametrize("qkv_layout", qkv_layouts_thd)
def test_dpa_qkv_layout_thd(dtype, model_configs, model, qkv_layout):
    """Test DotProductAttention module with different QKV layouts"""
    config = model_configs[model]
    if config.num_heads != config.num_gqa_groups and "3" in qkv_layout:
        pytest.skip("qkv_layout not applicable for MQA/GQA")
    logging.info("[test_dpa_qkv_layout_thd]: pad_between_seqs = True")
    pad_between_seqs = True
    test_dot_product_attention(
        dtype, model_configs, model, False, True, qkv_layout, False, pad_between_seqs
    )
    if get_cudnn_version() >= (9, 3, 0):
        logging.info("[test_dpa_qkv_layout_thd]: pad_between_seqs = False")
        # cuDNN 9.3.0+ is required to run pad_between_seqs = False/True in the same run
        pad_between_seqs = False
        test_dot_product_attention(
            dtype, model_configs, model, False, True, qkv_layout, False, pad_between_seqs
        )


def _run_dot_product_attention(
    dtype: torch.dtype,
    config: ModelConfig,
    backend: str,
    ckpt_attn: bool,
    qkv_layout: str,
    workspace_opt: bool,
    pad_between_seqs: bool,
    is_training: bool,
) -> Tuple[torch.Tensor, Tuple[torch.Tensor, torch.Tensor, torch.Tensor]]:
    """Run DotProductAttention module with one forward pass and one backward pass"""

    # Set RNG and environment varables
    reset_rng_states()
    os.environ["NVTE_FLASH_ATTN"] = "0"
    os.environ["NVTE_FUSED_ATTN"] = "0"
    if backend == "FlashAttention":
        os.environ["NVTE_FLASH_ATTN"] = "1"
    if backend == "FusedAttention":
        os.environ["NVTE_FUSED_ATTN"] = "1"
        os.environ["NVTE_FUSED_ATTN_FORCE_WORKSPACE_OPT"] = "1" if workspace_opt else "0"
    _attention_backends["backend_selection_requires_update"] = True

    # Create seqlens
    qkv_format = "".join([i for i in qkv_layout.split("_")[0] if i.isalpha()])
    if "padding" in config.attn_mask_type or qkv_format == "thd":
        if config.attn_type == "self":
            seqlens_q = torch.randint(
                1, config.max_seqlen_q, [config.batch_size], dtype=torch.int32, device="cuda"
            )
            seqlens_kv = seqlens_q
        if config.attn_type == "cross":
            if config.max_seqlen_q > 1:
                seqlens_q = torch.randint(
                    1, config.max_seqlen_q, [config.batch_size], dtype=torch.int32, device="cuda"
                )
            else:
                seqlens_q = torch.ones([config.batch_size], dtype=torch.int32, device="cuda")
            seqlens_kv = torch.randint(
                1, config.max_seqlen_kv, [config.batch_size], dtype=torch.int32, device="cuda"
            )
    else:
        seqlens_q = torch.full(
            [config.batch_size], config.max_seqlen_q, dtype=torch.int32, device="cuda"
        )
        seqlens_kv = torch.full(
            [config.batch_size], config.max_seqlen_kv, dtype=torch.int32, device="cuda"
        )
    cu_seqlens_q = torch.zeros(config.batch_size + 1, dtype=torch.int32, device="cuda")
    cu_seqlens_kv = torch.zeros(config.batch_size + 1, dtype=torch.int32, device="cuda")
    cu_seqlens_q[1:] = torch.cumsum(seqlens_q, dim=0)
    cu_seqlens_kv[1:] = torch.cumsum(seqlens_kv, dim=0)

    seqlens_q_after_pad = seqlens_q.clone()
    seqlens_kv_after_pad = seqlens_kv.clone()
    cu_seqlens_q_after_pad = cu_seqlens_q.clone()
    cu_seqlens_kv_after_pad = cu_seqlens_kv.clone()
    pad_len = [0] * config.batch_size
    if pad_between_seqs:
        max_pad_len = 3
        pad_len = torch.randint(0, max_pad_len + 1, [config.batch_size], device="cuda")  # 3
        seqlens_q_after_pad = seqlens_q + pad_len
        seqlens_kv_after_pad = seqlens_kv + pad_len
        cu_seqlens_q_after_pad[1:] = torch.cumsum(seqlens_q_after_pad, dim=0)
        cu_seqlens_kv_after_pad[1:] = torch.cumsum(seqlens_kv_after_pad, dim=0)

    # Create attention mask if padding
    attention_mask = None
    if "padding" in config.attn_mask_type:
        if config.attn_type == "self":
            attention_mask_q = torch.Tensor([]).to(dtype=torch.bool)
            for i in range(config.batch_size):
                attention_mask_q = torch.cat(
                    [
                        attention_mask_q,
                        torch.Tensor(
                            [False] * seqlens_q[i] + [True] * (config.max_seqlen_q - seqlens_q[i])
                        )
                        .to(dtype=torch.bool)
                        .unsqueeze(0)
                        .unsqueeze(0)
                        .unsqueeze(0),
                    ],
                    dim=0,
                )
            attention_mask = attention_mask_q.to(device="cuda")
        if config.attn_type == "cross":
            attention_mask_q = torch.Tensor([]).to(dtype=torch.bool)
            attention_mask_kv = torch.Tensor([]).to(dtype=torch.bool)
            for i in range(config.batch_size):
                attention_mask_q = torch.cat(
                    [
                        attention_mask_q,
                        torch.Tensor(
                            [False] * seqlens_q[i] + [True] * (config.max_seqlen_q - seqlens_q[i])
                        )
                        .to(dtype=torch.bool)
                        .unsqueeze(0)
                        .unsqueeze(0)
                        .unsqueeze(0),
                    ],
                    dim=0,
                )
                attention_mask_kv = torch.cat(
                    [
                        attention_mask_kv,
                        torch.Tensor(
                            [False] * seqlens_kv[i]
                            + [True] * (config.max_seqlen_kv - seqlens_kv[i])
                        )
                        .to(dtype=torch.bool)
                        .unsqueeze(0)
                        .unsqueeze(0)
                        .unsqueeze(0),
                    ],
                    dim=0,
                )
            attention_mask = (
                attention_mask_q.to(device="cuda"),
                attention_mask_kv.to(device="cuda"),
            )

    alibi_slopes = None
    if config.attn_bias_type == "alibi" and config.alibi_type == "custom":
        if config.bias_shape == "1hss":
            alibi_slopes = (
                torch.randn(config.num_heads).abs().to(dtype=torch.float32, device="cuda")
            )
        if config.bias_shape == "bhss":
            alibi_slopes = (
                torch.randn(config.batch_size, config.num_heads)
                .abs()
                .to(dtype=torch.float32, device="cuda")
            )

    # Create input tensors
    dim_to_num = {
        "b": config.batch_size,
        "sq": config.max_seqlen_q,
        "skv": config.max_seqlen_kv,
        "h": config.num_heads,
        "hg": config.num_gqa_groups,
        "dqk": config.head_dim_qk,
        "dv": config.head_dim_v,
        "t": cu_seqlens_q_after_pad[-1],
        "tg": cu_seqlens_kv_after_pad[-1],
        "3": 3,
        "2": 2,
        "1": 1,
    }
    inp = []
    inp_orig = []
    for i, layout in enumerate(qkv_layout.split("_")):
        layout = "_".join(layout)
        if i == 0:
            layout = layout.replace("s", "sq")
        else:
            layout = layout.replace("s", "skv")
            layout = layout.replace("h", "hg")
            layout = layout.replace("t", "tg")
        if i == 2:
            layout = layout.replace("d", "dv")
        else:
            layout = layout.replace("d", "dqk")
        tensor_shape = [dim_to_num[j] for j in layout.split("_")]
        tensor = 0.1 * torch.randn(tensor_shape, dtype=dtype, device="cuda")
        tensor_orig = tensor
        if qkv_format == "thd" and pad_between_seqs:
            tensor_orig = torch.Tensor([]).to(device="cuda", dtype=dtype)
            if layout in ["t_h_dqk", "t_3_h_dqk", "t_h_3_dqk"]:
                for i in range(1, config.batch_size + 1):
                    valid_range = (
                        cu_seqlens_q_after_pad[i - 1],
                        cu_seqlens_q_after_pad[i] - pad_len[i - 1],
                    )
                    pad_range = (
                        cu_seqlens_q_after_pad[i] - pad_len[i - 1],
                        cu_seqlens_q_after_pad[i],
                    )
                    tensor[pad_range[0] : pad_range[1]] = 0.0
                    tensor_orig = torch.cat(
                        [tensor_orig, tensor[valid_range[0] : valid_range[1]]], dim=0
                    )
            if layout in ["tg_hg_dqk", "tg_2_hg_dqk", "tg_hg_2_dqk", "tg_hg_dv"]:
                for i in range(1, config.batch_size + 1):
                    valid_range = (
                        cu_seqlens_kv_after_pad[i - 1],
                        cu_seqlens_kv_after_pad[i] - pad_len[i - 1],
                    )
                    pad_range = (
                        cu_seqlens_kv_after_pad[i] - pad_len[i - 1],
                        cu_seqlens_kv_after_pad[i],
                    )
                    tensor[pad_range[0] : pad_range[1]] = 0.0
                    tensor_orig = torch.cat(
                        [tensor_orig, tensor[valid_range[0] : valid_range[1]]], dim=0
                    )
        tensor_count = 1
        split_dim = 0
        for dim, l in enumerate(layout.split("_")):
            if l.isdigit():
                tensor_count = int(l)
                split_dim = dim
                break
        tensors = torch.split(tensor, 1, dim=split_dim) if split_dim != 0 else [tensor]
        tensors_orig = (
            torch.split(tensor_orig, 1, dim=split_dim) if split_dim != 0 else [tensor_orig]
        )
        for j in range(tensor_count):
            if split_dim != 0:
                inp.append(tensors[j].squeeze(split_dim))
                inp_orig.append(tensors_orig[j].squeeze(split_dim))
            else:
                inp.append(tensors[j])
                inp_orig.append(tensors_orig[j])
    for i in range(3):
        inp[i].requires_grad = True
        inp_orig[i].requires_grad = True

    # Create output gradient
    qkv_format_kv = "_".join(qkv_format)
    qkv_format_kv = qkv_format_kv.replace("s", "sq")
    qkv_format_kv = qkv_format_kv.replace("d", "dv")
    out_grad_shape = [dim_to_num[i] for i in qkv_format_kv.split("_")]
    out_grad_shape_new = [*out_grad_shape[:-2], out_grad_shape[-2] * out_grad_shape[-1]]
    out_grad = 0.001 * torch.randint(0, 200, out_grad_shape_new, dtype=dtype, device="cuda")
    out_grad_orig = out_grad
    if qkv_format == "thd" and pad_between_seqs:
        out_grad_orig = torch.Tensor([]).to(device="cuda", dtype=dtype)
        if qkv_format_kv == "t_h_dv":
            for i in range(1, config.batch_size + 1):
                valid_range = (
                    cu_seqlens_q_after_pad[i - 1],
                    cu_seqlens_q_after_pad[i] - pad_len[i - 1],
                )
                pad_range = (cu_seqlens_q_after_pad[i] - pad_len[i - 1], cu_seqlens_q_after_pad[i])
                out_grad[pad_range[0] : pad_range[1]] = 0.0
                out_grad_orig = torch.cat(
                    [out_grad_orig, out_grad[valid_range[0] : valid_range[1]]], dim=0
                )

    # Create bias
    if config.attn_bias_type in ["no_bias", "alibi"]:
        bias = None
    if config.attn_bias_type == "post_scale_bias":
        shape = "_".join(config.bias_shape)
        shape = shape.replace("_s_s", "_sq_skv")
        tensor_shape = [dim_to_num[j] for j in shape.split("_")]
        bias = torch.randn(tensor_shape, dtype=dtype, device="cuda")
        if config.bias_shape != "1hss":
            bias.requires_grad = False

    # Create RNG
    _DUMMY_CUDA_RNG_STATE_TRACKER = CudaRNGStatesTracker()
    _DUMMY_CUDA_RNG_STATE_TRACKER.add("model-parallel-rng", seed)

    def get_dummy_cuda_rng_tracker() -> CudaRNGStatesTracker:
        """Get cuda rng tracker."""
        return _DUMMY_CUDA_RNG_STATE_TRACKER

    # Set up model
    block = DotProductAttention(
        config.num_heads,
        (config.head_dim_qk, config.head_dim_v),
        num_gqa_groups=config.num_gqa_groups,
        attention_dropout=config.dropout_p,
        qkv_format=qkv_format,
        attn_mask_type=config.attn_mask_type,
        sequence_parallel=False,
        tp_size=1,
        get_rng_state_tracker=get_dummy_cuda_rng_tracker,
        tp_group=None,
        layer_number=1,
        attention_type=config.attn_type,
    ).to(dtype=dtype, device="cuda")

    # Run a forward and backward pass
    if backend in ["FlashAttention", "UnfusedDotProductAttention"]:
        q = inp_orig[0]
        k = inp_orig[1]
        v = inp_orig[2]
        d_out = out_grad_orig
    if backend == "FusedAttention":
        q = inp[0]
        k = inp[1]
        v = inp[2]
        d_out = out_grad
    out = block(
        q,
        k,
        v,
        window_size=config.window_size,
        attention_mask=attention_mask,
        qkv_format=qkv_format,
        max_seqlen_q=config.max_seqlen_q,
        max_seqlen_kv=config.max_seqlen_kv,
        cu_seqlens_q=cu_seqlens_q,
        cu_seqlens_kv=cu_seqlens_kv,
        cu_seqlens_q_padded=cu_seqlens_q_after_pad if backend == "FusedAttention" else None,
        cu_seqlens_kv_padded=cu_seqlens_kv_after_pad if backend == "FusedAttention" else None,
        attn_mask_type=config.attn_mask_type,
        checkpoint_core_attention=ckpt_attn,
        core_attention_bias_type=config.attn_bias_type,
        core_attention_bias=bias,
        alibi_slopes=alibi_slopes,
        fast_zero_fill=True,
    )
    if is_training:
        out.backward(d_out)

    if backend in ["FlashAttention", "UnfusedDotProductAttention"]:
        if is_training:
            return out, (q.grad, k.grad, v.grad)
        else:
            return out, (None, None, None)
    if backend == "FusedAttention":
        if qkv_format == "thd" and pad_between_seqs:
            out_orig = torch.Tensor([]).to(device="cuda", dtype=dtype)
            if is_training:
                q_grad_orig = torch.Tensor([]).to(device="cuda", dtype=dtype)
                k_grad_orig = torch.Tensor([]).to(device="cuda", dtype=dtype)
                v_grad_orig = torch.Tensor([]).to(device="cuda", dtype=dtype)
            for i in range(1, config.batch_size + 1):
                valid_range_q = (
                    cu_seqlens_q_after_pad[i - 1],
                    cu_seqlens_q_after_pad[i] - pad_len[i - 1],
                )
                valid_range_kv = (
                    cu_seqlens_kv_after_pad[i - 1],
                    cu_seqlens_kv_after_pad[i] - pad_len[i - 1],
                )
                out_orig = torch.cat([out_orig, out[valid_range_q[0] : valid_range_q[1]]], dim=0)
                if is_training:
                    q_grad_orig = torch.cat(
                        [q_grad_orig, q.grad[valid_range_q[0] : valid_range_q[1]]], dim=0
                    )
                    k_grad_orig = torch.cat(
                        [k_grad_orig, k.grad[valid_range_kv[0] : valid_range_kv[1]]], dim=0
                    )
                    v_grad_orig = torch.cat(
                        [v_grad_orig, v.grad[valid_range_kv[0] : valid_range_kv[1]]], dim=0
                    )
            if is_training:
                return out_orig, (q_grad_orig, k_grad_orig, v_grad_orig)
            else:
                return out_orig, (None, None, None)
        else:
            if is_training:
                return out, (q.grad, k.grad, v.grad)
            else:
                return out, (None, None, None)


model_configs_te_layer = {
    #   test:             b,  h, hg,   d,   sq,  skv,   p,      mask,             bias
    "te_1_0": ModelConfig(2, 16, 16, 64, 128, 128, 0.0, "no_mask", "post_scale_bias"),
    "te_1_1": ModelConfig(4, 16, 16, 64, 128, 128, 0.0, "causal", "post_scale_bias"),
    "te_1_2": ModelConfig(2, 16, 16, 64, 128, 128, 0.0, "padding", "post_scale_bias"),
    "te_2_0": ModelConfig(1, 16, 16, 64, 2048, 2048, 0.0, "causal", "no_bias"),
    "te_2_1": ModelConfig(2, 16, 16, 64, 2048, 2048, 0.0, "no_mask", "no_bias"),
    "te_2_2": ModelConfig(1, 16, 16, 64, 2048, 2048, 0.0, "padding", "no_bias"),
    "te_3_0": ModelConfig(4, 16, 16, 64, 128, 128, 0.0, "causal", "alibi"),
    "te_3_1": ModelConfig(4, 16, 16, 64, 2048, 2048, 0.0, "causal", "alibi"),
}


@pytest.mark.skipif(get_cudnn_version() < (8, 9, 1), reason="cuDNN 8.9.1+ is required.")
@pytest.mark.parametrize("dtype", param_types)
@pytest.mark.parametrize("model_configs", [model_configs_te_layer])
@pytest.mark.parametrize("model", model_configs_te_layer.keys())
@pytest.mark.parametrize("ckpt_attn", [False])
@pytest.mark.parametrize("qkv_format", ["sbhd"])
@pytest.mark.parametrize("fused_qkv_params", [False])
@pytest.mark.parametrize("RoPE", [False])
def test_transformer_layer(
    dtype, model_configs, model, ckpt_attn, qkv_format, fused_qkv_params, RoPE
):
    """Test TransformerLayer module"""

    # Get configs
    config = model_configs[model]
    tols = dict(atol=5e-2, rtol=5e-2)
    workspace_opt = True

    # Test backend availability
    available_backends, fused_attn_backends = _get_attention_backends(
        config,
        qkv_dtype=dtype,
        qkv_layout="sbh3d" if fused_qkv_params else "sb3hd",
    )
    flash_attn_supported, fused_attn_supported, unfused_attn_supported = available_backends

    # Skip if only unfused backend is supported
    if (len(fused_attn_backends) + flash_attn_supported + unfused_attn_supported) < 2:
        pytest.skip("Less than two backends to compare.")

    # UnfusedDotProductAttention backend
    if unfused_attn_supported:
        unfused_attn_fwd, unfused_attn_bwd = _run_transformer_layer(
            dtype,
            config,
            "UnfusedDotProductAttention",
            ckpt_attn,
            qkv_format,
            workspace_opt,
            fused_qkv_params,
            RoPE,
        )

    # FusedAttention backend
    if fused_attn_supported:
        fused_attn_fwd, fused_attn_bwd = _run_transformer_layer(
            dtype,
            config,
            "FusedAttention",
            ckpt_attn,
            qkv_format,
            workspace_opt,
            fused_qkv_params,
            RoPE,
        )

    # FlashAttention backend
    if flash_attn_supported:
        flash_attn_fwd, flash_attn_bwd = _run_transformer_layer(
            dtype,
            config,
            "FlashAttention",
            ckpt_attn,
            qkv_format,
            workspace_opt,
            fused_qkv_params,
            RoPE,
        )

    if unfused_attn_supported and fused_attn_supported:
        logging.info("[test_transformer_layer]: unfused attn vs fused attn")
        torch.testing.assert_close(fused_attn_fwd, unfused_attn_fwd, **tols)
        torch.testing.assert_close(fused_attn_bwd, unfused_attn_bwd, **tols)
    if unfused_attn_supported and flash_attn_supported:
        logging.info("[test_transformer_layer]: unfused attn vs flash attn")
        torch.testing.assert_close(flash_attn_fwd, unfused_attn_fwd, **tols)
        torch.testing.assert_close(flash_attn_bwd, unfused_attn_bwd, **tols)
    if fused_attn_supported and flash_attn_supported:
        logging.info("[test_transformer_layer]: fused attn vs flash attn")
        torch.testing.assert_close(fused_attn_fwd, flash_attn_fwd, **tols)
        torch.testing.assert_close(fused_attn_bwd, flash_attn_bwd, **tols)


@pytest.mark.skipif(get_cudnn_version() < (8, 9, 1), reason="cuDNN 8.9.1+ is required.")
@pytest.mark.parametrize("dtype", param_types_lean)
@pytest.mark.parametrize("model_configs", [model_configs_te_layer])
@pytest.mark.parametrize("model", ["te_1_2", "te_2_0"])
@pytest.mark.parametrize("qkv_format", ["bshd", "sbhd"])
def test_te_layer_misc(dtype, model_configs, model, qkv_format):
    """Test TransformerLayer module with miscellaneous settings"""
    ckpt_attn = True
    fused_qkv_params = True
    RoPE = True
    test_transformer_layer(
        dtype, model_configs, model, ckpt_attn, qkv_format, fused_qkv_params, RoPE
    )


@pytest.mark.skipif(get_cudnn_version() < (8, 9, 1), reason="cuDNN 8.9.1+ is required.")
@pytest.mark.parametrize("dtype", param_types_lean)
@pytest.mark.parametrize("model_configs", [model_configs_te_layer])
@pytest.mark.parametrize("model", ["te_2_0", "te_2_1", "te_2_2"])
def test_te_layer_mqa_gqa(dtype, model_configs, model):
    """Test TransformerLayer module with MQA/GQA"""

    def find_factors(x):
        f = []
        for i in range(2, x + 1):
            if x % i == 0:
                f.append(i)
        return f

    ckpt_attn = True
    qkv_format = "bshd"
    fused_qkv_params = True
    RoPE = True
    config = model_configs[model]
    num_querys_per_gqa_group = find_factors(config.num_heads)

    for num_q_per_gqa_group in num_querys_per_gqa_group:
        config.num_gqa_groups = config.num_heads // num_q_per_gqa_group
        test_transformer_layer(
            dtype, model_configs, model, ckpt_attn, qkv_format, fused_qkv_params, RoPE
        )


def _run_transformer_layer(
    dtype: torch.dtype,
    config: ModelConfig,
    backend: str,
    ckpt_attn: bool,
    qkv_format: str,
    workspace_opt: bool,
    fused_qkv_params: bool,
    RoPE: bool,
) -> Tuple[torch.Tensor, Tuple[torch.Tensor, torch.Tensor, torch.Tensor]]:
    """Run TransformerLayer module with one forward pass and one backward pass"""

    # Set RNG and environment variables
    reset_rng_states()
    os.environ["NVTE_FLASH_ATTN"] = "0"
    os.environ["NVTE_FUSED_ATTN"] = "0"
    if backend == "FlashAttention":
        os.environ["NVTE_FLASH_ATTN"] = "1"
    if backend == "FusedAttention":
        os.environ["NVTE_FUSED_ATTN"] = "1"
    _attention_backends["backend_selection_requires_update"] = True

    # Create input tensor
    inp = torch.randn(
        config.max_seqlen_q,
        config.batch_size,
        config.hidden_size,
        dtype=dtype,
        device="cuda",
        requires_grad=True,
    )
    # In case the format to be tested is batch-first, need to transpose the
    # input tensor.
    if qkv_format == "bshd":
        inp = inp.transpose(0, 1)

    # Create seqlens
    if "padding" in config.attn_mask_type:
        seqlens_q = torch.randint(
            1, config.max_seqlen_q, [config.batch_size], dtype=torch.int32, device="cuda"
        )
    else:
        seqlens_q = torch.full(
            [config.batch_size], config.max_seqlen_q, dtype=torch.int32, device="cuda"
        )

    # Create attention mask if padding
    attention_mask = None
    if "padding" in config.attn_mask_type:
        attention_mask_q = torch.Tensor([]).to(dtype=torch.bool)
        for i in range(config.batch_size):
            attention_mask_q = torch.cat(
                [
                    attention_mask_q,
                    torch.Tensor(
                        [False] * seqlens_q[i] + [True] * (config.max_seqlen_q - seqlens_q[i])
                    )
                    .to(torch.bool)
                    .unsqueeze(0)
                    .unsqueeze(0)
                    .unsqueeze(0),
                ],
                dim=0,
            )
        attention_mask = attention_mask_q.to(device="cuda")

    sigma = 0.02
    init_method = init_method_normal(sigma)
    output_layer_init_method = scaled_init_method_normal(sigma, config.num_layers)

    layer_number = 1
    drop_path_rate = 0.0
    drop_path_rates = [rate.item() for rate in torch.linspace(0, drop_path_rate, config.num_layers)]

    # Create bias
    bias = None
    if config.attn_bias_type == "post_scale_bias":
        bias = torch.randn(
            1,
            config.num_heads,
            config.max_seqlen_q,
            config.max_seqlen_kv,
            dtype=dtype,
            device="cuda",
        )

    # Create RoPE
    rotary_pos_emb = None
    if RoPE:
        PE = RotaryPositionEmbedding(dim=config.head_dim_qk)
        rotary_pos_emb = PE(config.max_seqlen_q).to(device="cuda")

    # Set up model
    block = TransformerLayer(
        config.hidden_size,
        4 * config.hidden_size,
        config.num_heads,
        num_gqa_groups=config.num_gqa_groups,
        layernorm_epsilon=1e-5,
        hidden_dropout=0.0,
        attention_dropout=config.dropout_p,
        init_method=init_method,
        output_layer_init_method=output_layer_init_method,
        layer_number=layer_number,
        kv_channels=config.head_dim_qk,
        self_attn_mask_type=config.attn_mask_type,
        tp_group=None,
        tp_size=1,
        params_dtype=dtype,
        get_rng_state_tracker=None,
        fuse_wgrad_accumulation=False,
        seq_length=config.max_seqlen_q,
        micro_batch_size=config.batch_size,
        sequence_parallel=False,
        apply_residual_connection_post_layernorm=False,
        output_layernorm=False,
        layer_type="encoder",
        drop_path_rate=drop_path_rates[layer_number - 1],
        set_parallel_mode=True,
        fuse_qkv_params=fused_qkv_params,
        zero_centered_gamma=False,
        qkv_weight_interleaved=False,
        ub_tp_comm_overlap=False,
        bias=True,
        attn_input_format=qkv_format,
    ).to(dtype=dtype, device="cuda")

    # Create ALiBi slopes
    alibi_slopes = None
    if config.attn_bias_type == "alibi" and config.alibi_type == "custom":
        alibi_slopes = torch.randn(config.num_heads).abs().to(dtype=torch.float32, device="cuda")

    # Run a forward and backward pass
    out = block(
        inp,
        attention_mask=attention_mask,
        self_attn_mask_type=config.attn_mask_type,
        checkpoint_core_attention=False,
        rotary_pos_emb=rotary_pos_emb,
        core_attention_bias_type=config.attn_bias_type,
        core_attention_bias=bias,
        alibi_slopes=alibi_slopes,
    )
    loss = out.sum()
    loss.backward()

    return out, inp.grad


model_configs_fp8_vs_f16 = {
    #  test:             b,  h, hg,   d,   sq,  skv,   p,      mask,      bias
    "fp8_9": ModelConfig(2, 16, 16, 128, 2048, 2048, 0.0, "no_mask", "no_bias"),
    "fp8_10": ModelConfig(2, 24, 12, 128, 2048, 2048, 0.0, "no_mask", "no_bias"),
    "fp8_11": ModelConfig(1, 32, 4, 128, 8192, 8192, 0.0, "no_mask", "no_bias"),
    "fp8_12": ModelConfig(2, 16, 16, 128, 2048, 2048, 0.0, "causal", "no_bias"),
    "fp8_13": ModelConfig(2, 24, 12, 128, 2048, 2048, 0.0, "causal", "no_bias"),
    "fp8_14": ModelConfig(1, 32, 4, 128, 8192, 8192, 0.0, "causal", "no_bias"),
<<<<<<< HEAD
    "fp8_15": ModelConfig(1, 16, 16, 128, 2048, 2048, 0.0, "no_mask", "no_bias"),
    "fp8_16": ModelConfig(2, 24, 24, 128, 2048, 2048, 0.0, "padding", "no_bias"),
    "fp8_17": ModelConfig(2, 24, 24, 128, 2048, 2048, 0.0, "padding_causal", "no_bias"),
    "fp8_18": ModelConfig(2, 24, 12, 128, 2048, 2048, 0.0, "padding", "no_bias"),
    "fp8_19": ModelConfig(2, 24, 12, 128, 2048, 2048, 0.0, "padding_causal", "no_bias"),
    "fp8_20": ModelConfig(1, 32, 4, 128, 8192, 8192, 0.0, "padding", "no_bias"),
    "fp8_21": ModelConfig(1, 32, 4, 128, 8192, 8192, 0.0, "padding_causal", "no_bias"),
    "fp8_22": ModelConfig(1, 16, 16, 128, 2048, 2048, 0.0, "padding", "no_bias"),
=======
    "fp8_15": ModelConfig(2, 16, 16, 128, 2048, 2048, 0.0, "padding", "no_bias"),
    "fp8_16": ModelConfig(2, 24, 12, 128, 2048, 2048, 0.0, "padding", "no_bias"),
    "fp8_17": ModelConfig(1, 32, 4, 128, 8192, 8192, 0.0, "padding", "no_bias"),
    "fp8_18": ModelConfig(2, 16, 16, 128, 2048, 2048, 0.0, "padding_causal", "no_bias"),
    "fp8_19": ModelConfig(2, 24, 12, 128, 2048, 2048, 0.0, "padding_causal", "no_bias"),
    "fp8_20": ModelConfig(1, 32, 4, 128, 8192, 8192, 0.0, "padding_causal", "no_bias"),
>>>>>>> a959ff56
}

param_types_fp8_vs_f16 = [torch.float16, torch.bfloat16]
qkv_layout_fp8_vs_f16 = ["sbh3d", "bshd_bshd_bshd", "sbhd_sbhd_sbhd"]
qkv_format_fp8_vs_f16 = ["bshd", "sbhd"]


def _rmse(a, b):
    return math.sqrt((torch.pow((a - b), 2) / a.numel()).sum())


def _error(a, b, name_a, name_b, atol, rtol, rmse_tol):
    logging.debug(name_a + " min {:.6f} max {:.6f}".format(a.min().item(), a.max().item()))
    logging.debug(name_b + " min {:.6f} max {:.6f}".format(b.min().item(), b.max().item()))
    try:
        if a.dtype != b.dtype:
            a = a.to(b.dtype)
        torch.testing.assert_close(a, b, atol=atol, rtol=rtol)
    except Exception as e:
        logging.debug(e)

    rmse = _rmse(a, b)
    logging.debug(name_a + " vs " + name_b + " RMSE: {:.6f}".format(rmse))
    rmse_range = max(a.max().item(), b.max().item()) - min(a.min().item(), b.min().item())
    assert rmse < rmse_tol * rmse_range, (
        name_a
        + " vs "
        + name_b
        + " RMSE {:.5f} is over tolerance {:.5f} ({:.5f} * {:.5f})".format(
            rmse, rmse_tol * rmse_range, rmse_tol, rmse_range
        )
    )


@pytest.mark.skipif(get_cudnn_version() < (9, 2, 1), reason="cuDNN 9.2.1+ is required.")
@pytest.mark.skipif(not fp8_available, reason=reason_for_no_fp8)
@pytest.mark.skipif(get_device_compute_capability() < (9, 0), reason="FP8 tests require Hopper+.")
@pytest.mark.parametrize("dtype", param_types_fp8_vs_f16)
@pytest.mark.parametrize("model", model_configs_fp8_vs_f16.keys())
@pytest.mark.parametrize("qkv_format", qkv_format_fp8_vs_f16)
@pytest.mark.parametrize("input_layernorm", [True, False])
@pytest.mark.parametrize("fp8_dpa_bwd", [True, False])
@pytest.mark.parametrize("RoPE", [True, False])
@pytest.mark.parametrize("is_training", [True, False])
def test_mha_fp8_vs_f16(dtype, model, qkv_format, input_layernorm, fp8_dpa_bwd, RoPE, is_training):
    os.environ["NVTE_ALLOW_NONDETERMINISTIC_ALGO"] = "1"
    os.environ["NVTE_FP8_DPA_BWD"] = "1" if fp8_dpa_bwd else "0"
    config = model_configs_fp8_vs_f16[model]
    if ("padding" in config.attn_mask_type or config.head_dim_qk != 128) and get_cudnn_version() < (9, 7, 0):
        pytest.skip("FP8 with padding or head_dim != 128 is not supported for cuDNN < 9.7")

    if _flash_attn_3_is_installed and not is_training:
        os.environ["NVTE_FLASH_ATTN"] = "1"
        os.environ["NVTE_FUSED_ATTN"] = "0"
        _attention_backends["backend_selection_requires_update"] = True
        logging.info("[test_mha_fp8_vs_f16]: run with fp8_mha = True")
        flash_attn_fwd_fp8, param_names, flash_attn_bwd_fp8 = _run_mha_fp8_vs_f16(
            dtype, config, True, qkv_format, input_layernorm, RoPE, is_training
        )

    os.environ["NVTE_FLASH_ATTN"] = "0"
    os.environ["NVTE_FUSED_ATTN"] = "1"
    _attention_backends["backend_selection_requires_update"] = True
    logging.info("[test_mha_fp8_vs_f16]: run with fp8_mha = True")
    fused_attn_fwd_fp8, param_names, fused_attn_bwd_fp8 = _run_mha_fp8_vs_f16(
        dtype, config, True, qkv_format, input_layernorm, RoPE, is_training
    )

    logging.info("[test_mha_fp8_vs_f16]: run with fp8_mha = False")
    fused_attn_fwd_f16, param_names, fused_attn_bwd_f16 = _run_mha_fp8_vs_f16(
        dtype, config, False, qkv_format, input_layernorm, RoPE, is_training
    )

    atol = 5e-1
    rtol = 5e-1
    rmse_tol = 0.15
    logging.debug("========== {:^25s} ==========".format("forward output"))
    if _flash_attn_3_is_installed and not is_training:
        _error(
            flash_attn_fwd_fp8,
            fused_attn_fwd_f16,
            "flash_attn_fwd_fp8",
            "fused_attn_fwd_f16",
            atol,
            rtol,
            rmse_tol,
        )
    _error(
        fused_attn_fwd_fp8,
        fused_attn_fwd_f16,
        "fused_attn_fwd_fp8",
        "fused_attn_fwd_f16",
        atol,
        rtol,
        rmse_tol,
    )

    if is_training:
        for i in range(len(param_names[:1])):
            logging.debug("========== {:^25s} ==========".format(param_names[i]))
            _error(
                fused_attn_bwd_fp8[i],
                fused_attn_bwd_f16[i],
                f"fused_attn_bwd_fp8[{i}]",
                f"fused_attn_bwd_f16[{i}]",
                atol,
                rtol,
                rmse_tol,
            )


def _run_mha_fp8_vs_f16(dtype, config, fp8_mha, qkv_format, input_layernorm, RoPE, is_training):
    reset_rng_states()
    _DUMMY_CUDA_RNG_STATE_TRACKER = CudaRNGStatesTracker()
    _DUMMY_CUDA_RNG_STATE_TRACKER.add("model-parallel-rng", seed)

    def get_dummy_cuda_rng_tracker() -> CudaRNGStatesTracker:
        """Get cuda rng tracker."""
        return _DUMMY_CUDA_RNG_STATE_TRACKER

    fp8_recipe = recipe.DelayedScaling(
        margin=0,
        fp8_format=recipe.Format.HYBRID,
        amax_history_len=1,
        amax_compute_algo="most_recent",
        fp8_dpa=fp8_mha,
        fp8_mha=fp8_mha,
    )

    with fp8_model_init(enabled=fp8_mha):
        rotary_pos_emb = None
        if RoPE:
            PE = RotaryPositionEmbedding(dim=config.head_dim_qk)
            rotary_pos_emb = PE(config.max_seqlen_q).to(device="cuda")
        mha = MultiheadAttention(
            hidden_size=config.hidden_size,
            num_attention_heads=config.num_heads,
            kv_channels=config.head_dim_qk,
            num_gqa_groups=config.num_gqa_groups,
            attention_dropout=config.dropout_p,
            layer_number=1,
            bias=True,
            get_rng_state_tracker=get_dummy_cuda_rng_tracker,
            params_dtype=dtype,
            input_layernorm=input_layernorm,
            fuse_qkv_params=True,
            attention_type="self",
            qkv_weight_interleaved=True,
            qkv_format=qkv_format,
        ).to(dtype=dtype, device="cuda")
        if not is_training:
            mha = mha.eval()

    if "padding" in config.attn_mask_type or qkv_format == "thd":
        if config.attn_type == "self":
            seqlens_q = torch.randint(
                1, config.max_seqlen_q, [config.batch_size], dtype=torch.int32, device="cuda"
            )
            seqlens_kv = seqlens_q
        if config.attn_type == "cross":
            seqlens_q = torch.randint(
                1, config.max_seqlen_q, [config.batch_size], dtype=torch.int32, device="cuda"
            )
            seqlens_kv = torch.randint(
                1, config.max_seqlen_kv, [config.batch_size], dtype=torch.int32, device="cuda"
            )
    else:
        seqlens_q = torch.full(
            [config.batch_size], config.max_seqlen_q, dtype=torch.int32, device="cuda"
        )
        seqlens_kv = torch.full(
            [config.batch_size], config.max_seqlen_kv, dtype=torch.int32, device="cuda"
        )
    cu_seqlens_q = torch.zeros(config.batch_size + 1, dtype=torch.int32, device="cuda")
    cu_seqlens_kv = torch.zeros(config.batch_size + 1, dtype=torch.int32, device="cuda")
    cu_seqlens_q[1:] = torch.cumsum(seqlens_q, dim=0)
    cu_seqlens_kv[1:] = torch.cumsum(seqlens_kv, dim=0)

    dim_to_num = {
        "b": config.batch_size,
        "sq": config.max_seqlen_q,
        "skv": config.max_seqlen_kv,
        "h": config.num_heads,
        "hg": config.num_gqa_groups,
        "d": config.head_dim_qk,
        "t": cu_seqlens_q[-1],
        "tg": cu_seqlens_kv[-1],
        "3": 3,
        "2": 2,
        "1": 1,
    }
    layout = "_".join(qkv_format)
    layout = layout.replace("s", "sq")
    tensor_shape = [dim_to_num[j] for j in layout.split("_")]
    tensor = 0.01 * torch.randint(-100, 100, tensor_shape, dtype=dtype, device="cuda")
    hidden_states = tensor.view(*tensor.shape[:-2], -1)
    if is_training:
        hidden_states.requires_grad = True
    tensor = 0.01 * torch.randn(tensor_shape, dtype=dtype, device="cuda")
    out_grad = tensor.view(*tensor.shape[:-2], -1)

    with fp8_autocast(enabled=fp8_mha, fp8_recipe=fp8_recipe):
        out = mha(
            hidden_states,
            attn_mask_type=config.attn_mask_type,
            checkpoint_core_attention=False,
            core_attention_bias_type=config.attn_bias_type,
            is_first_microbatch=None,
            rotary_pos_emb=rotary_pos_emb,
            cu_seqlens_q=cu_seqlens_q,
            cu_seqlens_kv=cu_seqlens_kv,
        )
        if is_training:
            out.backward(out_grad)

    param_names = []
    param_names.append("hidden_states.grad")
    params = []
    params.append(hidden_states)
    for name, param in mha.named_parameters():
        if param.requires_grad:
            param_names.append(name + ".grad")
            params.append(param)

    if is_training:
        return out, param_names, tuple(x.grad for x in params)
    return out, param_names, tuple(None for x in params)


@pytest.mark.skipif(get_cudnn_version() < (9, 2, 1), reason="cuDNN 9.2.1+ is required.")
@pytest.mark.skipif(not fp8_available, reason=reason_for_no_fp8)
@pytest.mark.skipif(get_device_compute_capability() < (9, 0), reason="FP8 tests require Hopper+.")
@pytest.mark.parametrize("dtype", param_types_fp8_vs_f16)
@pytest.mark.parametrize("model", model_configs_fp8_vs_f16.keys())
@pytest.mark.parametrize("qkv_layout", qkv_layout_fp8_vs_f16)
@pytest.mark.parametrize("fp8_dpa_bwd", [True, False])
@pytest.mark.parametrize("is_training", [True, False])
def test_dpa_fp8_vs_f16(dtype, model, qkv_layout, fp8_dpa_bwd, is_training):
    config = model_configs_fp8_vs_f16[model]

<<<<<<< HEAD
=======
    # TODO(cyang): think of another way to verify dropout results
>>>>>>> a959ff56
    # test cuDNN FP8 dropout
    # 1. we modify the config here to not affect mha_fp8_vs_f16 tests
    # 2. there is no other backend that implements dropout the same way as cuDNN FP8, and as an
    #    indirect verification method, we create Q/K/V as all 1s and check if O is all 1s
    # 3. we avoid running FP16/BF16 kernels as they do not have dropout support on Blackwell
<<<<<<< HEAD
    if "padding" not in config.attn_mask_type and "causal" not in config.attn_mask_type:
        config.dropout_p = 0.1
    if config.dropout_p != 0.0 and not fp8_dpa_bwd:
        pytest.skip("FP16/BF16 dropout is not supported on Blackwell")

=======
    #if "padding" not in config.attn_mask_type and "causal" not in config.attn_mask_type:
    #    if get_device_compute_capability() >= (10, 0):
    #        config.dropout_p = 0.1

    if ("padding" in config.attn_mask_type or config.head_dim_qk != 128) and get_cudnn_version() < (9, 7, 0):
        pytest.skip("FP8 with padding or head_dim != 128 is not supported for cuDNN < 9.7")
>>>>>>> a959ff56
    if config.num_heads != config.num_gqa_groups and "3" in qkv_layout:
        pytest.skip("qkv_layout not applicable for MQA/GQA")

    os.environ["NVTE_FP8_DPA_BWD"] = "1" if fp8_dpa_bwd else "0"
    os.environ["NVTE_ALLOW_NONDETERMINISTIC_ALGO"] = "1"

    if _flash_attn_3_is_installed and not is_training:
        os.environ["NVTE_FLASH_ATTN"] = "1"
        os.environ["NVTE_FUSED_ATTN"] = "0"
        _attention_backends["backend_selection_requires_update"] = True
        logging.info("[test_dpa_fp8_vs_f16]: run with fp8_dpa = True")
        flash_attn_fwd_fp8, flash_attn_bwd_fp8 = _run_dpa_fp8_vs_f16(
            dtype, config, True, qkv_layout, is_training
        )

    os.environ["NVTE_FLASH_ATTN"] = "0"
    os.environ["NVTE_FUSED_ATTN"] = "1"
    _attention_backends["backend_selection_requires_update"] = True
    logging.info("[test_dpa_fp8_vs_f16]: run with fp8_dpa = True")
    fused_attn_fwd_fp8, fused_attn_bwd_fp8 = _run_dpa_fp8_vs_f16(
        dtype, config, True, qkv_layout, is_training
    )

    if config.dropout_p == 0.0:
<<<<<<< HEAD
        # test cuDNN FP8 dropout: no FP16/BF16 dropout support on Blackwell
=======
        # test cuDNN FP8 dropout: need a FP16/BF16 reference on Blackwell
>>>>>>> a959ff56
        logging.info("[test_dpa_fp8_vs_f16]: run with fp8_dpa = False")
        fused_attn_fwd_f16, fused_attn_bwd_f16 = _run_dpa_fp8_vs_f16(
            dtype, config, False, qkv_layout, is_training
        )

    atol = 5e-1
    rtol = 5e-2
    rmse_tol = 0.11
    bwd_names = ["dq", "dk", "dv"]
    logging.debug("========== {:^25s} ==========".format("forward output"))
    if _flash_attn_3_is_installed and not is_training:
        _error(
            flash_attn_fwd_fp8,
            fused_attn_fwd_f16,
            "flash_attn_fwd_fp8",
            "fused_attn_fwd_f16",
            atol,
            rtol,
            rmse_tol,
        )
    if config.dropout_p != 0.0:
        # test cuDNN FP8 dropout
        assert torch.all(
            fused_attn_fwd_fp8 == 1
        ), "fused_attn_fwd_fp8 must be all 1s when Q/K/V are all 1s."
    else:
        _error(
            fused_attn_fwd_fp8,
            fused_attn_fwd_f16,
            "fused_attn_fwd_fp8",
            "fused_attn_fwd_f16",
            atol,
            rtol,
            rmse_tol,
        )
        if is_training:
            for i, _ in enumerate(fused_attn_bwd_f16):
                logging.debug("========== {:^25s} ==========".format(bwd_names[i]))
                _error(
                    fused_attn_bwd_fp8[i],
                    fused_attn_bwd_f16[i],
                    f"fused_attn_bwd_fp8[{i}]",
                    f"fused_attn_bwd_f16[{i}]",
                    atol,
                    rtol,
                    rmse_tol,
                )


def _run_dpa_fp8_vs_f16(dtype, config, fp8_dpa, qkv_layout, is_training):

    reset_rng_states()
    _DUMMY_CUDA_RNG_STATE_TRACKER = CudaRNGStatesTracker()
    _DUMMY_CUDA_RNG_STATE_TRACKER.add("model-parallel-rng", seed)

    def get_dummy_cuda_rng_tracker() -> CudaRNGStatesTracker:
        """Get cuda rng tracker."""
        return _DUMMY_CUDA_RNG_STATE_TRACKER

    fp8_recipe = recipe.DelayedScaling(
        margin=0,
        fp8_format=recipe.Format.HYBRID,
        amax_history_len=1,
        amax_compute_algo="most_recent",
        fp8_dpa=fp8_dpa,
    )

    qkv_format = "".join([i for i in qkv_layout.split("_")[0] if i.isalpha()])
    with fp8_model_init(enabled=fp8_dpa):
        dpa = DotProductAttention(
            config.num_heads,
            config.head_dim_qk,
            num_gqa_groups=config.num_gqa_groups,
            attention_dropout=config.dropout_p,
            sequence_parallel=False,
            tp_size=1,
            get_rng_state_tracker=get_dummy_cuda_rng_tracker,
            tp_group=None,
            layer_number=1,
            attention_type="self",
            qkv_format=qkv_format,
        ).to(dtype=dtype, device="cuda")
        if not is_training:
            dpa = dpa.eval()

    if "padding" in config.attn_mask_type or qkv_format == "thd":
        if config.attn_type == "self":
            seqlens_q = torch.randint(
                1, config.max_seqlen_q, [config.batch_size], dtype=torch.int32, device="cuda"
            )
            seqlens_kv = seqlens_q
        if config.attn_type == "cross":
            seqlens_q = torch.randint(
                1, config.max_seqlen_q, [config.batch_size], dtype=torch.int32, device="cuda"
            )
            seqlens_kv = torch.randint(
                1, config.max_seqlen_kv, [config.batch_size], dtype=torch.int32, device="cuda"
            )
    else:
        seqlens_q = torch.full(
            [config.batch_size], config.max_seqlen_q, dtype=torch.int32, device="cuda"
        )
        seqlens_kv = torch.full(
            [config.batch_size], config.max_seqlen_kv, dtype=torch.int32, device="cuda"
        )
    cu_seqlens_q = torch.zeros(config.batch_size + 1, dtype=torch.int32, device="cuda")
    cu_seqlens_kv = torch.zeros(config.batch_size + 1, dtype=torch.int32, device="cuda")
    cu_seqlens_q[1:] = torch.cumsum(seqlens_q, dim=0)
    cu_seqlens_kv[1:] = torch.cumsum(seqlens_kv, dim=0)

    dim_to_num = {
        "b": config.batch_size,
        "sq": config.max_seqlen_q,
        "skv": config.max_seqlen_kv,
        "h": config.num_heads,
        "hg": config.num_gqa_groups,
        "d": config.head_dim_qk,
        "t": cu_seqlens_q[-1],
        "tg": cu_seqlens_kv[-1],
        "3": 3,
        "2": 2,
        "1": 1,
    }
    inp = []
    for i, layout in enumerate(qkv_layout.split("_")):
        layout = "_".join(layout)
        if i == 0:
            layout = layout.replace("s", "sq")
        else:
            layout = layout.replace("s", "skv")
            layout = layout.replace("h", "hg")
            layout = layout.replace("t", "tg")
        tensor_shape = [dim_to_num[j] for j in layout.split("_")]
        if config.dropout_p == 0.0:
            tensor = torch.randn(tensor_shape, dtype=dtype, device="cuda")
        else:
            # test cuDNN FP8 dropout
            tensor = torch.ones(tensor_shape, dtype=dtype, device="cuda")
        tensor_count = 1
        split_dim = 0
        for dim, l in enumerate(layout.split("_")):
            if l.isdigit():
                tensor_count = int(l)
                split_dim = dim
                break
        tensors = torch.split(tensor, 1, dim=split_dim) if split_dim != 0 else [tensor]
        for j in range(tensor_count):
            if split_dim != 0:
                inp.append(tensors[j].squeeze(split_dim))
            else:
                inp.append(tensors[j])
    for i in range(3):
        inp[i].requires_grad = True

    qkv_format_kv = "_".join(qkv_format)
    qkv_format_kv = qkv_format_kv.replace("s", "sq")
    out_grad_shape = [dim_to_num[i] for i in qkv_format_kv.split("_")]
    out_grad_shape_new = [*out_grad_shape[:-2], out_grad_shape[-2] * out_grad_shape[-1]]
    out_grad = torch.randn(out_grad_shape_new, dtype=dtype, device="cuda")

    with fp8_autocast(enabled=fp8_dpa, fp8_recipe=fp8_recipe):
        out = dpa(
            inp[0],
            inp[1],
            inp[2],
            qkv_format=qkv_format,
            cu_seqlens_q=cu_seqlens_q,
            cu_seqlens_kv=cu_seqlens_kv,
            max_seqlen_q=config.max_seqlen_q,
            max_seqlen_kv=config.max_seqlen_kv,
            attn_mask_type=config.attn_mask_type,
            checkpoint_core_attention=False,
            core_attention_bias_type=config.attn_bias_type,
            is_first_microbatch=True,
        )
        if is_training:
            out.backward(out_grad)

    if is_training:
        return out, (inp[0].grad, inp[1].grad, inp[2].grad)
    return out, (None, None, None)


model_configs_fp8 = {
    #  test:             b,  h, hg,   d,   sq,  skv,   p,      mask,      bias
    "fp8_1": ModelConfig(1, 1, 1, 64, 512, 512, 0.0, "no_mask", "no_bias"),
    "fp8_2": ModelConfig(4, 16, 16, 64, 512, 512, 0.0, "no_mask", "no_bias"),
    "fp8_3": ModelConfig(1, 1, 1, 128, 2048, 2048, 0.0, "no_mask", "no_bias"),
    "fp8_4": ModelConfig(2, 24, 24, 128, 2048, 2048, 0.0, "no_mask", "no_bias"),
    "fp8_5": ModelConfig(1, 1, 1, 64, 512, 512, 0.0, "causal", "no_bias"),
    "fp8_6": ModelConfig(4, 16, 16, 64, 512, 512, 0.0, "causal", "no_bias"),
    "fp8_7": ModelConfig(1, 1, 1, 128, 2048, 2048, 0.0, "causal", "no_bias"),
    "fp8_8": ModelConfig(2, 24, 24, 128, 2048, 2048, 0.0, "causal", "no_bias"),
}
param_types_fp8 = [torch.float16, torch.bfloat16]
cudnn_frontend_version = int(os.getenv("NVTE_FUSED_ATTN_FE_VER", "1"))
models_v0 = ["fp8_1", "fp8_2", "fp8_5", "fp8_6"]
models_v1 = ["fp8_3", "fp8_4", "fp8_7", "fp8_8"]


@pytest.mark.skipif(
    (
        get_cudnn_version() < (8, 9, 3)
        if cudnn_frontend_version == 0
        else get_cudnn_version() < (9, 2, 1)
    ),
    reason=f"""cuDNN {"8.9.3" if cudnn_frontend_version == 0 else "9.2.1"}+ is required.""",
)
@pytest.mark.skipif(not fp8_available, reason=reason_for_no_fp8)
@pytest.mark.skipif(get_device_compute_capability() < (9, 0), reason="FP8 tests require Hopper+.")
@pytest.mark.parametrize("dtype", param_types_fp8)
@pytest.mark.parametrize("model", models_v1 if cudnn_frontend_version == 1 else models_v0)
def test_custom_mha_fp8_vs_f16(dtype, model):
    """Test FP8 dot product attention implementations based on cuDNN frontend
    v0.9 and v1.0+. Each test compares results from a custom implementation of
    an FP8 MHA module, i.e. Custom_MHA_FP8(), to results from an F16 MHA
    implementation, i.e. transformer_engine.pytorch.attention.MultiHeadAttention.
    Both paths take F16 input and output. QKV layout is t3hd or bs3hd"""

    config = model_configs_fp8[model]

    fused_attn_fwd_fp8, fused_attn_bwd_fp8 = _run_custom_mha_fp8(dtype, config, "FusedAttention")
    unfused_attn_fwd_f16, unfused_attn_bwd_f16 = _run_ref_mha_f16(dtype, config, "UnfusedAttention")

    atol = 5e-1
    rtol = 5e-1
    rmse_tol = 0.1
    _error(
        fused_attn_fwd_fp8,
        unfused_attn_fwd_f16,
        "fused_attn_fwd_fp8",
        "unfused_attn_fwd_f16",
        atol,
        rtol,
        rmse_tol,
    )
    _error(
        fused_attn_bwd_fp8,
        unfused_attn_bwd_f16,
        "fused_attn_bwd_fp8",
        "unfused_attn_bwd_f16",
        atol,
        rtol,
        rmse_tol,
    )


def _run_custom_mha_fp8(dtype, config, backend):
    """Run Custom_MHA_FP8 with FP8 FusedAttention backend. Both input and output
    are in F16. QKV GEMM, DPA, and projection GEMM are calculated in FP8."""
    reset_rng_states()
    os.environ["NVTE_FLASH_ATTN"] = "0"
    os.environ["NVTE_FUSED_ATTN"] = "0"
    if backend == "FlashAttention":
        os.environ["NVTE_FLASH_ATTN"] = "1"
    if backend == "FusedAttention":
        os.environ["NVTE_FUSED_ATTN"] = "1"
    _attention_backends["backend_selection_requires_update"] = True

    inp = 0.0001 * torch.randint(
        -100,
        100,
        (config.batch_size * config.max_seqlen_q, config.num_heads * config.head_dim_qk),
        dtype=dtype,
        device="cuda",
        requires_grad=True,
    )
    seqlens = torch.full([config.batch_size], config.max_seqlen_q, dtype=torch.int32, device="cuda")
    cu_seqlens = torch.zeros(config.batch_size + 1, device="cuda", dtype=torch.int32)
    cu_seqlens[1:] = torch.cumsum(seqlens, dim=0)

    out_grad = 0.01 * torch.randn(
        config.batch_size * config.max_seqlen_q,
        config.num_heads * config.head_dim_qk,
        dtype=dtype,
        device="cuda",
    )
    torch.save(out_grad, "out_grad.pt")

    fp8_recipe = recipe.DelayedScaling(
        margin=0,
        fp8_format=recipe.Format.HYBRID,
        amax_history_len=1,
        amax_compute_algo="most_recent",
    )

    mha = Custom_MHA_FP8(config).to(dtype=dtype, device="cuda")
    with fp8_autocast(enabled=True, fp8_recipe=fp8_recipe):
        out = mha(inp, cu_seqlens, config.max_seqlen_q)
        out.backward(out_grad)

    out = torch.load("out.pt")
    dqkv = torch.load("dqkv.pt")
    return (
        out.view(config.batch_size, config.max_seqlen_q, -1),
        dqkv.view(
            config.batch_size, config.max_seqlen_q, 3, config.num_heads, config.head_dim_qk
        ).contiguous(),
    )


def _run_ref_mha_f16(dtype, config, backend):
    """Run reference F16 FusedAttention. Both input and output
    are in F16. QKV GEMM, DPA, and projection GEMM are also in F16."""

    os.environ["NVTE_FLASH_ATTN"] = "0"
    os.environ["NVTE_FUSED_ATTN"] = "0"
    if backend == "FlashAttention":
        os.environ["NVTE_FLASH_ATTN"] = "1"
    if backend == "FusedAttention":
        os.environ["NVTE_FUSED_ATTN"] = "1"
    _attention_backends["backend_selection_requires_update"] = True

    inp = torch.load("qkv.pt").to(device="cuda")
    inp.requires_grad = True
    seqlens = torch.full([config.batch_size], config.max_seqlen_q, dtype=torch.int32, device="cuda")
    cu_seqlens = torch.zeros(config.batch_size + 1, device="cuda", dtype=torch.int32)
    cu_seqlens[1:] = torch.cumsum(seqlens, dim=0)
    out_grad = (
        torch.load("out_grad.pt").to(device="cuda").view(config.batch_size, config.max_seqlen_q, -1)
    )

    _DUMMY_CUDA_RNG_STATE_TRACKER = CudaRNGStatesTracker()
    _DUMMY_CUDA_RNG_STATE_TRACKER.add("model-parallel-rng", seed)

    def get_dummy_cuda_rng_tracker() -> CudaRNGStatesTracker:
        """Get cuda rng tracker."""
        return _DUMMY_CUDA_RNG_STATE_TRACKER

    block = DotProductAttention(
        config.num_heads,
        config.head_dim_qk,
        attention_dropout=config.dropout_p,
        sequence_parallel=False,
        tp_size=1,
        get_rng_state_tracker=get_dummy_cuda_rng_tracker,
        tp_group=None,
        layer_number=1,
        attention_type="self",
        qkv_format="bshd",
    ).to(dtype=dtype, device="cuda")

    q = inp[:, :, 0, :, :]
    k = inp[:, :, 1, :, :]
    v = inp[:, :, 2, :, :]
    out = block(q, k, v, attn_mask_type=config.attn_mask_type)
    out.backward(out_grad)

    return out, inp.grad


_CUBLASLT_WORKSPACE_SIZE_BYTES = 33_554_432  # 32MiB
_2X_ACC_FPROP = False
_2X_ACC_DGRAD = False
_2X_ACC_WGRAD = False

META_QKV = tex.FP8FwdTensors.GEMM1_OUTPUT
META_DQKV = tex.FP8BwdTensors.GRAD_OUTPUT1
META_O = tex.FP8FwdTensors.GEMM2_INPUT
META_DO = tex.FP8BwdTensors.GRAD_INPUT2
META_S = tex.FP8FwdTensors.GEMM3_OUTPUT
META_DP = tex.FP8BwdTensors.GRAD_INPUT3


class _custom_mha_fp8(torch.autograd.Function):
    @staticmethod
    def forward(
        ctx,
        inp: torch.Tensor,
        qkv_weight: torch.Tensor,
        qkv_bias: torch.Tensor,
        cu_seqlens: torch.Tensor,
        num_heads: int,
        p_dropout: float,
        max_s: int,
        fast_zero_fill: bool,
        fp8_meta: Dict[str, Any],
        workspace: torch.Tensor,
        is_training: bool,
        mask_type: str,
    ) -> torch.Tensor:

        assert inp.dim() == 2
        in_features = qkv_weight.shape[-1]
        h = num_heads
        d = in_features // h
        b = cu_seqlens.numel() - 1

        fp8_dtype_forward = fp8.get_fp8_te_dtype(fp8_meta["recipe"], fprop_tensor=True)

        inp_fp8, inp_t_fp8 = ext.fp8_cast_transpose_fused(
            inp,
            fp8_meta["scaling_fwd"],
            tex.FP8FwdTensors.GEMM1_INPUT,
            fp8_dtype_forward,
        )

        qkv_weight_fp8, qkv_weight_t_fp8 = ext.fp8_cast_transpose_fused(
            qkv_weight,
            fp8_meta["scaling_fwd"],
            tex.FP8FwdTensors.GEMM1_WEIGHT,
            fp8_dtype_forward,
        )

        M = None
        ZInv = None
        philox_unpacked = None

        qkv, _ = ext.fp8_gemm(
            qkv_weight_fp8,
            fp8_meta["scaling_fwd"].scale_inv,
            tex.FP8FwdTensors.GEMM1_WEIGHT,
            fp8_dtype_forward,
            inp_fp8,
            fp8_meta["scaling_fwd"].scale_inv,
            tex.FP8FwdTensors.GEMM1_INPUT,
            fp8_dtype_forward,
            torch.uint8,
            workspace,
            bias=qkv_bias,
            use_bias=True,
            out_index=META_QKV,
            fp8_meta_tensor=fp8_meta["scaling_fwd"],
            use_split_accumulator=_2X_ACC_FPROP,
            D_dtype=fp8_dtype_forward,
        )
        qkv = qkv.view(-1, 3, h, d)
        qkv_fp16 = (
            ext.cast_from_fp8(
                qkv, fp8_meta["scaling_fwd"], META_QKV, fp8_dtype_forward, tex.DType.kFloat16
            )
            .view(b, max_s, 3, h, d)
            .contiguous()
        )
        torch.save(qkv_fp16, "qkv.pt")
        if cudnn_frontend_version == 1:
            qkv = qkv.view(b, max_s, 3, h, d)  # bs3hd

        # FMHA
        out, aux_ctx_tensors, *rest = fused_attn_fwd(
            is_training,
            max_s,
            max_s,
            cu_seqlens,
            cu_seqlens,
            qkv[:, :, 0, :, :] if cudnn_frontend_version == 1 else qkv[:, 0, :, :],
            qkv[:, :, 1, :, :] if cudnn_frontend_version == 1 else qkv[:, 1, :, :],
            qkv[:, :, 2, :, :] if cudnn_frontend_version == 1 else qkv[:, 2, :, :],
            fp8_dtype_forward,
            FusedAttnBackend["FP8"],
            None,
            None,
            None,
            fp8_meta["scaling_fwd"].scale_inv,  # d_scale_qkv
            META_QKV,  # d_scale_qkv_offset
            fp8_meta["scaling_fwd"].scale_inv,  # d_scale_s
            META_S,  # d_scale_s_offset
            fp8_meta["scaling_fwd"].scale,  # q_scale_s
            META_S,  # q_scale_s_offset
            fp8_meta["scaling_fwd"].scale,  # q_scale_o
            META_O,  # q_scale_o_offset
            fp8_meta["scaling_fwd"].amax_history,  # amax_s
            META_S,  # amax_s_offset
            fp8_meta["scaling_fwd"].amax_history,  # amax_o
            META_O,  # amax_o_offset
            attn_scale=None,
            dropout=p_dropout,
            fast_zero_fill=fast_zero_fill,
            qkv_layout="bs3hd" if cudnn_frontend_version == 1 else "t3hd",
            attn_bias_type="no_bias",
            attn_mask_type=mask_type if cudnn_frontend_version == 1 else "padding",
            rng_gen=None,
        )

        M, ZInv, philox_unpacked = aux_ctx_tensors

        ctx.save_for_backward(
            inp_t_fp8,
            qkv_weight_t_fp8,
            workspace,
            qkv,
            out,
            fp8_meta["scaling_fwd"].scale,
            fp8_meta["scaling_fwd"].scale_inv,
        )
        ctx.aux_ctx_tensors = aux_ctx_tensors
        ctx.fp8_meta = fp8_meta
        ctx.cu_seqlens = cu_seqlens
        ctx.p_dropout = p_dropout
        ctx.max_s = max_s
        ctx.fast_zero_fill = fast_zero_fill
        ctx.hidden_size = in_features
        ctx.num_heads = num_heads
        ctx.mask_type = mask_type
        ctx.dtype = inp.dtype

        out = out.view(-1, in_features)  # (bs)(hd)
        out_fp16 = ext.cast_from_fp8(
            out, fp8_meta["scaling_fwd"], META_O, fp8_dtype_forward, tex.DType.kFloat16
        )
        torch.save(out_fp16, "out.pt")  # (bs)(hd)
        return out_fp16

    @staticmethod
    def backward(ctx, grad_output: torch.Tensor) -> Tuple[Union[torch.Tensor, None], ...]:
        with torch.cuda.nvtx.range("_DPA"):
            (
                inp_t_fp8,
                qkv_weight_t_fp8,
                workspace,
                qkv,
                out,
                fwd_scales,
                fwd_scale_inverses,
            ) = ctx.saved_tensors
            fp8_dtype_forward = fp8.get_fp8_te_dtype(ctx.fp8_meta["recipe"], fprop_tensor=True)
            fp8_dtype_backward = fp8.get_fp8_te_dtype(ctx.fp8_meta["recipe"], fprop_tensor=False)

            proj_dgrad = ext.cast_to_fp8(
                grad_output, ctx.fp8_meta["scaling_bwd"], META_DO, fp8_dtype_backward
            )  # (bs)(hd)

            dq, dk, dv, *rest = fused_attn_bwd(
                ctx.max_s,
                ctx.max_s,
                ctx.cu_seqlens,
                ctx.cu_seqlens,
                qkv[:, :, 0, :, :] if cudnn_frontend_version == 1 else qkv[:, 0, :, :],
                qkv[:, :, 1, :, :] if cudnn_frontend_version == 1 else qkv[:, 1, :, :],
                qkv[:, :, 2, :, :] if cudnn_frontend_version == 1 else qkv[:, 2, :, :],
                out,
                proj_dgrad.view_as(out),
                fp8_dtype_forward,
                fp8_dtype_backward,
                ctx.aux_ctx_tensors,
                FusedAttnBackend["FP8"],
                None,
                None,
                fwd_scale_inverses[META_QKV],  # d_scale_qkv,
                fwd_scale_inverses[META_S],  # d_scale_s,
                fwd_scale_inverses[META_O],  # d_scale_o,
                ctx.fp8_meta["scaling_bwd"].scale_inv[META_DO],  # d_scale_do
                ctx.fp8_meta["scaling_bwd"].scale_inv[META_DP],  # d_scale_dp
                fwd_scales[META_S],  # q_scale_s
                ctx.fp8_meta["scaling_bwd"].scale[META_DP],  # q_scale_dp
                ctx.fp8_meta["scaling_bwd"].scale[META_DQKV],  # q_scale_dqkv
                ctx.fp8_meta["scaling_bwd"].amax_history[0][META_DP],  # amax_dp
                ctx.fp8_meta["scaling_bwd"].amax_history[0][META_DQKV],  # amax_dqkv
                attn_scale=None,
                dropout=ctx.p_dropout,
                fast_zero_fill=ctx.fast_zero_fill,
                qkv_layout="bs3hd" if cudnn_frontend_version == 1 else "t3hd",
                attn_bias_type="no_bias",
                attn_mask_type=ctx.mask_type if cudnn_frontend_version == 1 else "padding",
            )
            dim = 2 if cudnn_frontend_version == 1 else 1
            dqkv = torch.Tensor().to(device=dq.device, dtype=dq.dtype)
            dqkv_shape = list(dq.shape)
            dqkv_shape.insert(dim, 3)
            dqkv_stride = list(dq.stride())
            dqkv_stride.insert(dim, int(dqkv_stride[-3] / 3))
            dqkv.set_(dq.untyped_storage(), dq.storage_offset(), dqkv_shape, dqkv_stride)  # bs3hd

            dqkv_c = dqkv.view(-1, 3 * ctx.hidden_size)
            dqkv_c_fp16 = ext.cast_from_fp8(
                dqkv_c,
                ctx.fp8_meta["scaling_bwd"],
                META_DQKV,
                fp8_dtype_backward,
                tex.DType.kFloat16,
            )
            torch.save(dqkv_c_fp16, "dqkv.pt")

            qkv_bgrad, dqkv_t = ext.fp8_transpose_bgrad_fused(
                dqkv_c,
                ctx.fp8_meta["scaling_bwd"],
                META_DQKV,
                fp8_dtype_backward,
                ctx.dtype,
            )

            # QKV DGRAD
            qkv_dgrad, _ = ext.fp8_gemm(
                qkv_weight_t_fp8,
                fwd_scale_inverses,
                tex.FP8FwdTensors.GEMM1_WEIGHT,
                fp8_dtype_forward,
                dqkv_c,
                ctx.fp8_meta["scaling_bwd"].scale_inv,
                META_DQKV,
                fp8_dtype_backward,
                ctx.dtype,
                workspace,
                use_split_accumulator=_2X_ACC_DGRAD,
            )
            # QKV WGRAD
            qkv_wgrad, _ = ext.fp8_gemm(
                inp_t_fp8,
                fwd_scale_inverses,
                tex.FP8FwdTensors.GEMM1_INPUT,
                fp8_dtype_forward,
                dqkv_t,
                ctx.fp8_meta["scaling_bwd"].scale_inv,
                META_DQKV,
                fp8_dtype_backward,
                ctx.dtype,
                workspace,
                use_split_accumulator=_2X_ACC_WGRAD,
            )

        return (
            qkv_dgrad,
            qkv_wgrad,
            qkv_bgrad,
            None,
            None,
            None,
            None,
            None,
            None,
            None,
            None,
            None,
            None,
        )


class Custom_MHA_FP8(TransformerEngineBaseModule):
    def __init__(self, config, params_dtype: torch.dtype = torch.float32):
        super().__init__()
        self.p_dropout = config.dropout_p
        self.h = config.num_heads
        self.hidden_size = config.hidden_size
        self.head_dim = config.head_dim_qk
        self.fast_zero_fill = True
        self.mask_type = config.attn_mask_type

        self.qkv_weight = torch.nn.Parameter(
            torch.empty(
                self.hidden_size * 3,
                self.hidden_size,
                device=torch.cuda.current_device(),
                dtype=params_dtype,
            )
        )
        self.qkv_bias = torch.nn.Parameter(
            torch.empty(
                self.hidden_size * 3,
                device=torch.cuda.current_device(),
                dtype=params_dtype,
            )
        )
        with torch.no_grad():
            self.qkv_bias.zero_()
            self.qkv_weight.fill_(1.0)
        self.workspace = torch.empty(
            _CUBLASLT_WORKSPACE_SIZE_BYTES, dtype=torch.int8, device="cuda"
        )

    def forward(
        self,
        inp: torch.Tensor,
        cu_seqlens,
        max_s,
    ) -> torch.Tensor:
        with self.prepare_forward(inp, None, num_gemms=3) as inp:
            out = _custom_mha_fp8.apply(
                inp,
                self.qkv_weight,
                self.qkv_bias,
                cu_seqlens,
                self.h,
                self.p_dropout,
                max_s,
                self.fast_zero_fill,
                self.fp8_meta,
                self.workspace,
                self.training,
                self.mask_type,
            )
        return out<|MERGE_RESOLUTION|>--- conflicted
+++ resolved
@@ -1372,23 +1372,12 @@
     "fp8_12": ModelConfig(2, 16, 16, 128, 2048, 2048, 0.0, "causal", "no_bias"),
     "fp8_13": ModelConfig(2, 24, 12, 128, 2048, 2048, 0.0, "causal", "no_bias"),
     "fp8_14": ModelConfig(1, 32, 4, 128, 8192, 8192, 0.0, "causal", "no_bias"),
-<<<<<<< HEAD
-    "fp8_15": ModelConfig(1, 16, 16, 128, 2048, 2048, 0.0, "no_mask", "no_bias"),
-    "fp8_16": ModelConfig(2, 24, 24, 128, 2048, 2048, 0.0, "padding", "no_bias"),
-    "fp8_17": ModelConfig(2, 24, 24, 128, 2048, 2048, 0.0, "padding_causal", "no_bias"),
-    "fp8_18": ModelConfig(2, 24, 12, 128, 2048, 2048, 0.0, "padding", "no_bias"),
-    "fp8_19": ModelConfig(2, 24, 12, 128, 2048, 2048, 0.0, "padding_causal", "no_bias"),
-    "fp8_20": ModelConfig(1, 32, 4, 128, 8192, 8192, 0.0, "padding", "no_bias"),
-    "fp8_21": ModelConfig(1, 32, 4, 128, 8192, 8192, 0.0, "padding_causal", "no_bias"),
-    "fp8_22": ModelConfig(1, 16, 16, 128, 2048, 2048, 0.0, "padding", "no_bias"),
-=======
     "fp8_15": ModelConfig(2, 16, 16, 128, 2048, 2048, 0.0, "padding", "no_bias"),
     "fp8_16": ModelConfig(2, 24, 12, 128, 2048, 2048, 0.0, "padding", "no_bias"),
     "fp8_17": ModelConfig(1, 32, 4, 128, 8192, 8192, 0.0, "padding", "no_bias"),
     "fp8_18": ModelConfig(2, 16, 16, 128, 2048, 2048, 0.0, "padding_causal", "no_bias"),
     "fp8_19": ModelConfig(2, 24, 12, 128, 2048, 2048, 0.0, "padding_causal", "no_bias"),
     "fp8_20": ModelConfig(1, 32, 4, 128, 8192, 8192, 0.0, "padding_causal", "no_bias"),
->>>>>>> a959ff56
 }
 
 param_types_fp8_vs_f16 = [torch.float16, torch.bfloat16]
@@ -1629,29 +1618,18 @@
 def test_dpa_fp8_vs_f16(dtype, model, qkv_layout, fp8_dpa_bwd, is_training):
     config = model_configs_fp8_vs_f16[model]
 
-<<<<<<< HEAD
-=======
     # TODO(cyang): think of another way to verify dropout results
->>>>>>> a959ff56
     # test cuDNN FP8 dropout
     # 1. we modify the config here to not affect mha_fp8_vs_f16 tests
     # 2. there is no other backend that implements dropout the same way as cuDNN FP8, and as an
     #    indirect verification method, we create Q/K/V as all 1s and check if O is all 1s
     # 3. we avoid running FP16/BF16 kernels as they do not have dropout support on Blackwell
-<<<<<<< HEAD
-    if "padding" not in config.attn_mask_type and "causal" not in config.attn_mask_type:
-        config.dropout_p = 0.1
-    if config.dropout_p != 0.0 and not fp8_dpa_bwd:
-        pytest.skip("FP16/BF16 dropout is not supported on Blackwell")
-
-=======
     #if "padding" not in config.attn_mask_type and "causal" not in config.attn_mask_type:
     #    if get_device_compute_capability() >= (10, 0):
     #        config.dropout_p = 0.1
 
     if ("padding" in config.attn_mask_type or config.head_dim_qk != 128) and get_cudnn_version() < (9, 7, 0):
         pytest.skip("FP8 with padding or head_dim != 128 is not supported for cuDNN < 9.7")
->>>>>>> a959ff56
     if config.num_heads != config.num_gqa_groups and "3" in qkv_layout:
         pytest.skip("qkv_layout not applicable for MQA/GQA")
 
@@ -1676,11 +1654,7 @@
     )
 
     if config.dropout_p == 0.0:
-<<<<<<< HEAD
-        # test cuDNN FP8 dropout: no FP16/BF16 dropout support on Blackwell
-=======
         # test cuDNN FP8 dropout: need a FP16/BF16 reference on Blackwell
->>>>>>> a959ff56
         logging.info("[test_dpa_fp8_vs_f16]: run with fp8_dpa = False")
         fused_attn_fwd_f16, fused_attn_bwd_f16 = _run_dpa_fp8_vs_f16(
             dtype, config, False, qkv_layout, is_training
