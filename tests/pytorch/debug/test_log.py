# Copyright (c) 2022-2025, NVIDIA CORPORATION & AFFILIATES. All rights reserved.
#
# See LICENSE for license information.

import nvdlfw_inspect.api as debug_api
import transformer_engine.debug
import transformer_engine.pytorch as te
import torch
import tempfile
from transformer_engine.common import recipe
import pytest
import contextlib
import os
from transformer_engine.pytorch import (
    is_fp8_available,
    is_mxfp8_available,
    is_fp8_block_scaling_available,
)
from transformer_engine.pytorch.quantization import RecipeState
from transformer_engine.debug.pytorch.debug_state import TEDebugState
from transformer_engine.debug.features.utils.stats_computation import (
    compute_max_blockwise_dynamic_range,
    BlockwiseDynamicRangeStat,
)
import math

fp8_available, reason_for_no_fp8 = is_fp8_available(return_reason=True)
mxfp8_available, reason_for_no_mxfp8 = is_mxfp8_available(return_reason=True)
fp8_block_scaling_available, reason_for_no_fp8_block_scaling = is_fp8_block_scaling_available(
    return_reason=True
)

LOG_QUANTIZED_CONFIG_BASE = """
log:
  layers:
    layer_name_regex_pattern: .*
  enabled:
    True
  transformer_engine:
    LogFp8TensorStats:
      enabled: True
      stats: [
        {stats}
      ]
      tensors: [activation, gradient, weight]
      freq: 2
      start_step: 0
      end_step: 10
"""
recipes = [
    "fp8_delayed_scaling",
    "fp8_current_scaling",
    "fp8_block_scaling",
    "mxfp8",
]

bare_stats = [
    "underflows%",
    "scale_inv_min",
    "scale_inv_max",
    "mse",
]

all_stats = []

for r in recipes:
    for stat in bare_stats:
        for columnwise_postfix in ["", "_columnwise"]:
            if (
                r in ["fp8_current_scaling", "fp8_block_scaling"]
                and torch.cuda.get_device_capability()[0] < 9
            ):
                # hopper is needed for current-scaling, block-scaling
                continue
            if r == "mxfp8" and torch.cuda.get_device_capability()[0] < 10:
                # blackwell is needed for mxfp8
                continue
            if (
                r in ["fp8_delayed_scaling", "fp8_current_scaling"]
                and columnwise_postfix == "_columnwise"
            ):
                # columnwise stats are not supported for fp8_delayed_scaling and fp8_current_scaling
                continue

            all_stats.append(f"{r}_{stat}{columnwise_postfix}")

all_stats.append("fp8_delayed_scaling_overflows%")  # only delayed-scaling supports overflows%


@contextlib.contextmanager
def debug_session(config_str: str, feature_dirs):
    """
    Helper context manager that
    1. writes the YAML `config_str` to a temporary file,
    2. starts a debug session, and
    3. yields the directory that contains the statistics log.

    The session is closed automatically – even on exceptions – so every test
    stays concise and leak-free.
    """
    with tempfile.NamedTemporaryFile(
        mode="w", delete=False
    ) as cfg_file, tempfile.TemporaryDirectory() as log_dir:
        cfg_file.write(config_str)
        cfg_file.flush()

        debug_api.initialize(
            config_file=cfg_file.name,
            feature_dirs=feature_dirs,
            log_dir=log_dir,
        )
        try:
            yield log_dir
        finally:
            debug_api.end_debug()


def read_log(log_dir: str) -> str:
    """Return the content of the statistics log produced by `debug_session`."""
    stat_path = os.path.join(
        log_dir,
        "nvdlfw_inspect_statistics_logs",
        "nvdlfw_inspect_globalrank-0.log",
    )
    with open(stat_path, "r") as f:
        return f.read()


def test_sanity(feature_dirs):
    if not fp8_available:
        pytest.skip(reason_for_no_fp8)

    log_all_stats_config = LOG_QUANTIZED_CONFIG_BASE.format(stats=", ".join(all_stats))
    with debug_session(log_all_stats_config, feature_dirs) as log_dir:
        model = te.Linear(128, 128, params_dtype=torch.bfloat16)
        inp = torch.zeros(128, 128, dtype=torch.bfloat16).cuda()

        for _ in range(10):
            with te.autocast(recipe=recipe.DelayedScaling()):
                output = model(inp)
            loss = output.sum()
            loss.backward()
            debug_api.step()

        output = read_log(log_dir)

    assert output, "Output is empty"
    for stat in all_stats:
        assert stat in output, f"Stat {stat} not found in output"


fp8_recipes = [
    recipe.MXFP8BlockScaling(),
    recipe.DelayedScaling(),
    recipe.Float8CurrentScaling(),
    recipe.Float8BlockScaling(),
]


@pytest.mark.parametrize("fp8_recipe", fp8_recipes)
def test_log_quantized_stats_numerics(fp8_recipe, feature_dirs):
    if not fp8_available:
        pytest.skip(reason_for_no_fp8)
    if not mxfp8_available and fp8_recipe == recipe.MXFP8BlockScaling():
        pytest.skip(reason_for_no_mxfp8)
    if not fp8_block_scaling_available and fp8_recipe == recipe.Float8BlockScaling():
        pytest.skip(reason_for_no_fp8_block_scaling)

    log_only_bare_stats_config = LOG_QUANTIZED_CONFIG_BASE.format(stats=", ".join(bare_stats))

    with debug_session(log_only_bare_stats_config, feature_dirs) as log_dir:
        recipe_state = RecipeState.create(
            fp8_recipe,
            mode="forward",
            num_quantizers=3,
        )

        tensor = torch.randn(1024, 1024).cuda()
        tensor[0, 100:200] = -0.0
        quantizer = recipe_state.make_quantizers()[0]
        quantized_tensor = quantizer(tensor)

        debug_api.transformer_engine.inspect_tensor(
            layer_name="layer_name",
            tensor_name="activation",
            iteration=0,
            tp_group=None,
            tensor=tensor,
            quantizer=quantizer,
            rowwise_quantized_tensor=quantized_tensor,
            columnwise_quantized_tensor=quantized_tensor,
        )
        debug_api.step()

        dequantized_tensor = quantized_tensor.dequantize()
        output = read_log(log_dir)

    for line in output.splitlines():
        if "underflows%" in line:
            underflows = float(line.split("value=")[1])
            expected = (
                ((dequantized_tensor == 0).sum() - (tensor == 0).sum()) / tensor.numel() * 100
            )
            assert underflows == pytest.approx(expected.cpu(), abs=1e-4)
        if "mse" in line:
            mse = float(line.split("value=")[1])
            expected = torch.nn.functional.mse_loss(dequantized_tensor, tensor, reduction="mean")
            assert mse == pytest.approx(expected.cpu(), abs=1e-4)
        if "overflows%" in line:
            overflows = float(line.split("value=")[1])
            expected = (
                (abs(dequantized_tensor) > abs(tensor)).sum() / dequantized_tensor.numel() * 100
            )
            assert overflows == pytest.approx(expected.cpu(), abs=1e-4)


LOG_HIGH_PRECISION_CONFIG = """
log:
  layers:
    layer_name_regex_pattern: .*
  enabled:
    True
  transformer_engine:
    LogTensorStats:
      enabled: True
      stats:
        - dynamic_range
        - max_blockwise_dynamic_range:
            block_size: 4
            dims: 1
        - max_blockwise_dynamic_range:
            block_size: 4
            dims: 2
      tensors: [activation, gradient, weight]
      freq: 2
      start_step: 0
      end_step: 10
"""


@pytest.mark.parametrize("tensor_name", ["activation", "weight", "gradient"])
def test_log_stats_numerics(feature_dirs, tensor_name):
    """Check correctness of dynamic range and max blockwise dynamic range stats.

    Tests different tensor types:
    - activation/weight: use both orientations (rowwise + columnwise), takes max
    - gradient/dgrad: use single orientation (rowwise only)
    """
    log_only_bare_stats_config = LOG_HIGH_PRECISION_CONFIG

    with debug_session(log_only_bare_stats_config, feature_dirs) as log_dir:
        # There is 1024 x 1024 tensor with very small epsilon values in almost all elements,
        # one row of large value A and three rows of large value B.
        epsilon = 1e-10
        A = 1000
        B = 50
        tensor = torch.zeros(1024, 1024).cuda() + epsilon
        tensor[0, :] = A
        tensor[1:4, :] = B

        debug_api.transformer_engine.inspect_tensor(
            layer_name="layer_name",
            tensor_name=tensor_name,
            iteration=0,
            tp_group=None,
            tensor=tensor,
            quantizer=None,
            rowwise_quantized_tensor=None,
            columnwise_quantized_tensor=None,
        )
        debug_api.step()

        output = read_log(log_dir)

    max_over_orientations = tensor_name in ["activation", "weight"]
    max_over_orientations_suffix = "_max_over_orientations" if max_over_orientations else ""

    # Track which stats were found to ensure all are present
    found_dims_1 = False
    found_dims_2 = False
    found_dynamic_range = False

    for line in output.splitlines():
        if f"max_blockwise_dynamic_range_block_size_4_dims_1{max_over_orientations_suffix}" in line:
            max_blockwise_dynamic_range_block_size_4_dims_1 = float(line.split("value=")[1])
            if max_over_orientations:
                # Columnwise blocks have mixed values [A, B, B, B] -> dynamic_range = log2(A/B)
                expected = math.log2(A) - math.log2(B)
            else:
                # Rowwise blocks have uniform values -> dynamic_range = 0
                expected = 0
            assert max_blockwise_dynamic_range_block_size_4_dims_1 == pytest.approx(
                expected, abs=1e-4
            )
            found_dims_1 = True
        elif (
            f"max_blockwise_dynamic_range_block_size_4_dims_2{max_over_orientations_suffix}" in line
        ):
            max_blockwise_dynamic_range_block_size_4_dims_2 = float(line.split("value=")[1])
            # For 2D blocks (4x4 tiles), blocks always contain mixed values from different rows
            expected = math.log2(A) - math.log2(B)
            assert max_blockwise_dynamic_range_block_size_4_dims_2 == pytest.approx(
                expected, abs=1e-4
            )
            found_dims_2 = True
        elif "_dynamic_range" in line and "max_blockwise_dynamic_range" not in line:
            dynamic_range = float(line.split("value=")[1])
            expected = math.log2(A) - math.log2(epsilon)
            assert dynamic_range == pytest.approx(expected, abs=1e-4)
            found_dynamic_range = True

    # Ensure all expected stats were found in the output
    assert found_dims_1, "max_blockwise_dynamic_range (dims=1) not found in output"
    assert found_dims_2, "max_blockwise_dynamic_range (dims=2) not found in output"
    assert found_dynamic_range, "dynamic_range not found in output"


@pytest.mark.parametrize("layer", ["linear", "transformer"])
def test_log_every_3_or_5_layers(layer, configs_dir, feature_dirs):
    if not fp8_available:
        pytest.skip(reason_for_no_fp8)

    # If layer does not invoke any feature in current iteration,
    # then it changed into non-debug mode.
    # This test checks whether this works correctly -
    # non-quantized statistics should be logged every 3 iterations,
    # and quantized statistics should be logged every 5 iterations.
    with tempfile.TemporaryDirectory() as temp_dir:
        debug_api.initialize(
            config_file=configs_dir + "/log_config.yaml",
            feature_dirs=feature_dirs,
            log_dir=temp_dir,
        )

        if layer == "linear":
            model = te.Linear(128, 128, name="linear1")
        elif layer == "transformer":
            model = te.TransformerLayer(128, 128, 4, name="transformer1")
        else:
            raise ValueError(f"Invalid layer: {layer}")

        for i in range(20):
            x = torch.randn(4, 128, 128).cuda()
            with te.autocast(enabled=True):
                y = model(x)
            y.sum().backward()
            debug_api.step()

        with open(
            os.path.join(
                temp_dir, "nvdlfw_inspect_statistics_logs/nvdlfw_inspect_globalrank-0.log"
            ),
            "r",
        ) as f:
            file_content = f.read()
            for i in range(1, 20):
                if i % 3 == 0 or i % 5 == 0:
                    assert f"iteration={i:06d}" in file_content
                else:
                    assert f"iteration={i:06d}" not in file_content

    debug_api.end_debug()
    TEDebugState._reset()


<<<<<<< HEAD
def test_log_grouped_gemm(feature_dirs):
    if not fp8_available:
        pytest.skip(reason_for_no_fp8)

    log_all_stats_config = LOG_QUANTIZED_CONFIG_BASE.format(stats=", ".join(all_stats))
    with debug_session(log_all_stats_config, feature_dirs) as log_dir:
        model = te.GroupedLinear(3, 128, 128, name="linear1", params_dtype=torch.bfloat16)
        inp = torch.randn((1, 128, 128), dtype=torch.bfloat16).cuda()
        m_splits = [64, 32, 32]
        with te.fp8_autocast(fp8_recipe=recipe.DelayedScaling()):
            output = model(inp, m_splits=m_splits)
        loss = output.sum()
        loss.backward()
        debug_api.step()

        output = read_log(log_dir)

    assert "gemm_0" in output, "gemm0 not found in output"
    assert "gemm_1" in output, "gemm1 not found in output"
    assert "gemm_2" in output, "gemm2 not found in output"
=======
def test_compute_max_blockwise_dynamic_range_direct():
    """Direct unit test for compute_max_blockwise_dynamic_range function.

    Tests the function with various configurations to ensure correct behavior
    for different block sizes, dimensions, and orientation settings.
    """
    # Create test tensor with uniform rows but mixed columns
    # Row 0: all 1000, Row 1-3: all 50, remaining: all 0.01
    epsilon = 0.01
    A = 1000.0
    B = 50.0
    tensor = torch.zeros(1024, 1024).cuda() + epsilon
    tensor[0, :] = A
    tensor[1:4, :] = B

    # Test 1: dims=1, max_over_orientations=False (rowwise only)
    # Rowwise blocks have uniform values -> dynamic_range should be 0
    stat_config = BlockwiseDynamicRangeStat(block_size=4, dims=1, max_over_orientations=False)
    result = compute_max_blockwise_dynamic_range(tensor, stat_config)
    assert result.item() == pytest.approx(
        0.0, abs=1e-4
    ), "Rowwise 1D blocks with uniform values should have dynamic_range=0"

    # Test 2: dims=1, max_over_orientations=True (max of rowwise and columnwise)
    # Columnwise blocks have mixed values [A, B, B, B] -> dynamic_range = log2(A/B)
    stat_config = BlockwiseDynamicRangeStat(block_size=4, dims=1, max_over_orientations=True)
    result = compute_max_blockwise_dynamic_range(tensor, stat_config)
    expected = math.log2(A) - math.log2(B)
    assert result.item() == pytest.approx(expected, abs=1e-4), (
        f"Max over orientations should capture columnwise dynamic_range, expected {expected}, got"
        f" {result.item()}"
    )

    # Test 3: dims=2, block_size=4 (4x4 tiles)
    # 2D blocks span multiple rows -> always have mixed values
    stat_config = BlockwiseDynamicRangeStat(block_size=4, dims=2, max_over_orientations=False)
    result = compute_max_blockwise_dynamic_range(tensor, stat_config)
    expected = math.log2(A) - math.log2(B)
    assert result.item() == pytest.approx(expected, abs=1e-4), (
        f"2D blocks should capture mixed values from different rows, expected {expected}, got"
        f" {result.item()}"
    )

    # Test 4: Different block size
    # With block_size=8, columnwise blocks contain [A, B, B, B, epsilon, epsilon, epsilon, epsilon]
    # So max=A, min=epsilon (not B anymore)
    stat_config = BlockwiseDynamicRangeStat(block_size=8, dims=1, max_over_orientations=True)
    result = compute_max_blockwise_dynamic_range(tensor, stat_config)
    expected = math.log2(A) - math.log2(epsilon)  # min is epsilon, not B
    assert result.item() == pytest.approx(
        expected, abs=1e-4
    ), f"Block size 8 should work correctly, expected {expected}, got {result.item()}"

    # Test 5: Tensor with all uniform values -> dynamic_range should be 0
    uniform_tensor = torch.ones(64, 64).cuda() * 42.0
    stat_config = BlockwiseDynamicRangeStat(block_size=4, dims=1, max_over_orientations=True)
    result = compute_max_blockwise_dynamic_range(uniform_tensor, stat_config)
    assert result.item() == pytest.approx(
        0.0, abs=1e-4
    ), "Uniform tensor should have dynamic_range=0"

    # Test 6: 3D tensor flattening validation using 2D/3D comparison
    # Create a 4x4 tensor with distinct 2x2 blocks, compute with dims=2, block_size=2
    # Then reshape to 3D and compute again - results should match if flattening is correct
    tensor_2d = torch.tensor(
        [
            [1.0, 1.0, 10.0, 10.0],
            [1.0, 1.0, 10.0, 10.0],
            [100.0, 100.0, 1000.0, 1000.0],
            [100.0, 100.0, 1000.0, 1000.0],
        ]
    ).cuda()

    # Compute on 2D tensor: 4 blocks of 2x2, max range is log2(1000/100)
    stat_config = BlockwiseDynamicRangeStat(block_size=2, dims=2, max_over_orientations=False)
    result_2d = compute_max_blockwise_dynamic_range(tensor_2d, stat_config)

    # Reshape to 3D [2, 2, 4] and compute - should give same result if flattening is correct
    tensor_3d = tensor_2d.reshape(2, 2, 4)
    result_3d = compute_max_blockwise_dynamic_range(tensor_3d, stat_config)

    assert result_2d.item() == pytest.approx(result_3d.item(), abs=1e-6), (
        "3D tensor [2,2,4] flattened to [4,4] must give same result as original 2D, got"
        f" 2D={result_2d.item()}, 3D={result_3d.item()}"
    )

    print("All direct tests for compute_max_blockwise_dynamic_range passed!")
>>>>>>> dcaca2a6
<|MERGE_RESOLUTION|>--- conflicted
+++ resolved
@@ -363,7 +363,6 @@
     TEDebugState._reset()
 
 
-<<<<<<< HEAD
 def test_log_grouped_gemm(feature_dirs):
     if not fp8_available:
         pytest.skip(reason_for_no_fp8)
@@ -384,7 +383,7 @@
     assert "gemm_0" in output, "gemm0 not found in output"
     assert "gemm_1" in output, "gemm1 not found in output"
     assert "gemm_2" in output, "gemm2 not found in output"
-=======
+
 def test_compute_max_blockwise_dynamic_range_direct():
     """Direct unit test for compute_max_blockwise_dynamic_range function.
 
@@ -471,5 +470,4 @@
         f" 2D={result_2d.item()}, 3D={result_3d.item()}"
     )
 
-    print("All direct tests for compute_max_blockwise_dynamic_range passed!")
->>>>>>> dcaca2a6
+    print("All direct tests for compute_max_blockwise_dynamic_range passed!")