# Copyright (c) 2022-2025, NVIDIA CORPORATION & AFFILIATES. All rights reserved.
#
# See LICENSE for license information.

import torch
from transformer_engine.pytorch.tensor.float8_tensor import Float8Tensor, Float8Quantizer

import nvdlfw_inspect.api as debug_api

try:
    import transformer_engine
    import transformer_engine_torch as tex
except (ImportError, ModuleNotFoundError):
    print("Could not find TransformerEngine package.")
    exit(1)


def test_transformer_engine_no_config(feature_dirs):
    debug_api.initialize("", feature_dirs=feature_dirs)
    try:

        tensor = torch.rand(24, 2046).cuda()

        # FP8 enabled - true by the default
        assert debug_api.transformer_engine.fp8_gemm_enabled(
            "decoder.1.attn.qkv", gemm="fprop", iteration=0
        )[0]

        # modify_tensor_enabled - (False, None) by default
        assert not debug_api.transformer_engine.modify_tensor_enabled(
            "decoder.1.attn.qkv", gemm="fprop", tensor_name="activation", iteration=0
        )[0]

        # inspect_tensor_enabled - (False, None) by default
        assert not debug_api.transformer_engine.inspect_tensor_enabled(
            "decoder.1.attn.qkv", tensor_name="activation", iteration=0
        )[0]

        # inspect_tensor_postquantize - (False, None) by default
        assert not debug_api.transformer_engine.inspect_tensor_postquantize_enabled(
            "decoder.1.attn.qkv", gemm="fprop", tensor_name="activation", iteration=0
        )[0]

    finally:
        debug_api.end_debug()


def test_disable_fp8_gemm(configs_dir, feature_dirs):
    try:
        debug_api.initialize(configs_dir + "disable_fp8_gemms.yaml", feature_dirs=feature_dirs)

        assert debug_api.transformer_engine.fp8_gemm_enabled(
            "decoder.1.attn.qkv", gemm="fprop", iteration=0
        )[0]
        assert not debug_api.transformer_engine.fp8_gemm_enabled(
            "decoder.1.attn.qkv", gemm="dgrad", iteration=0
        )[0]
        assert not debug_api.transformer_engine.fp8_gemm_enabled(
            "decoder.1.attn.qkv", gemm="wgrad", iteration=0
        )[0]

        # caching
        assert debug_api.transformer_engine.fp8_gemm_enabled(
            "decoder.1.attn.qkv", gemm="fprop", iteration=0
        )[0]
        assert not debug_api.transformer_engine.fp8_gemm_enabled(
            "decoder.1.attn.qkv", gemm="dgrad", iteration=0
        )[0]
        assert not debug_api.transformer_engine.fp8_gemm_enabled(
            "decoder.1.attn.qkv", gemm="wgrad", iteration=0
        )[0]

    finally:
        debug_api.end_debug()


def test_disable_fp8_layer(configs_dir, feature_dirs):
    try:
        debug_api.initialize(configs_dir + "disable_fp8_layer.yaml", feature_dirs=feature_dirs)

        assert debug_api.transformer_engine.fp8_gemm_enabled(
            "decoder.1.mlp.fc1", gemm="fprop", iteration=0
        )[0]
        assert debug_api.transformer_engine.fp8_gemm_enabled(
            "decoder.1.mlp.fc1", gemm="wgrad", iteration=0
        )[0]
        assert debug_api.transformer_engine.fp8_gemm_enabled(
            "decoder.1.mlp.fc1", gemm="dgrad", iteration=0
        )[0]
        assert not debug_api.transformer_engine.fp8_gemm_enabled(
            "decoder.1.attn.qkv", gemm="fprop", iteration=0
        )[0]
        assert not debug_api.transformer_engine.fp8_gemm_enabled(
            "decoder.1.attn.qkv", gemm="wgrad", iteration=0
        )[0]
        assert not debug_api.transformer_engine.fp8_gemm_enabled(
            "decoder.1.attn.qkv", gemm="dgrad", iteration=0
        )[0]

    finally:
        debug_api.end_debug()


def test_per_tensor_scaling(configs_dir, feature_dirs):
    try:

        debug_api.initialize(configs_dir + "per_tensor_scaling.yaml", feature_dirs=feature_dirs)

        tensor = torch.rand(24, 2046).cuda()

        # check modify_tensor_enabled
        assert debug_api.transformer_engine.modify_tensor_enabled(
            "decoder.1.mlp.fc1", gemm="fprop", tensor_name="activation", iteration=0
        )[0]
        assert debug_api.transformer_engine.modify_tensor_enabled(
            "decoder.1.mlp.fc1", gemm="fprop", tensor_name="weight", iteration=0
        )[0]
        assert debug_api.transformer_engine.modify_tensor_enabled(
            "decoder.1.mlp.fc1", gemm="dgrad", tensor_name="gradient", iteration=0
        )[0]
        assert not debug_api.transformer_engine.modify_tensor_enabled(
            "decoder.1.mlp.fc1", gemm="dgrad", tensor_name="weight", iteration=0
        )[0]
        assert not debug_api.transformer_engine.modify_tensor_enabled(
            "decoder.1.mlp.fc1", gemm="wgrad", tensor_name="gradient", iteration=0
        )[0]
        assert not debug_api.transformer_engine.modify_tensor_enabled(
            "decoder.1.mlp.fc1", gemm="wgrad", tensor_name="activation", iteration=0
        )[0]

        # check modify_tensor

        default_quantizer1 = Float8Quantizer(
            scale=torch.tensor([1]).cuda(),
            amax=torch.tensor([0]).cuda(),
            fp8_dtype=tex.DType.kFloat8E4M3,
        )
        default_quantizer2 = Float8Quantizer(
            scale=torch.tensor([1]).cuda(),
            amax=torch.tensor([0]).cuda(),
            fp8_dtype=tex.DType.kFloat8E5M2,
        )

        output1 = debug_api.transformer_engine.modify_tensor(
            layer_name="decoder.1.mlp.fc1",
            gemm="fprop",
            tensor_name="activation",
            default_quantizer=default_quantizer1,
            iteration=0,
            tensor=tensor,
        )
        assert type(output1) == Float8Tensor
        assert output1._fp8_dtype == tex.DType.kFloat8E4M3

        output2 = debug_api.transformer_engine.modify_tensor(
            "decoder.1.mlp.fc1",
            gemm="dgrad",
            tensor=tensor,
            tensor_name="gradient",
            default_quantizer=default_quantizer2,
            iteration=0,
        )
        assert type(output2) == Float8Tensor
        assert output2._fp8_dtype == tex.DType.kFloat8E5M2

        assert not debug_api.transformer_engine.modify_tensor_enabled(
            "decoder.1.mlp.fc1",
            gemm="wgrad",
            tensor_name="gradient",
            iteration=0,
        )[0]

        assert not debug_api.transformer_engine.modify_tensor_enabled(
            "decoder.1.mlp.fc4",
            gemm="fprop",
            tensor_name="activation",
            iteration=0,
        )[0]
    finally:
        debug_api.end_debug()


def test_fake_quant(configs_dir, feature_dirs):
    try:
        debug_api.initialize(
            configs_dir + "fake_quantization_config.yaml", feature_dirs=feature_dirs
        )

        tensor = torch.rand(24, 2046).cuda()

        # modify_tensor_enabled
        assert debug_api.transformer_engine.modify_tensor_enabled(
            "decoder.1.mlp.fc1", gemm="fprop", tensor_name="activation", iteration=0
        )[0]

        assert debug_api.transformer_engine.modify_tensor_enabled(
            "decoder.1.mlp.fc1", gemm="dgrad", tensor_name="gradient", iteration=0
        )[0]

        # modify_tensor
        debug_api.transformer_engine.modify_tensor(
            "decoder.1.mlp.fc1",
            gemm="fprop",
            tensor=tensor,
            tensor_name="activation",
            iteration=0,
            default_quantizer=None,
        )

        debug_api.transformer_engine.modify_tensor(
            "decoder.1.mlp.fc1",
            gemm="dgrad",
            tensor=tensor,
            tensor_name="gradient",
            iteration=0,
            default_quantizer=None,
        )

        assert debug_api.transformer_engine.fp8_gemm_enabled(
            "decoder.1.fc2", gemm="wgrad", iteration=0
        )[0]
        # caching
        assert debug_api.transformer_engine.fp8_gemm_enabled(
            "decoder.1.fc2", gemm="wgrad", iteration=0
        )[0]
    finally:
        debug_api.end_debug()


def test_statistics_collection(configs_dir, feature_dirs):
    try:
        debug_api.initialize(
            config_file=configs_dir + "stats_collection_test_config.yaml",
            feature_dirs=feature_dirs,
            default_logging_enabled=False,
        )

        tensor = torch.randn((100, 100, 5)).cuda()
        quantizer = Float8Quantizer(
            scale=torch.full([1], 1.0).cuda(),
            amax=torch.full([1], 1.0).cuda(),
            fp8_dtype=tex.DType.kFloat8E4M3,
        )
        tensor_fp8 = quantizer(tensor)

        def log():
            from transformer_engine.debug.features.utils.stats_buffer import STATS_BUFFERS

            return STATS_BUFFERS.log_stats()

        def assert_empty():
            stats = log()
            assert len(stats) == 0

        # TE tensor stats --
        debug_api.transformer_engine.inspect_tensor(
            "decoder.1.mlp.fc1",
            tensor=tensor,
            tensor_name="activation",
            iteration=200,
            tp_group=None,
            quantizer=quantizer,
            rowwise_quantized_tensor=tensor_fp8,
            columnwise_quantized_tensor=tensor_fp8,
        )
        stats = log()
        assert stats[("decoder.1.mlp.fc1", "activation", "cur_amax", 200)] == tensor.abs().max()
        assert not debug_api.transformer_engine.inspect_tensor_enabled(
            "decoder.1.mlp.fc1", tensor_name="activation", iteration=201
        )[0]
        assert not debug_api.transformer_engine.inspect_tensor_enabled(
            "decoder.2.mlp.fc1", tensor_name="activation", iteration=200
<<<<<<< HEAD
        )

        expected_underflows = (
            ((tensor_fp8._data == 0).sum() - (tensor == 0).sum()) * 100 / (100 * 100 * 5)
        )

        # TE FP8 tensor stats --
        assert debug_api.transformer_engine.inspect_tensor_enabled(
            "decoder.1.mlp.fc1", tensor_name="gradient", iteration=200
        )
        debug_api.transformer_engine.inspect_tensor(
=======
        )[0]
        assert not debug_api.transformer_engine.inspect_tensor_enabled(
            "decoder.1.mlp.fc1", tensor_name="gradient", iteration=200
        )[0]

        expected_underflows = (tensor_fp8._data == 0).sum() * 100 / (100 * 100 * 5)

        # TE FP8 tensor stats --
        assert debug_api.transformer_engine.inspect_tensor_postquantize_enabled(
            "decoder.1.mlp.fc1", tensor_name="gradient", gemm="wgrad", iteration=200
        )[0]
        debug_api.transformer_engine.inspect_tensor_postquantize(
>>>>>>> 7042c2f0
            "decoder.1.mlp.fc1",
            tensor_name="gradient",
            iteration=200,
            tp_group=None,
            tensor=tensor,
            quantizer=quantizer,
            rowwise_quantized_tensor=tensor_fp8,
            columnwise_quantized_tensor=tensor_fp8,
        )
        stats = log()
        torch.testing.assert_close(
            stats[("decoder.1.mlp.fc1", "gradient", "underflows%", 200)], expected_underflows
        )

<<<<<<< HEAD
        assert not debug_api.transformer_engine.inspect_tensor_enabled(
            "decoder.1.mlp.fc1", tensor_name="activation", iteration=201
        )
        assert not debug_api.transformer_engine.inspect_tensor_enabled(
            "decoder.2.mlp.fc1", tensor_name="gradient", iteration=200
        )
=======
        assert not debug_api.transformer_engine.inspect_tensor_postquantize_enabled(
            "decoder.1.mlp.fc1", tensor_name="activation", gemm="fprop", iteration=201
        )[0]
        assert not debug_api.transformer_engine.inspect_tensor_postquantize_enabled(
            "decoder.2.mlp.fc1", tensor_name="gradient", gemm="wgrad", iteration=200
        )[0]
>>>>>>> 7042c2f0

        # Second config in same yaml
        tensor = torch.rand((100, 100, 5))
        debug_api.transformer_engine.inspect_tensor(
            "decoder.6.mlp.fc1",
            tensor_name="activation",
            iteration=200,
            tp_group=None,
            tensor=tensor,
            quantizer=quantizer,
            rowwise_quantized_tensor=tensor_fp8,
            columnwise_quantized_tensor=tensor_fp8,
        )
        stats = log()
        stats_names = [x[3] for x in stats.keys()]
        all(s in stats_names for s in ["cur_amax", "dynamic_range", "mean", "std", "l1_norm"])
        assert stats[("decoder.6.mlp.fc1", "activation", "mean", 200)] == tensor.mean()

        debug_api.transformer_engine.inspect_tensor(
            "decoder.7.mlp.fc1",
            tensor_name="weight",
            iteration=200,
            tp_group=None,
            tensor=tensor,
            quantizer=quantizer,
            rowwise_quantized_tensor=tensor_fp8,
            columnwise_quantized_tensor=tensor_fp8,
        )
        stats = log()
        stats_names = [x[3] for x in stats.keys()]
        all(s in stats_names for s in ["mean", "std", "l1_norm", "min", "max"])
        assert stats[("decoder.7.mlp.fc1", "weight", "max", 200)] == tensor.max()

        assert not debug_api.transformer_engine.inspect_tensor_enabled(
            "decoder.7.mlp.fc1", tensor_name="weight", iteration=201
        )[0]
        assert_empty()

    finally:
        debug_api.end_debug()


def test_statistics_multi_run(configs_dir, feature_dirs):
    try:
        debug_api.initialize(
            config_file=configs_dir + "stats_collection_test_config.yaml",
            feature_dirs=feature_dirs,
            default_logging_enabled=False,
        )

        def feed(tensor, tensor_fp8, quantizer):
            debug_api.transformer_engine.inspect_tensor(
                "decoder.5.mlp.fc1",
                tensor=tensor,
                tensor_name="activation",
                iteration=1,
                tp_group=None,
                quantizer=quantizer,
                rowwise_quantized_tensor=tensor_fp8,
                columnwise_quantized_tensor=tensor_fp8,
            )

        def log_stats():
            from transformer_engine.debug.features.utils.stats_buffer import STATS_BUFFERS

            return STATS_BUFFERS.log_stats()

        quantizer = Float8Quantizer(
            scale=torch.full([1], 1.0).cuda(),
            amax=torch.full([1], 1.0).cuda(),
            fp8_dtype=tex.DType.kFloat8E4M3,
        )

        def fp8_tensor(t):
            return quantizer(t.cuda())

        shape = [1024, 1024]
        tensors = [torch.randn(shape) for _ in range(2)]
        tensors_fp8 = [fp8_tensor(tensors[i]) for i in range(2)]

        feed(tensors[0], tensors_fp8[0], quantizer)
        feed(tensors[1], tensors_fp8[1], quantizer)
        stats1 = log_stats()

        tensor2 = torch.cat((tensors[0], tensors[1])).cuda()
        fp8tensor2 = fp8_tensor(tensor2)
        feed(tensor2, fp8tensor2, quantizer)
        stats2 = log_stats()

        assert len(stats1.keys()) > 0
        for k in stats1.keys():
            torch.testing.assert_close(stats1[k], stats2[k])
    finally:
        debug_api.end_debug()


if __name__ == "__main__":
    pass<|MERGE_RESOLUTION|>--- conflicted
+++ resolved
@@ -270,32 +270,24 @@
         )[0]
         assert not debug_api.transformer_engine.inspect_tensor_enabled(
             "decoder.2.mlp.fc1", tensor_name="activation", iteration=200
-<<<<<<< HEAD
         )
 
         expected_underflows = (
             ((tensor_fp8._data == 0).sum() - (tensor == 0).sum()) * 100 / (100 * 100 * 5)
         )
 
-        # TE FP8 tensor stats --
-        assert debug_api.transformer_engine.inspect_tensor_enabled(
-            "decoder.1.mlp.fc1", tensor_name="gradient", iteration=200
-        )
+
         debug_api.transformer_engine.inspect_tensor(
-=======
         )[0]
         assert not debug_api.transformer_engine.inspect_tensor_enabled(
             "decoder.1.mlp.fc1", tensor_name="gradient", iteration=200
         )[0]
-
-        expected_underflows = (tensor_fp8._data == 0).sum() * 100 / (100 * 100 * 5)
 
         # TE FP8 tensor stats --
         assert debug_api.transformer_engine.inspect_tensor_postquantize_enabled(
             "decoder.1.mlp.fc1", tensor_name="gradient", gemm="wgrad", iteration=200
         )[0]
         debug_api.transformer_engine.inspect_tensor_postquantize(
->>>>>>> 7042c2f0
             "decoder.1.mlp.fc1",
             tensor_name="gradient",
             iteration=200,
@@ -310,21 +302,12 @@
             stats[("decoder.1.mlp.fc1", "gradient", "underflows%", 200)], expected_underflows
         )
 
-<<<<<<< HEAD
-        assert not debug_api.transformer_engine.inspect_tensor_enabled(
-            "decoder.1.mlp.fc1", tensor_name="activation", iteration=201
-        )
-        assert not debug_api.transformer_engine.inspect_tensor_enabled(
-            "decoder.2.mlp.fc1", tensor_name="gradient", iteration=200
-        )
-=======
         assert not debug_api.transformer_engine.inspect_tensor_postquantize_enabled(
             "decoder.1.mlp.fc1", tensor_name="activation", gemm="fprop", iteration=201
         )[0]
         assert not debug_api.transformer_engine.inspect_tensor_postquantize_enabled(
             "decoder.2.mlp.fc1", tensor_name="gradient", gemm="wgrad", iteration=200
         )[0]
->>>>>>> 7042c2f0
 
         # Second config in same yaml
         tensor = torch.rand((100, 100, 5))
