# Copyright (c) 2022-2025, NVIDIA CORPORATION & AFFILIATES. All rights reserved.
#
# See LICENSE for license information.

from typing import Iterable, Optional

import pytest
import torch

import transformer_engine.common.recipe
import transformer_engine.pytorch as te
import transformer_engine_torch as tex
from transformer_engine.pytorch.fp8 import (
    FP8GlobalStateManager,
    _amax_and_scale_update,
    get_default_fp8_recipe,
)
from transformer_engine.pytorch.tensor.float8_tensor import Float8Quantizer
import transformer_engine.pytorch.ops as te_ops
import transformer_engine_torch as tex

# Check if FP8 is supported
fp8_available, reason_for_no_fp8 = FP8GlobalStateManager.is_fp8_available()


@pytest.mark.skipif(not fp8_available, reason=reason_for_no_fp8)
class TestFP8Recipe:

    @staticmethod
    def setup_class(cls) -> None:
        # Configure RNG
        seed = 1234
        torch.manual_seed(seed)
        torch.cuda.manual_seed(seed)

    @pytest.mark.parametrize("amax_history_len", [31, 1024])
    @pytest.mark.parametrize("amax_compute_algo", ["max", "most_recent"])
    @pytest.mark.parametrize("is_first_microbatch", [None, True, False])
    def test_fp8_scale_update_with_linear_module(
        self,
        amax_history_len: int,
        amax_compute_algo: str,
        is_first_microbatch: Optional[bool],
        margin: int = 2,
    ):

        # Construct linear module
        fp8_format = transformer_engine.common.recipe.Format.HYBRID
        recipe = transformer_engine.common.recipe.DelayedScaling(
            margin=margin,
            fp8_format=fp8_format,
            amax_history_len=amax_history_len,
            amax_compute_algo=amax_compute_algo,
        )
        with te.fp8_autocast(fp8_recipe=recipe):
            module = te.Linear(16, 16)
            y = module(
                torch.randn([16, 16], device="cuda"),
                is_first_microbatch=True,
            )
        y.backward(torch.zeros_like(y))

        # Get amax history and scaling factors
        fp8_meta = module.fp8_meta
        forward_key = FP8GlobalStateManager.get_meta_tensor_key(forward=True)
        amax_history_forward = fp8_meta[forward_key].amax_history
        scale_forward = fp8_meta[forward_key].scale
        # scale_inv_forward = fp8_meta[forward_key].scale_inv
        backward_key = FP8GlobalStateManager.get_meta_tensor_key(forward=False)
        amax_history_backward = fp8_meta[backward_key].amax_history
        scale_backward = fp8_meta[backward_key].scale
        # scale_inv_backward = fp8_meta[backward_key].scale_inv

        # Tweak amax history and scaling factors
        amax_history_forward.copy_(2 * torch.rand_like(amax_history_forward) + 0.5)
        amax_history_forward[0, :].zero_()
        scale_forward.copy_(2 * torch.rand_like(scale_forward) + 0.5)
        # scale_inv_forward.copy_(torch.reciprocal(scale_forward))
        amax_history_backward[0, :].zero_()

        # Expected amax history after update
        # Note: amax history is only updated when amax is updated
        update_weight_amax = is_first_microbatch is None or is_first_microbatch
        ref_amax_history_forward = amax_history_forward.clone()
        ref_amax_history_forward[:, 0].copy_(torch.roll(amax_history_forward[:, 0], -1))
        if update_weight_amax:
            ref_amax_history_forward[:, 1].copy_(torch.roll(amax_history_forward[:, 1], -1))
        ref_amax_history_forward[0, :].zero_()
        ref_amax_history_backward = amax_history_backward.clone()
        ref_amax_history_backward[:, 0].copy_(torch.roll(amax_history_backward[:, 0], -1))
        ref_amax_history_backward[0, :].zero_()

        # Expected scale and scale inverse
        if amax_compute_algo == "max":
            ref_amax_forward = amax_history_forward.max(dim=0).values
            ref_amax_backward = amax_history_backward.max(dim=0).values
        elif amax_compute_algo == "most_recent":
            ref_amax_forward = amax_history_forward[-1]
            ref_amax_backward = amax_history_backward[-1]
        else:
            raise ValueError(f"{amax_compute_algo=} is not supported")
        ref_scale_forward = (fp8_format.value.max_fwd / ref_amax_forward) / (2**margin)
        ref_scale_backward = (fp8_format.value.max_bwd / ref_amax_backward) / (2**margin)
        # ref_scale_inv_forward = torch.reciprocal(ref_scale_forward)
        update_weight_amax = is_first_microbatch is None or is_first_microbatch
        # if not update_weight_amax:
        #    ref_scale_inv_forward[1].copy_(scale_inv_forward[1])
        # ref_scale_inv_backward = torch.reciprocal(ref_scale_backward)

        # Perform forward, backward, and optimizer steps to update fp8_meta
        with te.fp8_autocast(enabled=True, fp8_recipe=recipe):
            x = torch.randn([16, 16], device="cuda")
            y = module(x, is_first_microbatch=is_first_microbatch)
        y.backward(torch.randn_like(y))

        # Check that amax history matches expected values
        torch.testing.assert_close(
            amax_history_forward[:-1],
            ref_amax_history_forward[:-1],
        )
        torch.testing.assert_close(
            amax_history_backward[:-1],
            ref_amax_history_backward[:-1],
        )

        # Expected scale and scale inverse
        if amax_compute_algo == "max":
            ref_amax_forward = amax_history_forward.max(dim=0).values
            ref_amax_backward = amax_history_backward.max(dim=0).values
        elif amax_compute_algo == "most_recent":
            ref_amax_forward = amax_history_forward[-1]
            ref_amax_backward = amax_history_backward[-1]
        else:
            raise ValueError(f"{amax_compute_algo=} is not supported")
        ref_scale_forward = (fp8_format.value.max_fwd / ref_amax_forward) / (2**margin)
        ref_scale_backward = (fp8_format.value.max_bwd / ref_amax_backward) / (2**margin)
        # ref_scale_inv_forward = torch.reciprocal(ref_scale_forward)
        # ref_scale_inv_backward = torch.reciprocal(ref_scale_backward)

        # Check that scale and scale inverse match expected values
        # Note: scale and scale inverse are only updated when amax is updated
        torch.testing.assert_close(
            scale_forward[0],
            ref_scale_forward[0],
        )
        if update_weight_amax:
            torch.testing.assert_close(
                scale_forward[1],
                ref_scale_forward[1],
            )
        torch.testing.assert_close(
            scale_backward[0],
            ref_scale_backward[0],
        )

    @pytest.mark.parametrize("amax_history_len", [31, 1024])
    @pytest.mark.parametrize("amax_compute_algo", ["max", "most_recent"])
    def test_fp8_scale_update_with_linear_fuser_op(
        self,
        amax_history_len: int,
        amax_compute_algo: str,
        margin: float = 2,
        num_steps: int = 4,
        in_shape: tuple[int] = (16, 16),
        dtype: torch.dtype = torch.float32,
        device: torch.device = "cuda",
    ):

        # Construct linear op
        op = te_ops.BasicLinear(in_shape[-1], in_shape[-1])

        # FP8 recipe
        forward_key = FP8GlobalStateManager.get_meta_tensor_key(forward=True)
        backward_key = FP8GlobalStateManager.get_meta_tensor_key(forward=False)
<<<<<<< HEAD
        x_fp8_meta = op.get_quantizer("forward", 0)
        w_fp8_meta = op.get_quantizer("forward", 1)
        dy_fp8_meta = op.get_quantizer("backward", 0)
=======
        fp8_format = transformer_engine.common.recipe.Format.HYBRID
        recipe = transformer_engine.common.recipe.DelayedScaling(
            margin=margin,
            interval=1,
            fp8_format=fp8_format,
            amax_history_len=amax_history_len,
            amax_compute_algo=amax_compute_algo,
        )

        # Get FP8 meta tensors
        with te.fp8_autocast(fp8_recipe=recipe):
            x_fp8_meta = op.get_quantizer("forward", 0)
            w_fp8_meta = op.get_quantizer("forward", 1)
            dy_fp8_meta = op.get_quantizer("backward", 0)
>>>>>>> bbfae2b9

        # Perform training steps
        x_history = []
        w_history = []
        dy_history = []
        for step in range(num_steps):

            # Fill tensors with known values
            x_history.append(step + 0.25)
            w_history.append(step + 0.5)
            dy_history.append(step + 0.75)
            x = torch.full(
                in_shape,
                x_history[-1],
                dtype=dtype,
                device=device,
                requires_grad=True,
            )
            dy = torch.full(
                in_shape,
                dy_history[-1],
                dtype=dtype,
                device=device,
            )
            with torch.no_grad():
                op.weight.fill_(w_history[-1])

            # Forward and backward pass
            with te.fp8_autocast(fp8_recipe=recipe):
                y = op(x)
            y.backward(dy)

            def check_amax_history(
                fp8_meta: dict,
                ref_amax_history: Iterable[float],
            ) -> None:
                """Check that amax history matches expected values"""
                if len(ref_amax_history) > amax_history_len:
                    ref_amax_history = ref_amax_history[-amax_history_len:]
                ref_amax_history = torch.tensor(
                    ref_amax_history,
                    dtype=torch.float32,
                    device=device,
                )
                test_amax_history = fp8_meta.amax_history[:, 0]
                tols = dict(rtol=0, atol=0)
                torch.testing.assert_close(
                    test_amax_history[-(step + 1) :],
                    ref_amax_history[: (step + 1)],
                    **tols,
                )

            def check_scale(
<<<<<<< HEAD
                quanitzer: Float8Quantizer,
=======
                quantizer: Float8Quantizer,
>>>>>>> bbfae2b9
                ref_amax_history: Iterable[float],
                stage: str,
            ):
                """Check that scale and scale reciprocal match expected values"""

                # Compute amax
                if len(ref_amax_history) > amax_history_len:
                    ref_amax_history = ref_amax_history[-(amax_history_len + 1) :]
                if amax_compute_algo == "max":
                    ref_amax = max(ref_amax_history)
                elif amax_compute_algo == "most_recent":
                    ref_amax = ref_amax_history[-1]
                else:
                    raise RuntimeError(f"{amax_compute_algo=} is not supported")

                # Compute scale
                max_val = {
                    "forward": 448.0,
                    "backward": 57344.0,
                }[stage]
                ref_scale = (max_val / ref_amax) / (2**margin)

                # Check values in FP8 meta tensors
                torch.testing.assert_close(
<<<<<<< HEAD
                    quanitzer.scale.item(),
=======
                    quantizer.scale.item(),
>>>>>>> bbfae2b9
                    ref_scale,
                )

            # Check that results match expected values
            check_scale(x_fp8_meta, x_history, "forward")
            check_scale(w_fp8_meta, w_history, "forward")
            check_scale(dy_fp8_meta, dy_history, "backward")

    @pytest.mark.parametrize("amax_case", ["zero", "tiny", "normal", "inf", "nan"])
    @pytest.mark.parametrize("fused_update", [True, False], ids=["fused", "non-fused"])
    @pytest.mark.parametrize(
        "fp8_dtype", [tex.DType.kFloat8E4M3, tex.DType.kFloat8E5M2], ids=["E4M3", "E5M2"]
    )
    def test_scale_update_numeric_scenarios(self, amax_case, fused_update, fp8_dtype):

        if fp8_dtype == tex.DType.kFloat8E4M3:
            fp8_format = transformer_engine.common.recipe.Format.E4M3
            fp8_max = fp8_format.value.max_fwd
        elif fp8_dtype == tex.DType.kFloat8E5M2:
            fp8_format = transformer_engine.common.recipe.Format.HYBRID
            fp8_max = fp8_format.value.max_bwd
        else:
            raise ValueError(f"{fp8_dtype=} is not supported")

        scaling_factor_compute_algo = None
        if fused_update:
            scaling_factor_compute_algo = (
                lambda amax, scale, fp8_max, recipe: te.fp8._default_sf_compute(
                    amax, scale, fp8_max, recipe.margin
                )
            )
        recipe = transformer_engine.common.recipe.DelayedScaling(
            fp8_format=fp8_format, scaling_factor_compute_algo=scaling_factor_compute_algo
        )

        # Setup fp8_meta dictionary
        def setup_fp8_meta():
            with te.fp8_autocast(fp8_recipe=recipe):
                module = te.Linear(16, 16)
                y = module(torch.zeros([16, 16], device="cuda"))
            y.backward(torch.zeros_like(y))
            return module.fp8_meta

        fp8_meta = setup_fp8_meta()
        forward_key = FP8GlobalStateManager.get_meta_tensor_key(forward=True)

        # Replace the fp8_meta[forward_key] with a new TensorMeta for test purpose
        fp8_meta[forward_key] = tex.FP8TensorMeta()
        fp8_meta[forward_key].scale = torch.ones(1, dtype=torch.float32, device="cuda")
        fp8_meta[forward_key].scale_inv = torch.ones(1, dtype=torch.float32, device="cuda")

        # test different scenarios
        if amax_case == "zero":
            fp8_meta[forward_key].amax_history = torch.tensor(
                [[0]], dtype=torch.float32, device="cuda"
            )
            expected_scale = torch.tensor([1.0], dtype=torch.float32, device="cuda")
        elif amax_case == "tiny":
            # calculate the minimum amax value that results in a FP32 maximum scale
            fp32_max = torch.tensor(torch.finfo(torch.float32).max)
            tiny_amax = fp8_max / fp32_max
            # make the amax less than the minimum amax so that the scale will be infinite
            amax_value = tiny_amax / 2
            fp8_meta[forward_key].amax_history = torch.tensor(
                [[amax_value]], dtype=torch.float32, device="cuda"
            )
            # expected scale is FP32_max
            expected_scale = fp32_max.view(1).cuda()
        elif amax_case == "normal":
            # plus a small epsilon to avoid zero amax
            amax_value = torch.rand(1, dtype=torch.float32, device="cuda") + 1e-5
            fp8_meta[forward_key].amax_history = amax_value.view(1, 1)
            expected_scale = fp8_max / amax_value
        elif amax_case == "inf":
            fp8_meta[forward_key].amax_history = torch.tensor(
                [[torch.inf]], dtype=torch.float32, device="cuda"
            )
            expected_scale = torch.tensor([1.0], dtype=torch.float32, device="cuda")
        elif amax_case == "nan":
            fp8_meta[forward_key].amax_history = torch.tensor(
                [[torch.nan]], dtype=torch.float32, device="cuda"
            )
            expected_scale = torch.tensor([1.0], dtype=torch.float32, device="cuda")

        if fused_update:
            tex.fused_amax_and_scale_update_after_reduction(
                fp8_meta[forward_key].amax_history.clone().view(-1),
                [fp8_meta[forward_key].amax_history],
                [fp8_meta[forward_key].scale],
                recipe.amax_compute_algo,
                fp8_dtype,
                recipe.margin,
            )
        else:
            _amax_and_scale_update(
                fp8_meta[forward_key].amax_history,
                fp8_meta[forward_key].scale,
                fp8_max,
                recipe,
            )

        torch.testing.assert_close(fp8_meta[forward_key].scale, expected_scale)<|MERGE_RESOLUTION|>--- conflicted
+++ resolved
@@ -172,11 +172,6 @@
         # FP8 recipe
         forward_key = FP8GlobalStateManager.get_meta_tensor_key(forward=True)
         backward_key = FP8GlobalStateManager.get_meta_tensor_key(forward=False)
-<<<<<<< HEAD
-        x_fp8_meta = op.get_quantizer("forward", 0)
-        w_fp8_meta = op.get_quantizer("forward", 1)
-        dy_fp8_meta = op.get_quantizer("backward", 0)
-=======
         fp8_format = transformer_engine.common.recipe.Format.HYBRID
         recipe = transformer_engine.common.recipe.DelayedScaling(
             margin=margin,
@@ -191,7 +186,6 @@
             x_fp8_meta = op.get_quantizer("forward", 0)
             w_fp8_meta = op.get_quantizer("forward", 1)
             dy_fp8_meta = op.get_quantizer("backward", 0)
->>>>>>> bbfae2b9
 
         # Perform training steps
         x_history = []
@@ -245,11 +239,7 @@
                 )
 
             def check_scale(
-<<<<<<< HEAD
-                quanitzer: Float8Quantizer,
-=======
                 quantizer: Float8Quantizer,
->>>>>>> bbfae2b9
                 ref_amax_history: Iterable[float],
                 stage: str,
             ):
@@ -274,11 +264,7 @@
 
                 # Check values in FP8 meta tensors
                 torch.testing.assert_close(
-<<<<<<< HEAD
-                    quanitzer.scale.item(),
-=======
                     quantizer.scale.item(),
->>>>>>> bbfae2b9
                     ref_scale,
                 )
 
