# Copyright (c) 2022-2024, NVIDIA CORPORATION & AFFILIATES. All rights reserved.
#
# See LICENSE for license information.
"""Test transformer_engine.jax.flax.TransformerLayer"""
import os
from functools import partial
from typing import Dict

import flax
import jax
import jax.numpy as jnp
import pytest

from utils import assert_allclose, assert_tree_like_allclose, sync_params_values
from utils import DecoderLayer as RefDecoderLayer
from utils import EncoderLayer as RefEncoderLayer

from transformer_engine.common.recipe import Format
from transformer_engine.jax.flax import TransformerLayer, TransformerLayerType
from transformer_engine.jax.fp8 import FP8Helper, is_fp8_available

is_fp8_supported, reason = is_fp8_available()


@pytest.fixture(autouse=True, scope='function')
def enable_fused_attn():
    """Enable fused attention"""
    os.environ["NVTE_FUSED_ATTN"] = "1"
    yield
    del os.environ["NVTE_FUSED_ATTN"]


DATA_SHAPE = [    # (batch, seqlen, emb_dim)
    pytest.param((32, 128, 1024), id='32-128-1024'),
    pytest.param((32, 512, 1024), id='32-512-1024'),
]
DTYPE = [jnp.float32, jnp.bfloat16]
FP8_FORMATS = [Format.E4M3, Format.HYBRID]

_KEY_OF_RESIDUAL_POST_LAYERNORM = "apply_residual_connection_post_layernorm"
_KEY_OF_OUTPUT_LAYERNORM = "output_layernorm"
_KEY_OF_DROP_PATH = "drop_path"
_KEY_OF_FUSE_QKV_PARAMS = "fuse_qkv_params"
_KEY_OF_HIDDEN_DROPOUT = "hidden_dropout"
_KEY_OF_ATTENTION_DROPOUT = "attention_dropout"
_KEY_OF_INTERMEDIATE_DROPOUT = "intermediate_dropout"
_KEY_OF_HIDDEN_DROPOUT_DIMS = "hidden_dropout_dims"
_KEY_OF_INTERMEDIATE_DROPOUT_DIMS = "intermediate_dropout_dims"
_KEY_OF_MLP_ACTIVATIONS = "mlp_activations"
_KEY_OF_LAYERNORM_TYPE = "layernorm_type"
_KEY_OF_LAYERNORM_EPS = "layernorm_epsilon"
_KEY_OF_ZERO_CENTERED_GAMMA = "zero_centered_gamma"
_KEY_OF_TRANSPOSE_BS = "transpose_batch_sequence"
_KEY_OF_SCALE_ATTN_LOGITS = "scale_attn_logits"
_KEY_OF_NUM_HEADS = "num_attention_heads"
_KEY_OF_NUM_GQA_GROUPS = "num_gqa_groups"
_KEY_OF_ENABLE_ROPE = "enable_rotary_pos_emb"
_KEY_OF_ROPE_GROUP_METHOD = "rotary_pos_emb_group_method"
_KEY_OF_SELF_ATTN_BIAS_TYPE = "self_attn_bias_type"
_KEY_OF_SELF_ATTN_MASK_TYPE = "self_attn_mask_type"
_KEY_OF_FLOAT32_ATTENTION_LOGITS = "float32_attention_logits"
_KEY_OF_USE_BIAS = "use_bias"
_KEY_OF_RELATIVE_EMBEDDING = "enable_relative_embedding"

BASE_ATTRS = {
    _KEY_OF_TRANSPOSE_BS: True,
    _KEY_OF_NUM_HEADS: 8,
    _KEY_OF_HIDDEN_DROPOUT: 0,
    _KEY_OF_ATTENTION_DROPOUT: 0,
    _KEY_OF_INTERMEDIATE_DROPOUT: 0,
    _KEY_OF_SELF_ATTN_MASK_TYPE: "padding_causal",
    _KEY_OF_LAYERNORM_TYPE: 'layernorm',
}

ATTRS = [{}, {
    _KEY_OF_LAYERNORM_TYPE: 'rmsnorm',
}, {
    _KEY_OF_ZERO_CENTERED_GAMMA: True,
    _KEY_OF_LAYERNORM_EPS: 1e-2,
}, {
    _KEY_OF_LAYERNORM_TYPE: 'rmsnorm',
    _KEY_OF_RESIDUAL_POST_LAYERNORM: True
}, {
    _KEY_OF_LAYERNORM_TYPE: 'rmsnorm',
    _KEY_OF_OUTPUT_LAYERNORM: True
}, {
    _KEY_OF_LAYERNORM_TYPE: 'rmsnorm',
    _KEY_OF_RESIDUAL_POST_LAYERNORM: True,
    _KEY_OF_OUTPUT_LAYERNORM: True
}, {
    _KEY_OF_LAYERNORM_TYPE: 'rmsnorm',
    _KEY_OF_DROP_PATH: 0.1
}, {
    _KEY_OF_LAYERNORM_TYPE: 'rmsnorm',
    _KEY_OF_FUSE_QKV_PARAMS: False
}, {
    _KEY_OF_LAYERNORM_TYPE: 'rmsnorm',
    _KEY_OF_MLP_ACTIVATIONS: ('gelu', 'linear'),
}, {
    _KEY_OF_SCALE_ATTN_LOGITS: True,
    _KEY_OF_LAYERNORM_TYPE: 'rmsnorm',
    _KEY_OF_HIDDEN_DROPOUT: 0.8,
    _KEY_OF_INTERMEDIATE_DROPOUT: 0.5,
    _KEY_OF_MLP_ACTIVATIONS: ('gelu', 'linear'),
    _KEY_OF_USE_BIAS: True,
}, {
    _KEY_OF_TRANSPOSE_BS: False,
    _KEY_OF_SCALE_ATTN_LOGITS: True,
    _KEY_OF_LAYERNORM_TYPE: 'rmsnorm',
    _KEY_OF_MLP_ACTIVATIONS: ('gelu', 'linear'),
}, {
    _KEY_OF_NUM_HEADS: 8,
    _KEY_OF_NUM_GQA_GROUPS: 4,
    _KEY_OF_TRANSPOSE_BS: False,
    _KEY_OF_SCALE_ATTN_LOGITS: True,
    _KEY_OF_MLP_ACTIVATIONS: ('gelu',),
    _KEY_OF_USE_BIAS: True,
}, {
    _KEY_OF_LAYERNORM_TYPE: 'rmsnorm',
    _KEY_OF_MLP_ACTIVATIONS: (('silu', 'linear')),
}, {
    _KEY_OF_SCALE_ATTN_LOGITS: True,
    _KEY_OF_LAYERNORM_TYPE: 'rmsnorm',
    _KEY_OF_HIDDEN_DROPOUT: 0.8,
    _KEY_OF_INTERMEDIATE_DROPOUT: 0.5,
    _KEY_OF_MLP_ACTIVATIONS: (('silu', 'linear')),
    _KEY_OF_USE_BIAS: True,
}, {
    _KEY_OF_TRANSPOSE_BS: False,
    _KEY_OF_SCALE_ATTN_LOGITS: True,
    _KEY_OF_LAYERNORM_TYPE: 'rmsnorm',
    _KEY_OF_MLP_ACTIVATIONS: (('silu', 'linear')),
}, {
    _KEY_OF_NUM_HEADS: 8,
    _KEY_OF_NUM_GQA_GROUPS: 4,
    _KEY_OF_TRANSPOSE_BS: False,
    _KEY_OF_SCALE_ATTN_LOGITS: True,
    _KEY_OF_LAYERNORM_TYPE: 'layernorm',
    _KEY_OF_MLP_ACTIVATIONS: (('silu',)),
    _KEY_OF_USE_BIAS: True,
}, {
    _KEY_OF_TRANSPOSE_BS: False,
    _KEY_OF_LAYERNORM_TYPE: 'rmsnorm',
    _KEY_OF_NUM_GQA_GROUPS: 1,
    _KEY_OF_ENABLE_ROPE: True,
    _KEY_OF_ROPE_GROUP_METHOD: "consecutive",
    _KEY_OF_FLOAT32_ATTENTION_LOGITS: True,
}, {
    _KEY_OF_TRANSPOSE_BS: True,
    _KEY_OF_ENABLE_ROPE: True,
    _KEY_OF_ROPE_GROUP_METHOD: "consecutive",
    _KEY_OF_USE_BIAS: True,
}, {
    _KEY_OF_TRANSPOSE_BS: False,
    _KEY_OF_LAYERNORM_TYPE: 'layernorm',
    _KEY_OF_NUM_GQA_GROUPS: 2,
    _KEY_OF_ENABLE_ROPE: True,
    _KEY_OF_ROPE_GROUP_METHOD: "alternate",
    _KEY_OF_USE_BIAS: True,
    _KEY_OF_FLOAT32_ATTENTION_LOGITS: True,
}, {
    _KEY_OF_TRANSPOSE_BS: True,
    _KEY_OF_LAYERNORM_TYPE: 'rmsnorm',
    _KEY_OF_ENABLE_ROPE: True,
    _KEY_OF_ROPE_GROUP_METHOD: "alternate",
    _KEY_OF_USE_BIAS: True,
}, {
    _KEY_OF_HIDDEN_DROPOUT: 0.3,
    _KEY_OF_HIDDEN_DROPOUT_DIMS: (0,),
    _KEY_OF_INTERMEDIATE_DROPOUT: 0.5,
    _KEY_OF_INTERMEDIATE_DROPOUT_DIMS: (1,),
}, {
    _KEY_OF_SELF_ATTN_MASK_TYPE: "padding",
    _KEY_OF_USE_BIAS: True,
}, {
    _KEY_OF_RELATIVE_EMBEDDING: False,
    _KEY_OF_SELF_ATTN_BIAS_TYPE: "no_bias",
}, {
    _KEY_OF_ATTENTION_DROPOUT: 0.3,
<<<<<<< HEAD
=======
}, {
    _KEY_OF_MLP_ACTIVATIONS: (('relu', 'relu')),
>>>>>>> 2ded3d51
}]

ATTRS = [{**BASE_ATTRS, **attr} for attr in ATTRS]


class BaseRunner:
    """Base runner to define forward and backward tests"""
    layer_type: TransformerLayerType = None
    reference_layer: flax.linen.Module = None
    transformations: Dict[str, str] = None

    def __init__(self, attrs):
        self.attrs = attrs
        self._generate_test_rngs()
        # Disable fused attention for attention dropout because the different dropout impl
        if attrs.get(_KEY_OF_ATTENTION_DROPOUT, False) and os.getenv('NVTE_FUSED_ATTN'):
            os.environ['NVTE_FUSED_ATTN'] = "0"

    def _generate_test_rngs(self):
        root_rng = jax.random.PRNGKey(0)
        params_rng, init_dropout_rng, apply_dropout_rng = jax.random.split(root_rng, 3)
        self.init_rng = {'params': params_rng, 'dropout': init_dropout_rng}
        self.apply_rng = {'dropout': apply_dropout_rng}

    def _generate_layer(self, layer_cls, diff_inputs, no_diff_inputs):
        layer = layer_cls()
        variables = layer.init(self.init_rng, *diff_inputs, *no_diff_inputs)
        others, params = flax.core.pop(variables, 'params')
        del variables
        return layer, params, others

    def _loss_fn(self, diff_xs, no_diff_xs, params, others, model):
        variables = {'params': params, **others}
        output = model.apply(variables, *diff_xs, *no_diff_xs, rngs=self.apply_rng)
        return jnp.mean(output, dtype=jnp.float32).astype(output.dtype)

    def _sync_params(self, ref, target):
        """Copy the reference params to target"""
        target = sync_params_values(target, ref, self.transformations)
        return ref, target

    def test_forward(self, data_shape, dtype, rtol=1e-05, atol=1e-08):
        """Test only the forward"""
        inputs, (ref_masks, test_masks) = self.generate_inputs(data_shape, dtype)

        ref_layer_cls = partial(self.reference_layer, dtype=dtype, **self.attrs)
        layer_cls = partial(TransformerLayer, layer_type=self.layer_type, dtype=dtype, **self.attrs)

        ref_layer, ref_params, ref_others = self._generate_layer(ref_layer_cls, inputs, ref_masks)
        test_layer, test_params, test_others = self._generate_layer(layer_cls, inputs, test_masks)
        ref_params, test_params = self._sync_params(ref_params, test_params)

        ref_out = self._loss_fn(inputs, ref_masks, ref_params, ref_others, ref_layer)
        test_out = self._loss_fn(inputs, test_masks, test_params, test_others, test_layer)

        assert_allclose(ref_out, test_out, rtol=rtol, atol=atol)

    def test_backward(self, data_shape, dtype, rtol=1e-05, atol=1e-08):
        """Test forward and backward through value_and_grad()"""
        inputs, (ref_masks, test_masks) = self.generate_inputs(data_shape, dtype)

        ref_layer_cls = partial(self.reference_layer, dtype=dtype, **self.attrs)
        layer_cls = partial(TransformerLayer, layer_type=self.layer_type, dtype=dtype, **self.attrs)

        ref_layer, ref_params, ref_others = self._generate_layer(ref_layer_cls, inputs, ref_masks)
        test_layer, test_params, test_others = self._generate_layer(layer_cls, inputs, test_masks)

        ref_params, test_params = self._sync_params(ref_params, test_params)

        if FP8Helper.is_fp8_enabled():
            for _ in range(4):
                _, tmp_grad = jax.value_and_grad(self._loss_fn, argnums=(3,), has_aux=False)(
                    inputs,
                    test_masks,
                    test_params,
                    test_others,
                    test_layer,
                )
                _, fp8_meta_grad = flax.core.pop(tmp_grad[0], FP8Helper.FP8_COLLECTION_NAME)
                test_others = FP8Helper.update_collections(
                    {FP8Helper.FP8_COLLECTION_NAME: fp8_meta_grad}, test_others)
                test_others = FP8Helper.update_fp8_metas(test_others)
                del tmp_grad, fp8_meta_grad

        grad_fn = jax.value_and_grad(self._loss_fn, argnums=(0, 2), has_aux=False)

        ref_out, (ref_dgrads, ref_wgrads) = grad_fn(inputs, ref_masks, ref_params, ref_others,
                                                    ref_layer)
        test_out, (test_dgrads, test_wgrads) = grad_fn(inputs, test_masks, test_params, test_others,
                                                       test_layer)

        assert_allclose(ref_out, test_out, rtol=rtol, atol=atol)
        assert_tree_like_allclose(ref_dgrads, test_dgrads, rtol=rtol, atol=atol)

        _, restructed_ref_wgrads = self._sync_params(ref_wgrads, test_wgrads)
        assert_tree_like_allclose(restructed_ref_wgrads, test_wgrads, rtol=rtol, atol=atol)


class EncoderRunner(BaseRunner):
    """Encoder runner implementations"""
    layer_type = TransformerLayerType.ENCODER
    reference_layer = RefEncoderLayer
    transformations = {
        'attention/qkv/scale': 'pre_attention_layer_norm/scale',
        'attention/qkv/ln_bias': 'pre_attention_layer_norm/ln_bias',
        'attention/query/scale': 'pre_attention_layer_norm/scale',
        'attention/query/ln_bias': 'pre_attention_layer_norm/ln_bias',
        'mlp/wi_kernel': 'mlp/wi/kernel',
        'mlp/wi_bias': 'mlp/wi/bias',
        'mlp/wo_kernel': 'mlp/wo/kernel',
        'mlp/wo_bias': 'mlp/wo/bias',
        'mlp/scale': 'pre_mlp_layer_norm/scale',
        'mlp/ln_bias': 'pre_mlp_layer_norm/ln_bias',
    }

    def generate_inputs(self, data_shape, dtype):
        """
        Return inputs, (ref_masks, test_masks)
        """
        transpose_batch_sequence = self.attrs[_KEY_OF_TRANSPOSE_BS]
        batch, seqlen = data_shape[:2]
        if transpose_batch_sequence:
            data_shape = (data_shape[1], data_shape[0], *data_shape[2:])

        data_rng = jax.random.PRNGKey(2024)
        inputs = (jax.random.normal(data_rng, data_shape, dtype),)

        padded_mask = jnp.zeros((batch, 1, seqlen, seqlen), dtype=jnp.uint8)
        causal_mask = jnp.triu(jnp.ones((batch, 1, seqlen, seqlen), dtype=jnp.uint8), k=1)
        if self.attrs[_KEY_OF_SELF_ATTN_MASK_TYPE] in ['casual', 'padding_causal']:
            mask = causal_mask
        else:
            mask = padded_mask

        ref_masks = (1 - mask,)
        test_masks = (None, mask)    # The second arg of Transformer is encoded tokens.

        return inputs, (ref_masks, test_masks)


class DecoderRunner(BaseRunner):
    """
    Decoder runner implementations
    """
    layer_type = TransformerLayerType.DECODER
    reference_layer = RefDecoderLayer
    transformations = {
        'encoder_decoder_attention/qkv/scale': 'pre_cross_attention_layer_norm/scale',
        'encoder_decoder_attention/qkv/ln_bias': 'pre_cross_attention_layer_norm/ln_bias',
        'encoder_decoder_attention/query/scale': 'pre_cross_attention_layer_norm/scale',
        'encoder_decoder_attention/query/ln_bias': 'pre_cross_attention_layer_norm/ln_bias',
        'self_attention/qkv/scale': 'pre_self_attention_layer_norm/scale',
        'self_attention/qkv/ln_bias': 'pre_self_attention_layer_norm/ln_bias',
        'self_attention/query/scale': 'pre_self_attention_layer_norm/scale',
        'self_attention/query/ln_bias': 'pre_self_attention_layer_norm/ln_bias',
        'mlp/wi_kernel': 'mlp/wi/kernel',
        'mlp/wi_bias': 'mlp/wi/bias',
        'mlp/wo_kernel': 'mlp/wo/kernel',
        'mlp/wo_bias': 'mlp/wo/bias',
        'mlp/scale': 'pre_mlp_layer_norm/scale',
        'mlp/ln_bias': 'pre_mlp_layer_norm/ln_bias',
    }

    def generate_inputs(self, data_shape, dtype):
        """
        Return inputs, (ref_masks, test_masks)
        """
        transpose_batch_sequence = self.attrs[_KEY_OF_TRANSPOSE_BS]
        batch, seqlen = data_shape[:2]
        if transpose_batch_sequence:
            data_shape = (data_shape[1], data_shape[0], *data_shape[2:])

        data_rng = jax.random.PRNGKey(0)
        data_rng_0, data_rng_1 = jax.random.split(data_rng, 2)
        inputs = (jax.random.normal(data_rng_0, data_shape,
                                    dtype), jax.random.normal(data_rng_1, data_shape, dtype))

        padded_mask = jnp.zeros((batch, 1, seqlen, seqlen), dtype=jnp.uint8)
        causal_mask = jnp.triu(jnp.ones((batch, 1, seqlen, seqlen), dtype=jnp.uint8), k=1)
        if self.attrs[_KEY_OF_SELF_ATTN_MASK_TYPE] in ['casual', 'padding_causal']:
            self_mask = causal_mask
        else:
            self_mask = padded_mask

        ref_masks = (1 - self_mask, 1 - padded_mask)
        test_masks = (self_mask, padded_mask)

        return inputs, (ref_masks, test_masks)


@pytest.mark.parametrize('data_shape', DATA_SHAPE)
@pytest.mark.parametrize('dtype', DTYPE)
@pytest.mark.parametrize('attrs', ATTRS)
class BaseTester():
    """
    Pytest interface to invoke the runner
    """
    runner = BaseRunner

    def test_forward(self, data_shape, dtype, attrs):
        """Test normal datatype forward"""
        FP8Helper.finalize()    # Ensure FP8 disabled.
        self.runner(attrs).test_forward(data_shape, dtype, rtol=1e-5, atol=7e-5)

    def test_backward(self, data_shape, dtype, attrs):
        """Test normal datatype backward"""
        FP8Helper.finalize()    # Ensure FP8 disabled.
        self.runner(attrs).test_backward(data_shape, dtype, rtol=1e-5, atol=7e-5)

    @pytest.mark.skipif(not is_fp8_supported, reason=reason)
    @pytest.mark.parametrize('fp8_format', FP8_FORMATS)
    def test_forward_with_fp8(self, data_shape, dtype, attrs, fp8_format):
        """Test forward with fp8 enabled"""
        FP8Helper.initialize(fp8_format=fp8_format)
        self.runner(attrs).test_forward(data_shape, dtype, rtol=1e-4, atol=1e-3)
        FP8Helper.finalize()

    @pytest.mark.skipif(not is_fp8_supported, reason=reason)
    @pytest.mark.parametrize('fp8_format', FP8_FORMATS)
    def test_backward_with_fp8(self, data_shape, dtype, attrs, fp8_format):
        """Test backward with fp8 enabled"""
        FP8Helper.initialize(fp8_format=fp8_format)
        self.runner(attrs).test_backward(data_shape, dtype, rtol=1e-4, atol=1e-3)
        FP8Helper.finalize()


class TestEncoderLayer(BaseTester):
    """
    Test transformer_engine.jax.flax.TransformerLayer(layer_type=Encoder)
    """
    runner = EncoderRunner


class TestDecoderLayer(BaseTester):
    """
    Test transformer_engine.jax.flax.TransformerLayer(layer_type=Decoder)
    """
    runner = DecoderRunner<|MERGE_RESOLUTION|>--- conflicted
+++ resolved
@@ -177,11 +177,8 @@
     _KEY_OF_SELF_ATTN_BIAS_TYPE: "no_bias",
 }, {
     _KEY_OF_ATTENTION_DROPOUT: 0.3,
-<<<<<<< HEAD
-=======
 }, {
     _KEY_OF_MLP_ACTIVATIONS: (('relu', 'relu')),
->>>>>>> 2ded3d51
 }]
 
 ATTRS = [{**BASE_ATTRS, **attr} for attr in ATTRS]
