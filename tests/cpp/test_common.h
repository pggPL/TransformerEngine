--- conflicted
+++ resolved
@@ -9,10 +9,7 @@
 #include <memory>
 #include <vector>
 #include <array>
-<<<<<<< HEAD
-=======
 #include <random>
->>>>>>> 544dd14b
 
 #include <cuda_bf16.h>
 #include <cuda_fp16.h>
@@ -100,31 +97,19 @@
 
 class Tensor {
  public:
-<<<<<<< HEAD
-  Tensor(const NVTEShape &shape, const DType type,
-=======
   Tensor(const std::string& name,
          const NVTEShape &shape, const DType type,
->>>>>>> 544dd14b
          const bool rowwise = true,
          const bool columnwise = false,
          const NVTEScalingMode &mode = NVTE_DELAYED_TENSOR_SCALING);
 
-<<<<<<< HEAD
-  Tensor(const std::vector<size_t> &shape,
-=======
   Tensor(const std::string& name,
          const std::vector<size_t> &shape,
->>>>>>> 544dd14b
          const DType type,
          const bool rowwise = true,
          const bool columnwise = false,
          const NVTEScalingMode &mode = NVTE_DELAYED_TENSOR_SCALING) :
-<<<<<<< HEAD
-    Tensor(NVTEShape{shape.data(), shape.size()}, type, rowwise, columnwise, mode) {}
-=======
     Tensor(name, NVTEShape{shape.data(), shape.size()}, type, rowwise, columnwise, mode) {}
->>>>>>> 544dd14b
 
   Tensor() {}
 
@@ -289,11 +274,8 @@
   std::unique_ptr<unsigned char[]> columnwise_scale_inv_cpu_data_;
   bool rowwise_;
   bool columnwise_;
-<<<<<<< HEAD
-=======
   std::string name_;
   std::mt19937 gen_;
->>>>>>> 544dd14b
 };
 
 constexpr uint32_t FP32_EXPONENT_BIAS = 127;
@@ -373,7 +355,6 @@
     static constexpr inline fp32 emax_reciprocal() { return static_cast<fp32>(1.0 / emax()); }
     static constexpr inline int max_norm_biased_exponent() { return Numeric_Traits<T>::maxBiasedExponentAsFP32; }
     static constexpr inline int max_norm_unbiased_exponent() { return Numeric_Traits<T>::maxUnbiasedExponentAsFP32; }
-<<<<<<< HEAD
 };
 
 // Input data filling cases
@@ -387,21 +368,6 @@
     uniform                     = 4,    // std::uniform_real_distribution<> dis(-2.0, 1.0)
 };
 
-=======
-};
-
-// Input data filling cases
-// Considering normal and subnormal magnitudes of E4M3 and E5M2 formats
-// with nearest to even rounding per OFP8 specification
-enum InputsFillCase {
-    zero_to_minNorm             = 0,    // [0, min_normal)
-    minNorm_to_maxNorm          = 1,    // [min_normal, max_normal)
-    maxNorm_to_inf              = 2,    // [max_normal, inf)
-    zeros                       = 3,    // {0}
-    uniform                     = 4,    // std::uniform_real_distribution<> dis(-2.0, 1.0)
-};
-
->>>>>>> 544dd14b
 inline fp8e8m0 float_to_e8m0(float val) {
   // TODO: nan/inf needs to be set for any value
   // of nan/inf in input not just amax.
