--- conflicted
+++ resolved
@@ -12,10 +12,7 @@
 #include <random>
 #include <cassert>
 #include <cmath>
-<<<<<<< HEAD
-=======
 #include <string>
->>>>>>> 544dd14b
 
 #include <gtest/gtest.h>
 #include <omp.h>
@@ -161,68 +158,6 @@
                                      static_cast<size_t>(1)),
                                alignment) * alignment;
       ret_colwise.shape = {scale_dim_0, scale_dim_1};
-<<<<<<< HEAD
-    }
-    ret_rowwise.type = DType::kFloat8E8M0;
-    ret_colwise.type = DType::kFloat8E8M0;
-    ret_rowwise.type_size = sizeof(uint8_t);
-    ret_colwise.type_size = sizeof(uint8_t);
-
-    return {ret_rowwise, ret_colwise};
-  }
-
-  NVTE_ERROR("Invalid scaling mode!");
-}
-
-Tensor::Tensor(const NVTEShape &shape, const DType type,
-               const bool rowwise, const bool columnwise,
-               const NVTEScalingMode &scaling_mode) {
-  rowwise_ = rowwise;
-  columnwise_ = columnwise;
-  size_t s = typeToSize(type);
-  size_t total_size = product(shape) * s;
-  void *dptr_rowwise = nullptr;
-  void *dptr_columnwise = nullptr;
-  cpu_data_rowwise_ = nullptr;
-  cpu_data_columnwise_ = nullptr;
-  amax_cpu_data_ = nullptr;
-  scale_cpu_data_ = nullptr;
-  rowwise_scale_inv_cpu_data_ = nullptr;
-  columnwise_scale_inv_cpu_data_ = nullptr;
-  float *amax = nullptr, *scale = nullptr;
-  float *rowwise_scale_inv = nullptr, *columnwise_scale_inv = nullptr;
-  if (columnwise) {
-    NVTE_CHECK(shape.ndim >= 2);
-  }
-  std::vector<size_t> normalized_shape_v = {product(shape, 0, shape.ndim - 1),
-                                            shape.data[shape.ndim - 1]};
-  NVTEShape normalized_shape = convertShape(normalized_shape_v);
-
-  std::vector<size_t> columnwise_shape_vec;
-  if (scaling_mode == NVTE_DELAYED_TENSOR_SCALING) {
-    // Transpose when tensor scaling
-    columnwise_shape_vec.emplace_back(shape.data[shape.ndim - 1]);
-    for (size_t i = 0; i < shape.ndim - 1; ++i) {
-      columnwise_shape_vec.emplace_back(shape.data[i]);
-    }
-  } else {
-    // Same shape for MX
-    for (size_t i = 0; i < shape.ndim; ++i) {
-      columnwise_shape_vec.emplace_back(shape.data[i]);
-    }
-  }
-  const NVTEShape columnwise_shape{columnwise_shape_vec.data(), columnwise_shape_vec.size()};
-
-  tensor_ = TensorWrapper(scaling_mode);
-
-  if (total_size != 0) {
-    if (rowwise) {
-      cudaMalloc((void**)&dptr_rowwise, total_size);  // NOLINT(*)
-      cudaMemset(dptr_rowwise, 0, total_size);
-      cpu_data_rowwise_ = std::make_unique<unsigned char[]>(total_size);
-      std::fill_n(cpu_data_rowwise_.get(), total_size, 0);
-    }
-=======
     }
     ret_rowwise.type = DType::kFloat8E8M0;
     ret_colwise.type = DType::kFloat8E8M0;
@@ -287,7 +222,6 @@
       cpu_data_rowwise_ = std::make_unique<unsigned char[]>(total_size);
       std::fill_n(cpu_data_rowwise_.get(), total_size, 0);
     }
->>>>>>> 544dd14b
     if (columnwise) {
       cudaMalloc((void**)&dptr_columnwise, total_size);  // NOLINT(*)
       cudaMemset(dptr_columnwise, 0, total_size);
@@ -448,18 +382,10 @@
       if (num_scales == 1){
         rowwise_cpu_scale_inv_ptr<float>()[0] = scale_inv;
       } else{
-<<<<<<< HEAD
-        static std::mt19937 gen(12345);
-        std::uniform_int_distribution<uint8_t> dis(0, 127);
-        auto* scale_inv_ptr = rowwise_cpu_scale_inv_ptr<uint8_t>();
-        for (size_t i = 0; i < num_scales; i++){
-          scale_inv_ptr[i] = dis(gen);
-=======
         std::uniform_int_distribution<uint8_t> dis(0, 127);
         auto* scale_inv_ptr = rowwise_cpu_scale_inv_ptr<uint8_t>();
         for (size_t i = 0; i < num_scales; i++){
           scale_inv_ptr[i] = dis(gen_);
->>>>>>> 544dd14b
         }
       }
     }
@@ -468,18 +394,10 @@
       if (num_scales == 1){
         columnwise_cpu_scale_inv_ptr<float>()[0] = scale_inv;
       } else{
-<<<<<<< HEAD
-        static std::mt19937 gen(12345);
-        std::uniform_int_distribution<uint8_t> dis(0, 127);
-        auto* scale_inv_ptr = columnwise_cpu_scale_inv_ptr<uint8_t>();
-        for (size_t i = 0; i < num_scales; i++){
-          scale_inv_ptr[i] = dis(gen);
-=======
         std::uniform_int_distribution<uint8_t> dis(0, 127);
         auto* scale_inv_ptr = columnwise_cpu_scale_inv_ptr<uint8_t>();
         for (size_t i = 0; i < num_scales; i++){
           scale_inv_ptr[i] = dis(gen_);
->>>>>>> 544dd14b
         }
       }
     }
@@ -616,7 +534,6 @@
   }
   return first_mismatch_idx;
 }
-<<<<<<< HEAD
 
 void compareResults_parallel(const std::string &name, const Tensor &test, const void *ref,
                              const bool rowwise, double atol, double rtol, bool if_on_gpus) {
@@ -627,18 +544,6 @@
     const T *test_data = rowwise ? test.rowwise_cpu_dptr<T>() : test.columnwise_cpu_dptr<T>();
     const T *ref_data = reinterpret_cast<const T*>(ref);
 
-=======
-
-void compareResults_parallel(const std::string &name, const Tensor &test, const void *ref,
-                             const bool rowwise, double atol, double rtol, bool if_on_gpus) {
-  if (if_on_gpus) test.to_cpu();
-  const auto& shape = rowwise ? test.rowwise_shape() : test.columnwise_shape();
-  const size_t N = product(shape);
-  TRANSFORMER_ENGINE_TYPE_SWITCH_ALL(test.dtype(), T,
-    const T *test_data = rowwise ? test.rowwise_cpu_dptr<T>() : test.columnwise_cpu_dptr<T>();
-    const T *ref_data = reinterpret_cast<const T*>(ref);
-
->>>>>>> 544dd14b
     const size_t i = getFirstMismatchIdx<T>(test.dtype(), test_data, ref_data, N, atol, rtol);
     if (i != N) {
       const double t = static_cast<double>(test_data[i]);
@@ -736,20 +641,6 @@
 }
 
 template <typename T>
-<<<<<<< HEAD
-void generate_data_uniformly(T* data, const size_t size) {
-  const int seed = 12345;
-  #pragma omp parallel proc_bind(spread)
-  {
-    std::mt19937 gen(seed);
-    gen.discard(omp_get_thread_num() * 599);
-    std::uniform_real_distribution<> dis(-2.0, 1.0);
-    #pragma omp for schedule(static)
-    for (size_t i = 0; i < size; ++i) {
-      data[i] = static_cast<T>(dis(gen));
-    }
-  }
-=======
 void generate_data_uniformly(T* data, const size_t size, std::mt19937* gen) {
   #pragma omp parallel proc_bind(spread)
   {
@@ -762,7 +653,6 @@
     }
   }
   gen->discard(size);
->>>>>>> 544dd14b
 }
 
 void fillUniform(Tensor *t) {
@@ -771,11 +661,7 @@
     TRANSFORMER_ENGINE_TYPE_SWITCH_ALL(t->dtype(), T,
       {
         T *data = t->rowwise_cpu_dptr<T>();
-<<<<<<< HEAD
-        generate_data_uniformly(data, size);
-=======
         generate_data_uniformly(data, size, &(t->gen()));
->>>>>>> 544dd14b
       }
     );
   } else {
@@ -783,22 +669,12 @@
     TRANSFORMER_ENGINE_TYPE_SWITCH_ALL(t->dtype(), T,
       {
         T *data = t->columnwise_cpu_dptr<T>();
-<<<<<<< HEAD
-        generate_data_uniformly(data, size);
-      }
-    );
-  }
-  static std::mt19937 gen(12345);
-  std::uniform_real_distribution<> dis(-2.0, 1.0);
-  t->set_scale_inv(dis(gen));
-=======
         generate_data_uniformly(data, size, &(t->gen()));
       }
     );
   }
   std::uniform_real_distribution<> dis(-2.0, 1.0);
   t->set_scale_inv(dis(t->gen()));
->>>>>>> 544dd14b
   t->from_cpu();
 }
 
@@ -822,10 +698,6 @@
       minAbs = Quantized_Limits<InputEncoding>::ranges[Case];
       maxAbs = Quantized_Limits<InputEncoding>::ranges[Case + 1];
     }
-<<<<<<< HEAD
-    static std::mt19937 gen(12345);
-=======
->>>>>>> 544dd14b
     std::uniform_real_distribution<> dis(minAbs, maxAbs);
     std::uniform_real_distribution<> dis_sign(-1.0, 1.0);
     TRANSFORMER_ENGINE_TYPE_SWITCH_FP16_FP32_ONLY(t->dtype(), InputType, {
@@ -833,13 +705,8 @@
       for (size_t i = 0; i < rows; ++i) {
         for (size_t j = 0; j < cols; ++j) {
           const size_t idx = i * cols + j;
-<<<<<<< HEAD
-          const bool is_negative = (dis_sign(gen) < 0.0);
-          double val = dis(gen);
-=======
           const bool is_negative = (dis_sign(t->gen()) < 0.0);
           double val = dis(t->gen());
->>>>>>> 544dd14b
           if (is_negative) {
             val = -val;
           }
@@ -879,14 +746,8 @@
 }
 
 void setRandomScaleInv(Tensor *t) {
-<<<<<<< HEAD
-  static std::mt19937 gen(12345);
-  std::uniform_real_distribution<> dis(-2.0, 1.0);
-  const float scale_inv = dis(gen);
-=======
   std::uniform_real_distribution<> dis(-2.0, 1.0);
   const float scale_inv = dis(t->gen());
->>>>>>> 544dd14b
   t->set_scale_inv(scale_inv);
 }
 
