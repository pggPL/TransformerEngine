/*************************************************************************
 * Copyright (c) 2022-2024, NVIDIA CORPORATION & AFFILIATES. All rights reserved.
 *
 * See LICENSE for license information.
 ************************************************************************/


#include "test_common.h"

#include <algorithm>
#include <memory>
#include <random>
#include <cassert>
#include <cmath>

#include <gtest/gtest.h>
#include <omp.h>

#include <transformer_engine/transformer_engine.h>
#include "util/logging.h"

namespace test {

std::vector<DType> all_fp_types = {DType::kFloat32,
                                   DType::kFloat16,
                                   DType::kBFloat16,
                                   DType::kFloat8E5M2,
                                   DType::kFloat8E4M3};

bool areShapesEqual(const NVTEShape &s1, const NVTEShape &s2) {
  if (s1.ndim != s2.ndim) return false;

  for (size_t i = 0; i < s1.ndim; ++i) {
    if (s1.data[i] != s2.data[i]) return false;
  }

  return true;
}

size_t typeToSize(DType type) {
  TRANSFORMER_ENGINE_TYPE_SWITCH_ALL(type, T,
  {
      return TypeInfo<T>::size;
  });
}

const std::string &typeName(DType type) {
  static const std::unordered_map<DType, std::string> name_map = {
    {DType::kByte, "byte"},
    {DType::kInt32, "int32"},
    {DType::kInt64, "int64"},
    {DType::kFloat32, "float32"},
    {DType::kFloat16, "float16"},
    {DType::kBFloat16, "bfloat16"},
    {DType::kFloat8E4M3, "float8e4m3"},
    {DType::kFloat8E5M2, "float8e5m2"}};
  return name_map.at(type);
}

const std::string& caseName(InputsFillCase type) {
  static const std::unordered_map<InputsFillCase, std::string> name_map = {
    {InputsFillCase::uniform, "uniform"},
    {InputsFillCase::zeros, "zeros"},
    {InputsFillCase::zero_to_minNorm, "zero_to_minNorm"},
    {InputsFillCase::minNorm_to_maxNorm, "minNorm_to_maxNorm"},
    {InputsFillCase::maxNorm_to_inf, "maxNorm_to_inf"}};
  return name_map.at(type);
}

size_t product(const NVTEShape &shape, size_t begin, size_t end) {
    size_t ret = 1;
    NVTE_CHECK(end <= shape.ndim);
    for (size_t i = begin; i < end; ++i) {
      ret *= shape.data[i];
    }
    return ret;
}
size_t product(const NVTEShape &shape) {
  return product(shape, 0, shape.ndim);
}
size_t product(const std::vector<size_t> shape, size_t begin, size_t end) {
    size_t ret = 1;
    NVTE_CHECK(end <= shape.size());
    for (size_t i = begin; i < end; ++i) {
      ret *= shape[i];
    }
    return ret;
}

size_t product(const std::vector<size_t>& shape) {
  return product(shape, 0, shape.size());
}

size_t DIVUP(const size_t &x, const size_t &y){
  return (((x) + ((y)-1)) / (y));
}

inline bool is_tensor_scaling(const NVTEScalingMode &mode) {
  return mode == NVTE_DELAYED_TENSOR_SCALING;
}

struct scale_inv_meta {
  std::vector<size_t> shape;
  DType type;
  size_t type_size;
};

NVTEShape convertShape(const std::vector<size_t>& shape) {
  return {shape.data(), shape.size()};
}

std::pair<scale_inv_meta, scale_inv_meta> get_scales(const NVTEShape& shape,
                                                     const NVTEScalingMode scaling_mode) {
  if (scaling_mode == NVTE_DELAYED_TENSOR_SCALING) {
    scale_inv_meta ret;
    ret.shape = {1};
    ret.type = DType::kFloat32;
    ret.type_size = sizeof(float);
    return {ret, ret};
  }
  if (scaling_mode == NVTE_MXFP8_1D_SCALING) {
    NVTE_CHECK(shape.ndim == 2,
               "Invalid shape of the tensor. Expected 2 dimensions for fine granularity scaling.");
<<<<<<< HEAD
    scale_inv_meta ret_rowwise, ret_colwise;

    auto block_alignment = std::vector<size_t>{4ul, 128ul};
    {
      auto alignment = block_alignment[1];
      auto scale_dim_0 = DIVUP(DIVUP(shape.data[0],
                                     static_cast<size_t>(1)),
                               alignment) * alignment;
      alignment = block_alignment[0];
      auto scale_dim_1 = DIVUP(DIVUP(shape.data[1],
                                     static_cast<size_t>(32)),
                               alignment) * alignment;
      ret_rowwise.shape = {scale_dim_0, scale_dim_1};
    }
    {
      auto alignment = block_alignment[1];
      auto scale_dim_0 = DIVUP(DIVUP(shape.data[1],
                                     static_cast<size_t>(1)),
                               alignment) * alignment;
      alignment = block_alignment[0];
      auto scale_dim_1 = DIVUP(DIVUP(shape.data[0],
                                     static_cast<size_t>(32)),
                               alignment) * alignment;
      ret_colwise.shape = {scale_dim_0, scale_dim_1};
    }
    ret_rowwise.type = DType::kByte;
    ret_colwise.type = DType::kByte;
    ret_rowwise.type_size = sizeof(uint8_t);
    ret_colwise.type_size = sizeof(uint8_t);

    return {ret_rowwise, ret_colwise};
  }

  NVTE_ERROR("Invalid scaling mode!");
}

Tensor::Tensor(const NVTEShape &shape, const DType type,
               const bool rowwise, const bool columnwise,
               const NVTEScalingMode &scaling_mode) {
  rowwise_ = rowwise;
  columnwise_ = columnwise;
  size_t s = typeToSize(type);
  size_t total_size = product(shape) * s;
  void *dptr_rowwise = nullptr;
  void *dptr_columnwise = nullptr;
  cpu_data_rowwise_ = nullptr;
  cpu_data_columnwise_ = nullptr;
  amax_cpu_data_ = nullptr;
  scale_cpu_data_ = nullptr;
  rowwise_scale_inv_cpu_data_ = nullptr;
  columnwise_scale_inv_cpu_data_ = nullptr;
  float *amax = nullptr, *scale = nullptr;
  float *rowwise_scale_inv = nullptr, *columnwise_scale_inv = nullptr;
  if (columnwise) {
    NVTE_CHECK(shape.ndim >= 2);
  }
  std::vector<size_t> normalized_shape_v = {product(shape, 0, shape.ndim - 1),
                                            shape.data[shape.ndim - 1]};
  NVTEShape normalized_shape = convertShape(normalized_shape_v);

  std::vector<size_t> columnwise_shape_vec;
  if (scaling_mode == NVTE_DELAYED_TENSOR_SCALING) {
    // Transpose when tensor scaling
    columnwise_shape_vec.emplace_back(shape.data[shape.ndim - 1]);
    for (size_t i = 0; i < shape.ndim - 1; ++i) {
      columnwise_shape_vec.emplace_back(shape.data[i]);
    }
  } else {
    // Same shape for MX
    for (size_t i = 0; i < shape.ndim; ++i) {
      columnwise_shape_vec.emplace_back(shape.data[i]);
    }
=======
  // Need (4, 128) alignment even for e8 scaling factor
  auto block_alignment = std::vector<size_t>{4ul, 128ul};
    auto alignment = block_alignment[scaling_mode.x < scaling_mode.y];
    auto scale_dim_0 = DIVUP(DIVUP(shape.data[0],
                                   static_cast<size_t>(scaling_mode.x)),
                             alignment) * alignment;
    alignment = block_alignment[scaling_mode.x > scaling_mode.y];
    auto scale_dim_1 = DIVUP(DIVUP(shape.data[1],
                                   static_cast<size_t>(scaling_mode.y)),
                             alignment) * alignment;
  return {scale_dim_0, scale_dim_1};
}

size_t get_scale_size(const NVTEShape &shape, const NVTEScalingMode & scaling_mode) {
  if (is_tensor_scaling(scaling_mode)) {
    return sizeof(float);
  } else {
    auto n_scales = product(get_scale_shape(shape, scaling_mode));
    return n_scales * sizeof(uint8_t);
>>>>>>> 52de1ac0
  }
  const NVTEShape columnwise_shape{columnwise_shape_vec.data(), columnwise_shape_vec.size()};

<<<<<<< HEAD
  tensor_ = TensorWrapper(scaling_mode);

  if (total_size != 0) {
    if (rowwise) {
      cudaMalloc((void**)&dptr_rowwise, total_size);  // NOLINT(*)
      cudaMemset(dptr_rowwise, 0, total_size);
      cpu_data_rowwise_ = std::make_unique<unsigned char[]>(total_size);
      std::fill_n(cpu_data_rowwise_.get(), total_size, 0);
    }
    if (columnwise) {
      cudaMalloc((void**)&dptr_columnwise, total_size);  // NOLINT(*)
      cudaMemset(dptr_columnwise, 0, total_size);
      cpu_data_columnwise_ = std::make_unique<unsigned char[]>(total_size);
      std::fill_n(cpu_data_columnwise_.get(), total_size, 0);
    }
  }
  tensor_.set_rowwise_data(dptr_rowwise, type, shape);
  tensor_.set_columnwise_data(dptr_columnwise, type, columnwise_shape);
=======
Tensor::Tensor(const NVTEShape &shape, const DType type, const NVTEScalingMode &scaling_mode, const bool _is_tensor_2x) : is_tensor_2x(_is_tensor_2x) {
  size_t total_size = product(shape) * typeToSize(type);
  void *dptr = nullptr;
  cpu_data_ = nullptr;
  amax_cpu_data_ = nullptr;
  scale_cpu_data_ = nullptr;
  scale_inv_cpu_data_ = nullptr;
  float *amax = nullptr, *scale = nullptr, *scale_inv = nullptr;
  void *columnwise_dptr = nullptr, *columnwise_scale_inv = nullptr;
  columnwise_cpu_data_ = nullptr; columnwise_scale_inv_cpu_data_ = nullptr;

  if (total_size != 0) {
    cudaMalloc((void**)&dptr, total_size);  // NOLINT(*)
    cudaMemset(dptr, 0, total_size);
    cpu_data_ = std::make_unique<unsigned char[]>(total_size);
    std::fill_n(cpu_data_.get(), total_size, 0);
  }
>>>>>>> 52de1ac0

  if (isFp8Type(type)) {
    if (is_tensor_scaling(scaling_mode)) {
      cudaMalloc((void**)&amax, sizeof(float));  // NOLINT(*)
      cudaMemset(amax, 0, sizeof(float));
      cudaMalloc((void**)&scale, sizeof(float));  // NOLINT(*)
      cudaMemset(scale, 0, sizeof(float));
      amax_cpu_data_ = std::make_shared<float>(0);
      scale_cpu_data_ = std::make_shared<float>(0);
      tensor_.set_amax(amax, DType::kFloat32, std::vector<size_t>{1});
      tensor_.set_scale(scale, DType::kFloat32, std::vector<size_t>{1});
      cudaMalloc((void**)&rowwise_scale_inv, sizeof(float));  // NOLINT(*)
      if (rowwise) {
        tensor_.set_rowwise_scale_inv(rowwise_scale_inv, DType::kFloat32,
                                      std::vector<size_t>{1});
        rowwise_scale_inv_cpu_data_ = std::make_unique<unsigned char[]>(sizeof(float));
        std::fill_n(rowwise_scale_inv_cpu_data_.get(), sizeof(float), 0);
      }
      if (columnwise) {
        tensor_.set_columnwise_scale_inv(rowwise_scale_inv, DType::kFloat32,
                                         std::vector<size_t>{1});
        columnwise_scale_inv_cpu_data_ = std::make_unique<unsigned char[]>(sizeof(float));
        std::fill_n(columnwise_scale_inv_cpu_data_.get(), sizeof(float), 0);
      }
    } else {
      auto [rowwise_scale_meta, colwise_scale_meta] = get_scales(normalized_shape,
                                                                 tensor_.scaling_mode());
      auto rowwise_scale_size = product(rowwise_scale_meta.shape) * rowwise_scale_meta.type_size;
      auto columnwise_scale_size = product(colwise_scale_meta.shape) * colwise_scale_meta.type_size;
      auto scale_shape = rowwise_scale_meta.shape;
      auto columnwise_scale_shape = colwise_scale_meta.shape;
      if (rowwise) {
        cudaMalloc((void**)&rowwise_scale_inv, rowwise_scale_size);  // NOLINT(*)
        cudaMemset(rowwise_scale_inv, 0, rowwise_scale_size);
        rowwise_scale_inv_cpu_data_ = std::make_unique<unsigned char[]>(rowwise_scale_size);
        std::fill_n(rowwise_scale_inv_cpu_data_.get(), rowwise_scale_size, 0);
        tensor_.set_rowwise_scale_inv(rowwise_scale_inv, DType::kByte, scale_shape);
      }
      if (columnwise) {
        cudaMalloc((void**)&columnwise_scale_inv, columnwise_scale_size);  // NOLINT(*)
        cudaMemset(columnwise_scale_inv, 0, columnwise_scale_size);
        columnwise_scale_inv_cpu_data_ = std::make_unique<unsigned char[]>(columnwise_scale_size);
        std::fill_n(columnwise_scale_inv_cpu_data_.get(), columnwise_scale_size, 0);
        tensor_.set_columnwise_scale_inv(columnwise_scale_inv, DType::kByte, columnwise_scale_shape);
      }
    }
<<<<<<< HEAD
  }
}

void Tensor::to_cpu() const {
  const NVTEShape s = tensor_.shape();
  const size_t size = product(s) * typeToSize(tensor_.dtype());
  if (rowwise_) {
    cudaMemcpy(cpu_data_rowwise_.get(),
               tensor_.get_rowwise_data().data_ptr,
               size,
               cudaMemcpyDeviceToHost);
  }
  if (columnwise_) {
    cudaMemcpy(cpu_data_columnwise_.get(),
               tensor_.get_columnwise_data().data_ptr,
               size,
               cudaMemcpyDeviceToHost);
  }
=======

    auto scale_size = get_scale_size(shape, scaling_mode);
    cudaMalloc((void**)&scale_inv, scale_size);  // NOLINT(*)
    cudaMemset(scale_inv, 0, scale_size);
    scale_inv_cpu_data_ = std::make_unique<unsigned char[]>(scale_size);
    std::fill_n(scale_inv_cpu_data_.get(), scale_size, 0);

    if (is_tensor_2x){
      cudaMalloc((void**)&columnwise_dptr, total_size);  // NOLINT(*)
      cudaMemset(columnwise_dptr, 0, total_size);
      columnwise_cpu_data_ = std::make_unique<unsigned char[]>(total_size);
      std::fill_n(columnwise_cpu_data_.get(), total_size, 0);

      auto columnwise_scale_size = get_scale_size(shape,
        NVTEScalingMode{scaling_mode.y, scaling_mode.x, scaling_mode.delayed_scaling});
      cudaMalloc((void**)&columnwise_scale_inv, columnwise_scale_size);  // NOLINT(*)
      cudaMemset(columnwise_scale_inv, 0, columnwise_scale_size);
      columnwise_scale_inv_cpu_data_ = std::make_unique<unsigned char[]>(columnwise_scale_size);
      std::fill_n(columnwise_scale_inv_cpu_data_.get(), columnwise_scale_size, 0);
    }
  }

  if (is_tensor_scaling(scaling_mode)) {
    tensor_ = TensorWrapper(dptr, shape, type, amax, scale, scale_inv);
  } else if (is_tensor_2x){
    auto scale_shape = get_scale_shape(shape, scaling_mode);
    auto columnwise_scale_shape = get_scale_shape(shape,
        NVTEScalingMode{scaling_mode.y, scaling_mode.x, scaling_mode.delayed_scaling});
    tensor_ = TensorWrapper(dptr, shape,
                            columnwise_dptr, shape,
                            type,
                            scale_inv, NVTEShape{scale_shape.data(), scale_shape.size()},
                            columnwise_scale_inv, NVTEShape{columnwise_scale_shape.data(), columnwise_scale_shape.size()},
                            DType::kByte,
                            scaling_mode);
  } else {
    auto scale_shape = get_scale_shape(shape, scaling_mode);
    tensor_ = TensorWrapper(dptr, shape, type, amax, scale, scale_inv,
                            NVTEShape{scale_shape.data(), scale_shape.size()},
                            scaling_mode);
  }
}

void Tensor::to_cpu() const {
  const size_t size = product(tensor_.shape()) * typeToSize(tensor_.dtype());
  cudaMemcpy(cpu_data_.get(), tensor_.dptr(), size, cudaMemcpyDeviceToHost);
>>>>>>> 52de1ac0
  if (isFp8Type(dtype())) {
    if (is_tensor_scaling(tensor_.scaling_mode())) {
      cudaMemcpy(amax_cpu_data_.get(),
                 tensor_.amax(),
                 sizeof(float),
                 cudaMemcpyDeviceToHost);
      cudaMemcpy(scale_cpu_data_.get(),
                 tensor_.scale(),
                 sizeof(float),
                 cudaMemcpyDeviceToHost);
    }
    auto [rowwise_scale_meta, colwise_scale_meta] = get_scales(s, tensor_.scaling_mode());
    if (rowwise_) {
      auto scale_size = product(rowwise_scale_meta.shape) * rowwise_scale_meta.type_size;
      cudaMemcpy(rowwise_scale_inv_cpu_data_.get(),
                 tensor_.get_rowwise_scale_inv().data_ptr,
                 scale_size,
                 cudaMemcpyDeviceToHost);
    }
    if (columnwise_) {
      auto scale_size = product(colwise_scale_meta.shape) * colwise_scale_meta.type_size;
      cudaMemcpy(columnwise_scale_inv_cpu_data_.get(),
                 tensor_.get_columnwise_scale_inv().data_ptr,
                 scale_size,
                 cudaMemcpyDeviceToHost);
    }
<<<<<<< HEAD
=======
    cudaMemcpy(scale_inv_cpu_data_.get(), tensor_.scale_inv(),
               product(tensor_.scale_inv_shape()) * typeToSize(tensor_.scale_inv_dtype()),
               cudaMemcpyDeviceToHost);
    if (is_tensor_2x){
      cudaMemcpy(columnwise_cpu_data_.get(), tensor_.columnwise_dptr(),
                 product(tensor_.columnwise_shape()) * typeToSize(tensor_.dtype()),
                 cudaMemcpyDeviceToHost);
      cudaMemcpy(columnwise_scale_inv_cpu_data_.get(), tensor_.columnwise_scale_inv(),
                 product(tensor_.columnwise_scale_inv_shape()) * typeToSize(tensor_.scale_inv_dtype()),
                 cudaMemcpyDeviceToHost);

    }
>>>>>>> 52de1ac0
  }
}

void Tensor::from_cpu() const {
  const NVTEShape s = tensor_.shape();
  const size_t size = product(s) * typeToSize(tensor_.dtype());
  if (rowwise_) {
    cudaMemcpy(tensor_.get_rowwise_data().data_ptr,
               cpu_data_rowwise_.get(), size, cudaMemcpyHostToDevice);
  }
  if (columnwise_) {
    cudaMemcpy(tensor_.get_columnwise_data().data_ptr,
               cpu_data_columnwise_.get(), size, cudaMemcpyHostToDevice);
  }
  if (isFp8Type(dtype())) {
    if (is_tensor_scaling(tensor_.scaling_mode())) {
      cudaMemcpy(tensor_.amax(), amax_cpu_data_.get(), sizeof(float),
                 cudaMemcpyHostToDevice);
      cudaMemcpy(tensor_.scale(), scale_cpu_data_.get(), sizeof(float),
                 cudaMemcpyHostToDevice);
    }
<<<<<<< HEAD
    auto [rowwise_scale_meta, colwise_scale_meta] = get_scales(s, tensor_.scaling_mode());
    if (rowwise_) {
      auto scale_size = product(rowwise_scale_meta.shape) * rowwise_scale_meta.type_size;
      cudaMemcpy(tensor_.get_rowwise_scale_inv().data_ptr,
                 rowwise_scale_inv_cpu_data_.get(), scale_size,
                 cudaMemcpyHostToDevice);
    }
    if (columnwise_) {
      auto scale_size = product(colwise_scale_meta.shape) * colwise_scale_meta.type_size;
      cudaMemcpy(tensor_.get_columnwise_scale_inv().data_ptr,
                 columnwise_scale_inv_cpu_data_.get(), scale_size,
                 cudaMemcpyHostToDevice);
=======
    cudaMemcpy(tensor_.scale_inv(), scale_inv_cpu_data_.get(),
               product(tensor_.scale_inv_shape()) * typeToSize(tensor_.scale_inv_dtype()),
               cudaMemcpyHostToDevice);
    if (is_tensor_2x){
      cudaMemcpy(tensor_.columnwise_dptr(), columnwise_cpu_data_.get(),
                 product(tensor_.columnwise_shape()) * typeToSize(tensor_.dtype()),
                 cudaMemcpyHostToDevice);
      cudaMemcpy(tensor_.columnwise_scale_inv(), columnwise_scale_inv_cpu_data_.get(),
                 product(tensor_.columnwise_scale_inv_shape()) * typeToSize(tensor_.scale_inv_dtype()),
               cudaMemcpyHostToDevice);
>>>>>>> 52de1ac0
    }
  }
}

void Tensor::set_scale(float scale) {
  if (isFp8Type(dtype())) {
    NVTE_CHECK(scale_cpu_data_);
  if (is_tensor_scaling(tensor_.scaling_mode())) {
      *scale_cpu_data_ = scale;
      from_cpu();
    }
  }
}

void Tensor::set_scale_inv() {
  if (isFp8Type(dtype())) {
<<<<<<< HEAD
    if (rowwise_) {
      NVTE_CHECK(rowwise_scale_inv_cpu_data_);
    }
    if (columnwise_) {
      NVTE_CHECK(columnwise_scale_inv_cpu_data_);
    }
    auto [rowwise_scale_meta, colwise_scale_meta] = get_scales(tensor_.shape(), tensor_.scaling_mode());
    if (rowwise_) {
      auto num_scales = product(rowwise_scale_meta.shape);
      if (num_scales == 1){
        rowwise_cpu_scale_inv_ptr<float>()[0] = scale_inv;
      } else{
        static std::mt19937 gen(12345);
        std::uniform_int_distribution<uint8_t> dis(0, 127);
        auto* scale_inv_ptr = rowwise_cpu_scale_inv_ptr<uint8_t>();
        for (size_t i = 0; i < num_scales; i++){
          scale_inv_ptr[i] = dis(gen);
        }
      }
    }
    if (columnwise_) {
      auto num_scales = product(colwise_scale_meta.shape);
      if (num_scales == 1){
        columnwise_cpu_scale_inv_ptr<float>()[0] = scale_inv;
      } else{
        static std::mt19937 gen(12345);
        std::uniform_int_distribution<uint8_t> dis(0, 127);
        auto* scale_inv_ptr = columnwise_cpu_scale_inv_ptr<uint8_t>();
        for (size_t i = 0; i < num_scales; i++){
          scale_inv_ptr[i] = dis(gen);
        }
=======
    NVTE_CHECK(scale_inv_cpu_data_);
    auto num_scales = product(tensor_.scale_inv_shape());
    static std::mt19937 gen(12345);
    if (num_scales == 1){
      std::uniform_real_distribution<> dis(-2.0, 1.0);
      cpu_scale_inv_ptr<float>()[0] = dis(gen);
    } else{
      std::uniform_int_distribution<uint8_t> dis(0, 127);
      auto* scale_inv_ptr = cpu_scale_inv_ptr<uint8_t>();
      for (size_t i = 0; i < num_scales; i++){
        scale_inv_ptr[i] = dis(gen);
>>>>>>> 52de1ac0
      }
      if (is_tensor_2x){
        NVTE_CHECK(columnwise_scale_inv_cpu_data_);
        auto* columnwise_scale_inv_ptr = columnwise_cpu_scale_inv_ptr<uint8_t>();
        auto columnwise_num_scales = product(tensor_.columnwise_scale_inv_shape());
        for (size_t i = 0; i < columnwise_num_scales; i++){
          columnwise_scale_inv_ptr[i] = dis(gen);
        }
      }
    }
    from_cpu();
  }
}

void Tensor::shareFP8Meta(const Tensor &other) {
  if(isFp8Type(dtype()) && isFp8Type(other.dtype())) {
    auto new_tensor = TensorWrapper(other.tensor_.scaling_mode());
    auto my_rowwise_data = tensor_.get_rowwise_data();
    new_tensor.set_rowwise_data(my_rowwise_data.data_ptr,
                                static_cast<DType>(my_rowwise_data.dtype),
                                my_rowwise_data.shape);
    auto my_columnwise_data = tensor_.get_columnwise_data();
    new_tensor.set_columnwise_data(my_columnwise_data.data_ptr,
                                   static_cast<DType>(my_columnwise_data.dtype),
                                   my_columnwise_data.shape);
    auto other_amax = other.tensor_.get_amax();
    new_tensor.set_amax(other_amax.data_ptr,
                        static_cast<DType>(other_amax.dtype),
                        other_amax.shape);
    auto other_scale = other.tensor_.get_scale();
    new_tensor.set_scale(other_scale.data_ptr,
                         static_cast<DType>(other_scale.dtype),
                         other_scale.shape);
    auto other_row_scale_inv = other.tensor_.get_rowwise_scale_inv();
    new_tensor.set_rowwise_scale_inv(other_row_scale_inv.data_ptr,
                                     static_cast<DType>(other_row_scale_inv.dtype),
                                     other_row_scale_inv.shape);
    auto other_col_scale_inv = other.tensor_.get_columnwise_scale_inv();
    new_tensor.set_columnwise_scale_inv(other_col_scale_inv.data_ptr,
                                        static_cast<DType>(other_col_scale_inv.dtype),
                                        other_col_scale_inv.shape);
    tensor_ = std::move(new_tensor);
    to_cpu();
  }
}

using std::to_string;

template <typename T>
std::string to_string(const std::vector<T> &v) {
  std::string s = "[";
  for (const auto x : v) {
    s += to_string(x) + ", ";
  }
  s.pop_back();
  s.pop_back();
  return s + "]";
}

std::vector<size_t> unravel(const size_t i, const NVTEShape &shape) {
  std::vector<size_t> ret;
  size_t current_i = i;
  for (size_t current = shape.ndim - 1;
       current > 0;
       --current) {
    ret.push_back(current_i % shape.data[current]);
    current_i /= shape.data[current];
  }
  ret.push_back(current_i);
  std::reverse(ret.begin(), ret.end());
  return ret;
}

void compareResults_sequential(const std::string &name, const Tensor &test,
                               const void *ref, const bool rowwise,
                               double atol, double rtol, bool if_on_gpus) {
  if (if_on_gpus) test.to_cpu();
  const auto& shape = rowwise ? test.rowwise_shape() : test.columnwise_shape();
  const size_t N = product(shape);
  TRANSFORMER_ENGINE_TYPE_SWITCH_ALL(test.dtype(), T,
    const T *test_data = rowwise ? test.rowwise_cpu_dptr<T>() : test.columnwise_cpu_dptr<T>();
    const T *ref_data = reinterpret_cast<const T*>(ref);
    for (size_t i = 0; i < N; ++i) {
      double t = static_cast<double>(test_data[i]);
      double r = static_cast<double>(ref_data[i]);
      bool mismatch = fabs(t - r) > atol && (r == 0 || fabs((t - r) / r) > rtol);
      /* For Float32 the floating point comparison is enough to error out */
      bool assertion = mismatch && test.dtype() == DType::kFloat32;
      if (mismatch && !assertion) {
        /* Check if it is just a failure of round to nearest choosing different
           side of the real value */
        const double mean = (t + r) / 2;
        const double mean_p = mean >= 0 ? mean * (1 + 1e-6) : mean * (1 - 1e-6);
        const double mean_m = mean >= 0 ? mean * (1 - 1e-6) : mean * (1 + 1e-6);
        const double cast_mean_p = static_cast<double>(static_cast<T>(mean_p));
        const double cast_mean_m = static_cast<double>(static_cast<T>(mean_m));
        assertion = !(cast_mean_m == std::min(t,r) && cast_mean_p == std::max(t,r));
      }
      std::string direction = rowwise ? "rowwise" : "columnwise";
      ASSERT_FALSE(assertion) << "Error in tensor " << name << " in "
                              << direction << " direction." << std::endl
                              << "Mismatch at place " << to_string(unravel(i, shape))
                              << " (" << std::to_string(i) << "): " << t << " vs " << r;
    }
  );
}

template <typename T>
static size_t getFirstMismatchIdx(const DType data_type, const T* test_data, const T* ref_data,
                                  const size_t N, const double atol, const double rtol) {
  int first_mismatch_idx = N;

  bool is_mismatch_found = false;
  #pragma omp parallel for schedule(static) firstprivate(is_mismatch_found) \
    reduction(min: first_mismatch_idx) proc_bind(spread)
  for (size_t i = 0; i < N; ++i) {
    if (is_mismatch_found) {    // early escape of the omp thread
      continue;
    }

    double t = static_cast<double>(test_data[i]);
    double r = static_cast<double>(ref_data[i]);

    bool mismatch = fabs(t - r) > atol && (r == 0 || fabs((t - r) / r) > rtol);
    /* For Float32 the floating point comparison is enough to error out */
    bool assertion = mismatch && (data_type == DType::kFloat32);
    if (mismatch && !assertion) {
      /* Check if it is just a failure of round to nearest choosing different
          side of the real value */
      const double mean = (t + r) / 2;
      const double mean_p = mean >= 0 ? mean * (1 + 1e-6) : mean * (1 - 1e-6);
      const double mean_m = mean >= 0 ? mean * (1 - 1e-6) : mean * (1 + 1e-6);
      const double cast_mean_p = static_cast<double>(static_cast<T>(mean_p));
      const double cast_mean_m = static_cast<double>(static_cast<T>(mean_m));
      assertion = !(cast_mean_m == std::min(t,r) && cast_mean_p == std::max(t,r));
    }
    if (assertion && i < first_mismatch_idx) {
      first_mismatch_idx = i;
      is_mismatch_found = true;
    }
  }
  return first_mismatch_idx;
}

void compareResults_parallel(const std::string &name, const Tensor &test, const void *ref,
                             const bool rowwise, double atol, double rtol, bool if_on_gpus) {
  if (if_on_gpus) test.to_cpu();
  const auto& shape = rowwise ? test.rowwise_shape() : test.columnwise_shape();
  const size_t N = product(shape);
  TRANSFORMER_ENGINE_TYPE_SWITCH_ALL(test.dtype(), T,
    const T *test_data = rowwise ? test.rowwise_cpu_dptr<T>() : test.columnwise_cpu_dptr<T>();
    const T *ref_data = reinterpret_cast<const T*>(ref);

    const size_t i = getFirstMismatchIdx<T>(test.dtype(), test_data, ref_data, N, atol, rtol);
    if (i != N) {
      const double t = static_cast<double>(test_data[i]);
      const double r = static_cast<double>(ref_data[i]);
      std::string direction = rowwise ? "rowwise" : "columnwise";
      ASSERT_FALSE(true) << "Error in tensor " << name << " in "
                         << direction << " direction." << std::endl
                         << "Mismatch at place " << to_string(unravel(i, shape))
                         << " (" << std::to_string(i) << "): " << t << " vs " << r;
    }
  );
}

void compareResults(const std::string &name, const Tensor &test, const void *ref,
                    const bool rowwise, double atol, double rtol, bool if_on_gpus) {
  constexpr bool sequential = false;
  if constexpr (sequential) {
    compareResults_sequential(name, test, ref, rowwise, atol, rtol, if_on_gpus);
  } else {
    compareResults_parallel(name, test, ref, rowwise, atol, rtol, if_on_gpus);
  }
}

void compareResults(const std::string &name, const float test, const float ref,
                    double atol, double rtol) {
  double t = static_cast<double>(test);
  double r = static_cast<double>(ref);
  bool mismatch = fabs(t - r) > atol && (r == 0 || fabs((t - r) / r) > rtol);
  ASSERT_FALSE(mismatch) << "Error in " << name << std::endl
                         << "Mismatch: " << t << " vs " << r;

}


void compareResults(const std::string &name, const uint8_t *test, const uint8_t *ref,
                    size_t N, float mismatch_rate_tol) {
  size_t max_mismatches = std::ceil(N * mismatch_rate_tol);
  size_t n_mismatches = 0;
  std::vector<size_t> mismatch_indices;
  for (int i = 0; i < N; i++){
    bool mismatch = test[i] != ref[i];
    if (mismatch){
      n_mismatches++;
      mismatch_indices.push_back(i);
    }
    if (n_mismatches > max_mismatches){
      std::cout << "Error in " << name << std::endl;
      for (auto &index : mismatch_indices)
        std::cout << "Mismatch at (" << index << "):" << static_cast<int>(test[i]) << " vs "
        << static_cast<int>(ref[i]) << std::endl;
      GTEST_FAIL() << n_mismatches << " mismatche(s) which is more than mismatch tol.";
    }
  }
}

void compare_e8m0_scaling_factors(const std::string &name, const uint8_t *test, const uint8_t *ref,
                    size_t N) {
  for (int i = 0; i < N; i++){
    ASSERT_FALSE(test[i] != ref[i]) << "Error in " << name << std::endl
      << "Mismatch: " << static_cast<int>(test[i]) << " vs "
      << static_cast<int>(ref[i]) << " at index " << i;
  }
}

std::pair<double, double> getTolerances(const DType type) {
  switch(type) {
    case DType::kFloat32:
      return {1e-6, 5e-6};
    case DType::kFloat16:
      return {1e-5, 1e-3};
    case DType::kBFloat16:
      return {1e-5, 1e-2};
    case DType::kFloat8E4M3:
    case DType::kFloat8E5M2:
      return {1e-2, 1e-2};
    default:
      NVTE_CHECK("Invalid type!");
  }
  return {0, 0};
}

template <typename T>
void generate_data_uniformly(T* data, const size_t size) {
  const int seed = 12345;
  #pragma omp parallel proc_bind(spread)
  {
    std::mt19937 gen(seed);
    gen.discard(omp_get_thread_num() * 599);
    std::uniform_real_distribution<> dis(-2.0, 1.0);
    #pragma omp for schedule(static)
    for (size_t i = 0; i < size; ++i) {
      data[i] = static_cast<T>(dis(gen));
    }
  }
}

void fillUniform(Tensor *t) {
<<<<<<< HEAD
  if (t->rowwise()) {
    const size_t size = product(t->rowwise_shape());
    TRANSFORMER_ENGINE_TYPE_SWITCH_ALL(t->dtype(), T,
      {
        T *data = t->rowwise_cpu_dptr<T>();
        generate_data_uniformly(data, size);
      }
    );
  } else {
    const size_t size = product(t->columnwise_shape());
    TRANSFORMER_ENGINE_TYPE_SWITCH_ALL(t->dtype(), T,
      {
        T *data = t->columnwise_cpu_dptr<T>();
        generate_data_uniformly(data, size);
      }
    );
  }
  static std::mt19937 gen(12345);
  std::uniform_real_distribution<> dis(-2.0, 1.0);
  t->set_scale_inv(dis(gen));
=======
  const size_t size = product(t->shape());
  TRANSFORMER_ENGINE_TYPE_SWITCH_ALL(t->dtype(), T,
    {
      generate_data_uniformly(t->cpu_dptr<T>(), product(t->shape()));
      if (t->tensor_2x()) generate_data_uniformly(t->columnwise_cpu_dptr<T>(), product(t->columnwise_shape()));

    }
  );
  t->set_scale_inv();
>>>>>>> 52de1ac0
  t->from_cpu();
}

template<typename InputEncoding, InputsFillCase Case>
void fillCase_special(Tensor *t) {
  const size_t size = product(t->rowwise_shape());
  const size_t rows = t->rowwise_shape().data[0];
  const size_t cols = t->rowwise_shape().data[1];

  if constexpr (Case == InputsFillCase::zeros) {
    TRANSFORMER_ENGINE_TYPE_SWITCH_FP16_FP32_ONLY(t->dtype(), InputType, {
      InputType *data = t->rowwise_cpu_dptr<InputType>();
      for (size_t i = 0; i < size; ++i) {
        data[i] = static_cast<InputType>(0);
      }
    });
  } else {
    double minAbs = -2.0;
    double maxAbs =  1.0;
    if constexpr (Case != InputsFillCase::uniform) {
      minAbs = Quantized_Limits<InputEncoding>::ranges[Case];
      maxAbs = Quantized_Limits<InputEncoding>::ranges[Case + 1];
    }
    static std::mt19937 gen(12345);
    std::uniform_real_distribution<> dis(minAbs, maxAbs);
    std::uniform_real_distribution<> dis_sign(-1.0, 1.0);
    TRANSFORMER_ENGINE_TYPE_SWITCH_FP16_FP32_ONLY(t->dtype(), InputType, {
      InputType *data = t->rowwise_cpu_dptr<InputType>();
      for (size_t i = 0; i < rows; ++i) {
        for (size_t j = 0; j < cols; ++j) {
          const size_t idx = i * cols + j;
          const bool is_negative = (dis_sign(gen) < 0.0);
          double val = dis(gen);
          if (is_negative) {
            val = -val;
          }
          data[idx] = static_cast<InputType>(val);
        }
      }
    });
  }
  t->set_scale_inv();
  t->from_cpu();
}

template <typename InputEncoding>
void fillCase(Tensor *t, const InputsFillCase fill_case) {
  switch (fill_case) {
    case InputsFillCase::uniform:
        fillCase_special<InputEncoding, InputsFillCase::uniform>(t); break;
    case InputsFillCase::zeros:
        fillCase_special<InputEncoding, InputsFillCase::zeros>(t); break;
    case InputsFillCase::zero_to_minNorm:
        fillCase_special<InputEncoding, InputsFillCase::zero_to_minNorm>(t); break;
    case InputsFillCase::minNorm_to_maxNorm:
        fillCase_special<InputEncoding, InputsFillCase::minNorm_to_maxNorm>(t); break;
    case InputsFillCase::maxNorm_to_inf:
        fillCase_special<InputEncoding, InputsFillCase::maxNorm_to_inf>(t); break;
  }
}

template void fillCase<fp8e4m3>(Tensor *t, const InputsFillCase fill_case);
template void fillCase<fp8e5m2>(Tensor *t, const InputsFillCase fill_case);
template void fillCase<fp32>(Tensor *t, const InputsFillCase fill_case);

void setRandomScale(Tensor *t) {
  static std::mt19937 gen(12345);
  std::uniform_real_distribution<> dis(-2.0, 1.0);
  const float scale = dis(gen);
  t->set_scale(scale);
}

void setRandomScaleInv(Tensor *t) {
  t->set_scale_inv();
}

bool isFp8Type(DType type) {
    return type == DType::kFloat8E4M3 || type == DType::kFloat8E5M2;
}

}  // namespace test<|MERGE_RESOLUTION|>--- conflicted
+++ resolved
@@ -121,7 +121,6 @@
   if (scaling_mode == NVTE_MXFP8_1D_SCALING) {
     NVTE_CHECK(shape.ndim == 2,
                "Invalid shape of the tensor. Expected 2 dimensions for fine granularity scaling.");
-<<<<<<< HEAD
     scale_inv_meta ret_rowwise, ret_colwise;
 
     auto block_alignment = std::vector<size_t>{4ul, 128ul};
@@ -194,31 +193,9 @@
     for (size_t i = 0; i < shape.ndim; ++i) {
       columnwise_shape_vec.emplace_back(shape.data[i]);
     }
-=======
-  // Need (4, 128) alignment even for e8 scaling factor
-  auto block_alignment = std::vector<size_t>{4ul, 128ul};
-    auto alignment = block_alignment[scaling_mode.x < scaling_mode.y];
-    auto scale_dim_0 = DIVUP(DIVUP(shape.data[0],
-                                   static_cast<size_t>(scaling_mode.x)),
-                             alignment) * alignment;
-    alignment = block_alignment[scaling_mode.x > scaling_mode.y];
-    auto scale_dim_1 = DIVUP(DIVUP(shape.data[1],
-                                   static_cast<size_t>(scaling_mode.y)),
-                             alignment) * alignment;
-  return {scale_dim_0, scale_dim_1};
-}
-
-size_t get_scale_size(const NVTEShape &shape, const NVTEScalingMode & scaling_mode) {
-  if (is_tensor_scaling(scaling_mode)) {
-    return sizeof(float);
-  } else {
-    auto n_scales = product(get_scale_shape(shape, scaling_mode));
-    return n_scales * sizeof(uint8_t);
->>>>>>> 52de1ac0
   }
   const NVTEShape columnwise_shape{columnwise_shape_vec.data(), columnwise_shape_vec.size()};
 
-<<<<<<< HEAD
   tensor_ = TensorWrapper(scaling_mode);
 
   if (total_size != 0) {
@@ -237,25 +214,6 @@
   }
   tensor_.set_rowwise_data(dptr_rowwise, type, shape);
   tensor_.set_columnwise_data(dptr_columnwise, type, columnwise_shape);
-=======
-Tensor::Tensor(const NVTEShape &shape, const DType type, const NVTEScalingMode &scaling_mode, const bool _is_tensor_2x) : is_tensor_2x(_is_tensor_2x) {
-  size_t total_size = product(shape) * typeToSize(type);
-  void *dptr = nullptr;
-  cpu_data_ = nullptr;
-  amax_cpu_data_ = nullptr;
-  scale_cpu_data_ = nullptr;
-  scale_inv_cpu_data_ = nullptr;
-  float *amax = nullptr, *scale = nullptr, *scale_inv = nullptr;
-  void *columnwise_dptr = nullptr, *columnwise_scale_inv = nullptr;
-  columnwise_cpu_data_ = nullptr; columnwise_scale_inv_cpu_data_ = nullptr;
-
-  if (total_size != 0) {
-    cudaMalloc((void**)&dptr, total_size);  // NOLINT(*)
-    cudaMemset(dptr, 0, total_size);
-    cpu_data_ = std::make_unique<unsigned char[]>(total_size);
-    std::fill_n(cpu_data_.get(), total_size, 0);
-  }
->>>>>>> 52de1ac0
 
   if (isFp8Type(type)) {
     if (is_tensor_scaling(scaling_mode)) {
@@ -302,7 +260,6 @@
         tensor_.set_columnwise_scale_inv(columnwise_scale_inv, DType::kByte, columnwise_scale_shape);
       }
     }
-<<<<<<< HEAD
   }
 }
 
@@ -321,54 +278,6 @@
                size,
                cudaMemcpyDeviceToHost);
   }
-=======
-
-    auto scale_size = get_scale_size(shape, scaling_mode);
-    cudaMalloc((void**)&scale_inv, scale_size);  // NOLINT(*)
-    cudaMemset(scale_inv, 0, scale_size);
-    scale_inv_cpu_data_ = std::make_unique<unsigned char[]>(scale_size);
-    std::fill_n(scale_inv_cpu_data_.get(), scale_size, 0);
-
-    if (is_tensor_2x){
-      cudaMalloc((void**)&columnwise_dptr, total_size);  // NOLINT(*)
-      cudaMemset(columnwise_dptr, 0, total_size);
-      columnwise_cpu_data_ = std::make_unique<unsigned char[]>(total_size);
-      std::fill_n(columnwise_cpu_data_.get(), total_size, 0);
-
-      auto columnwise_scale_size = get_scale_size(shape,
-        NVTEScalingMode{scaling_mode.y, scaling_mode.x, scaling_mode.delayed_scaling});
-      cudaMalloc((void**)&columnwise_scale_inv, columnwise_scale_size);  // NOLINT(*)
-      cudaMemset(columnwise_scale_inv, 0, columnwise_scale_size);
-      columnwise_scale_inv_cpu_data_ = std::make_unique<unsigned char[]>(columnwise_scale_size);
-      std::fill_n(columnwise_scale_inv_cpu_data_.get(), columnwise_scale_size, 0);
-    }
-  }
-
-  if (is_tensor_scaling(scaling_mode)) {
-    tensor_ = TensorWrapper(dptr, shape, type, amax, scale, scale_inv);
-  } else if (is_tensor_2x){
-    auto scale_shape = get_scale_shape(shape, scaling_mode);
-    auto columnwise_scale_shape = get_scale_shape(shape,
-        NVTEScalingMode{scaling_mode.y, scaling_mode.x, scaling_mode.delayed_scaling});
-    tensor_ = TensorWrapper(dptr, shape,
-                            columnwise_dptr, shape,
-                            type,
-                            scale_inv, NVTEShape{scale_shape.data(), scale_shape.size()},
-                            columnwise_scale_inv, NVTEShape{columnwise_scale_shape.data(), columnwise_scale_shape.size()},
-                            DType::kByte,
-                            scaling_mode);
-  } else {
-    auto scale_shape = get_scale_shape(shape, scaling_mode);
-    tensor_ = TensorWrapper(dptr, shape, type, amax, scale, scale_inv,
-                            NVTEShape{scale_shape.data(), scale_shape.size()},
-                            scaling_mode);
-  }
-}
-
-void Tensor::to_cpu() const {
-  const size_t size = product(tensor_.shape()) * typeToSize(tensor_.dtype());
-  cudaMemcpy(cpu_data_.get(), tensor_.dptr(), size, cudaMemcpyDeviceToHost);
->>>>>>> 52de1ac0
   if (isFp8Type(dtype())) {
     if (is_tensor_scaling(tensor_.scaling_mode())) {
       cudaMemcpy(amax_cpu_data_.get(),
@@ -395,21 +304,6 @@
                  scale_size,
                  cudaMemcpyDeviceToHost);
     }
-<<<<<<< HEAD
-=======
-    cudaMemcpy(scale_inv_cpu_data_.get(), tensor_.scale_inv(),
-               product(tensor_.scale_inv_shape()) * typeToSize(tensor_.scale_inv_dtype()),
-               cudaMemcpyDeviceToHost);
-    if (is_tensor_2x){
-      cudaMemcpy(columnwise_cpu_data_.get(), tensor_.columnwise_dptr(),
-                 product(tensor_.columnwise_shape()) * typeToSize(tensor_.dtype()),
-                 cudaMemcpyDeviceToHost);
-      cudaMemcpy(columnwise_scale_inv_cpu_data_.get(), tensor_.columnwise_scale_inv(),
-                 product(tensor_.columnwise_scale_inv_shape()) * typeToSize(tensor_.scale_inv_dtype()),
-                 cudaMemcpyDeviceToHost);
-
-    }
->>>>>>> 52de1ac0
   }
 }
 
@@ -431,7 +325,6 @@
       cudaMemcpy(tensor_.scale(), scale_cpu_data_.get(), sizeof(float),
                  cudaMemcpyHostToDevice);
     }
-<<<<<<< HEAD
     auto [rowwise_scale_meta, colwise_scale_meta] = get_scales(s, tensor_.scaling_mode());
     if (rowwise_) {
       auto scale_size = product(rowwise_scale_meta.shape) * rowwise_scale_meta.type_size;
@@ -444,18 +337,6 @@
       cudaMemcpy(tensor_.get_columnwise_scale_inv().data_ptr,
                  columnwise_scale_inv_cpu_data_.get(), scale_size,
                  cudaMemcpyHostToDevice);
-=======
-    cudaMemcpy(tensor_.scale_inv(), scale_inv_cpu_data_.get(),
-               product(tensor_.scale_inv_shape()) * typeToSize(tensor_.scale_inv_dtype()),
-               cudaMemcpyHostToDevice);
-    if (is_tensor_2x){
-      cudaMemcpy(tensor_.columnwise_dptr(), columnwise_cpu_data_.get(),
-                 product(tensor_.columnwise_shape()) * typeToSize(tensor_.dtype()),
-                 cudaMemcpyHostToDevice);
-      cudaMemcpy(tensor_.columnwise_scale_inv(), columnwise_scale_inv_cpu_data_.get(),
-                 product(tensor_.columnwise_scale_inv_shape()) * typeToSize(tensor_.scale_inv_dtype()),
-               cudaMemcpyHostToDevice);
->>>>>>> 52de1ac0
     }
   }
 }
@@ -472,7 +353,6 @@
 
 void Tensor::set_scale_inv() {
   if (isFp8Type(dtype())) {
-<<<<<<< HEAD
     if (rowwise_) {
       NVTE_CHECK(rowwise_scale_inv_cpu_data_);
     }
@@ -503,27 +383,6 @@
         auto* scale_inv_ptr = columnwise_cpu_scale_inv_ptr<uint8_t>();
         for (size_t i = 0; i < num_scales; i++){
           scale_inv_ptr[i] = dis(gen);
-        }
-=======
-    NVTE_CHECK(scale_inv_cpu_data_);
-    auto num_scales = product(tensor_.scale_inv_shape());
-    static std::mt19937 gen(12345);
-    if (num_scales == 1){
-      std::uniform_real_distribution<> dis(-2.0, 1.0);
-      cpu_scale_inv_ptr<float>()[0] = dis(gen);
-    } else{
-      std::uniform_int_distribution<uint8_t> dis(0, 127);
-      auto* scale_inv_ptr = cpu_scale_inv_ptr<uint8_t>();
-      for (size_t i = 0; i < num_scales; i++){
-        scale_inv_ptr[i] = dis(gen);
->>>>>>> 52de1ac0
-      }
-      if (is_tensor_2x){
-        NVTE_CHECK(columnwise_scale_inv_cpu_data_);
-        auto* columnwise_scale_inv_ptr = columnwise_cpu_scale_inv_ptr<uint8_t>();
-        auto columnwise_num_scales = product(tensor_.columnwise_scale_inv_shape());
-        for (size_t i = 0; i < columnwise_num_scales; i++){
-          columnwise_scale_inv_ptr[i] = dis(gen);
         }
       }
     }
@@ -767,7 +626,6 @@
 }
 
 void fillUniform(Tensor *t) {
-<<<<<<< HEAD
   if (t->rowwise()) {
     const size_t size = product(t->rowwise_shape());
     TRANSFORMER_ENGINE_TYPE_SWITCH_ALL(t->dtype(), T,
@@ -788,17 +646,6 @@
   static std::mt19937 gen(12345);
   std::uniform_real_distribution<> dis(-2.0, 1.0);
   t->set_scale_inv(dis(gen));
-=======
-  const size_t size = product(t->shape());
-  TRANSFORMER_ENGINE_TYPE_SWITCH_ALL(t->dtype(), T,
-    {
-      generate_data_uniformly(t->cpu_dptr<T>(), product(t->shape()));
-      if (t->tensor_2x()) generate_data_uniformly(t->columnwise_cpu_dptr<T>(), product(t->columnwise_shape()));
-
-    }
-  );
-  t->set_scale_inv();
->>>>>>> 52de1ac0
   t->from_cpu();
 }
 
