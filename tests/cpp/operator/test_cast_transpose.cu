--- conflicted
+++ resolved
@@ -45,13 +45,8 @@
   DType itype = TypeInfo<InputType>::dtype;
   DType otype = TypeInfo<OutputType>::dtype;
 
-<<<<<<< HEAD
-  Tensor input({ N, H }, itype);
-  Tensor output({ N, H }, otype, true, true);
-=======
   Tensor input("input", { N, H }, itype);
   Tensor output("output", { N, H }, otype, true, true);
->>>>>>> 544dd14b
 
   std::unique_ptr<OutputType[]> ref_output_c = std::make_unique<OutputType[]>(N * H);
   std::unique_ptr<OutputType[]> ref_output_t = std::make_unique<OutputType[]>(N * H);
