# Copyright (c) 2022-2024, NVIDIA CORPORATION & AFFILIATES. All rights reserved.
#
# See LICENSE for license information.

add_executable(test_operator
               test_cast.cu
               test_cast_dbias.cu
               test_cast_dbias_dgelu.cu
               test_cast_gated_swiglu.cu
               test_cast_mxfp8_gated_swiglu.cu
               test_qdq.cu
               test_cast_mxfp8.cu
               test_transpose.cu
               test_cast_transpose.cu
               test_cast_transpose_dbias.cu
               test_cast_transpose_dbias_dgelu.cu
               test_cast_transpose_dgeglu.cu
               test_act.cu
<<<<<<< HEAD
               test_layernorm.cu
               test_rmsnorm.cu
               #test_normalization_mxfp8.cu
=======
               test_normalization.cu
               test_normalization_mxfp8.cu
>>>>>>> 52de1ac0
               test_multi_cast_transpose.cu
               test_multi_padding.cu
               test_causal_softmax.cu
               test_swizzle.cu
               ../test_common.cu)

find_package(OpenMP REQUIRED)
list(APPEND test_operator_LINKER_LIBS CUDA::cudart GTest::gtest_main ${TE_LIB} CUDA::nvrtc CUDNN::cudnn)

target_link_libraries(test_operator PUBLIC ${test_operator_LINKER_LIBS} OpenMP::OpenMP_CXX)
target_compile_options(test_operator PRIVATE -O2 -fopenmp)

include(GoogleTest)
gtest_discover_tests(test_operator)<|MERGE_RESOLUTION|>--- conflicted
+++ resolved
@@ -16,14 +16,8 @@
                test_cast_transpose_dbias_dgelu.cu
                test_cast_transpose_dgeglu.cu
                test_act.cu
-<<<<<<< HEAD
-               test_layernorm.cu
-               test_rmsnorm.cu
-               #test_normalization_mxfp8.cu
-=======
                test_normalization.cu
                test_normalization_mxfp8.cu
->>>>>>> 52de1ac0
                test_multi_cast_transpose.cu
                test_multi_padding.cu
                test_causal_softmax.cu
