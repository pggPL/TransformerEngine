--- conflicted
+++ resolved
@@ -10,10 +10,7 @@
                test_cast_mxfp8_gated_swiglu.cu
                test_qdq.cu
                test_cast_mxfp8.cu
-<<<<<<< HEAD
-=======
                test_dequantize_mxfp8.cu
->>>>>>> bbfae2b9
                test_transpose.cu
                test_cast_transpose.cu
                test_cast_transpose_dbias.cu
