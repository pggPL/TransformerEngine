--- conflicted
+++ resolved
@@ -10,10 +10,6 @@
 #include <iomanip>
 #include <iostream>
 #include <random>
-<<<<<<< HEAD
-=======
-#include <stdlib.h>
->>>>>>> main
 
 #include <cuda_bf16.h>
 #include <cuda_runtime.h>
@@ -319,19 +315,11 @@
   }
   compareResults("output", z, ref_output.get(), true, atol, rtol);
 
-<<<<<<< HEAD
-  double atol_bwd = 1e-4;
-  double rtol_bwd = 1e-4;
-  compareResults("dx", dx, ref_dx.get(), true, atol_bwd, rtol_bwd);
-  compareResults("dgamma", dgamma, ref_dgamma.get(), true, atol_bwd, rtol_bwd);
-  compareResults("dbeta", dbeta, ref_dbeta.get(), true, atol_bwd, rtol_bwd);
-=======
   double atol_bwd = 5e-4;
   double rtol_bwd = 5e-4;
   compareResults("dx", dx, ref_dx.get(), atol_bwd, rtol_bwd);
   compareResults("dgamma", dgamma, ref_dgamma.get(), atol_bwd, rtol_bwd);
   compareResults("dbeta", dbeta, ref_dbeta.get(), atol_bwd, rtol_bwd);
->>>>>>> 00d257cb
 }
 
 std::vector<std::pair<size_t, size_t>> test_cases = {
