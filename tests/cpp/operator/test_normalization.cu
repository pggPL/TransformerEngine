/*************************************************************************
 * Copyright (c) 2022-2024, NVIDIA CORPORATION & AFFILIATES. All rights reserved.
 *
 * See LICENSE for license information.
 ************************************************************************/

#include <cmath>
#include <cstring>
#include <memory>
#include <iomanip>
#include <iostream>
#include <random>

#include <cuda_bf16.h>
#include <cuda_runtime.h>
#include <gtest/gtest.h>

#include <transformer_engine/normalization.h>
#include <transformer_engine/transformer_engine.h>
#include "../test_common.h"

using namespace transformer_engine;
using namespace test;

namespace {

enum NormType {
  LayerNorm,
  RMSNorm
};

std::map<NormType, std::string> normToString = {
  {NormType::LayerNorm, "LayerNorm"},
  {NormType::RMSNorm, "RmsNorm"}
};

template <typename InputType>
void compute_ref_stats(NormType norm_type,
                       const InputType *data, float *mu, float *rsigma,
                       const size_t N, const size_t H, const double epsilon){
  using compute_t = float;
  compute_t current, m;
  for (size_t i = 0; i < N; ++i) {
    compute_t sum = 0;
    for (size_t j = 0; j < H; ++j) {
      sum += static_cast<compute_t>(data[i * H + j]);
    }
    if (norm_type == LayerNorm){
      mu[i] = sum / H;
      m = mu[i];
    } else { m = 0;}

    compute_t sum_sq = 0;
    for (size_t j = 0; j < H; ++j) {
      current = static_cast<compute_t>(data[i * H + j]);
      sum_sq += (current - m) * (current - m);
    }
    rsigma[i] = rsqrtf((sum_sq / H) + epsilon);
  }
}

// For now, cudnn does static_cast<compute_t>(gamma + static_cast<input_t>(1.0))
// This will be changed in the future release
template <typename InputType>
inline auto compute_gamma(InputType gamma, const bool zero_centered_gamma, const bool use_cudnn){

  using compute_t = float;
  if constexpr (std::is_same_v<InputType, fp8e5m2> || std::is_same_v<InputType, fp8e4m3>){
    compute_t g = static_cast<compute_t>(gamma);
    if (zero_centered_gamma) {
      g += static_cast<compute_t>(1.f);
    }
    return g;
  } else {
    if (use_cudnn){
      compute_t g = static_cast<compute_t>(0.f);
      InputType gi = gamma;
      if (zero_centered_gamma) {
        gi = gi + static_cast<InputType>(1.f);
      }
      g = static_cast<compute_t>(gi);
      return g;
    } else {
      compute_t g = static_cast<compute_t>(gamma);
      if (zero_centered_gamma) {
        g += static_cast<compute_t>(1.f);
      }
      return g;
    }
  }
}

template <typename InputType, typename OutputType>
void compute_ref_output(NormType norm_type,
                        const InputType *data, const InputType *gamma, const InputType *beta,
                        OutputType* output,
                        const float *mu, const float *rsigma,
                        const size_t N, const size_t H,
                        float *amax, float scale, const bool zero_centered_gamma, const bool use_cudnn) {
  using compute_t = float;
  compute_t current_max = -1e100;
  for (size_t i = 0; i < N; ++i) {
    for (size_t j = 0; j < H; ++j) {
      compute_t current = static_cast<compute_t>(data[i * H + j]);
      compute_t g = compute_gamma(gamma[j], zero_centered_gamma, use_cudnn);

      compute_t tmp;
      if (norm_type == LayerNorm) {
        tmp = (current - mu[i]) * rsigma[i] * g + static_cast<compute_t>(beta[j]);
      } else { // RMSNorm
        tmp = current * rsigma[i] * g;
      }

      output[i * H + j] = static_cast<OutputType>(tmp * scale);
      current_max = fmaxf(current_max, fabsf(tmp));
    }
  }
  *amax = current_max;
}


template <typename InputType, typename OutputType>
void compute_ref_backward(const NormType norm_type, const OutputType *output_grad, const InputType *data,
                          const float *mu, const float *rsigma,
                          const InputType *gamma,
                          InputType *data_grad,
                          InputType *gamma_grad, InputType *beta_grad,
                          const size_t N, const size_t H,
                          const bool zero_centered_gamma, const bool use_cudnn) {
  using compute_t = float;
  std::vector<compute_t> dgamma(H, 0.f);
  std::vector<compute_t> dbeta(H, 0.f);

  for (size_t i = 0 ; i < N; ++i) {
    // Reductions
    auto local_mu = (norm_type == LayerNorm) ? mu[i] : 0.;
    compute_t mdy = 0, mdyy = 0;
    for (size_t j = 0; j < H; ++j) {
      const compute_t x = static_cast<compute_t>(data[i * H + j]);
      const compute_t y = (x - local_mu) * rsigma[i];
      compute_t g = compute_gamma(gamma[j], zero_centered_gamma, use_cudnn);
      const compute_t dz = static_cast<compute_t>(output_grad[i * H + j]);
      const compute_t dy = g * dz;
      dgamma[j] += y * dz;
      if (norm_type == LayerNorm) {
        dbeta[j] += dz;
        mdy += dy;
      }
      mdyy += dy * y;
    }
    mdy /= H;
    mdyy /= H;

    // Input grads
    for (size_t j = 0; j < H; ++j) {
      const compute_t x = static_cast<compute_t>(data[i * H + j]);
      const compute_t y = (x - local_mu) * rsigma[i];
      compute_t g = compute_gamma(gamma[j], zero_centered_gamma, use_cudnn);
      const compute_t dz = static_cast<compute_t>(output_grad[i * H + j]);
      const compute_t dy = g * dz;
      const compute_t dx = rsigma[i] * (dy - mdyy * y - mdy);
      data_grad[i * H + j] = static_cast<InputType>(dx);
    }
  }

  // Weight grads
  for (size_t j = 0; j < H; ++j) gamma_grad[j] = static_cast<InputType>(dgamma[j]);
  if (norm_type == LayerNorm) for (size_t j = 0; j < H; ++j) beta_grad[j] = static_cast<InputType>(dbeta[j]);
}

template <typename InputType, typename OutputType>
void performTest(const size_t N, const size_t H, const bool zero_centered_gamma,
                 NormType norm_type, bool use_cudnn) {
  if (sizeof(InputType) < sizeof(OutputType)) {
    GTEST_SKIP() << "LN kernel does not support OutputType > InputType";
    return;
  }
  using WeightType = InputType;
  DType itype = TypeInfo<InputType>::dtype;
  DType wtype = TypeInfo<WeightType>::dtype;
  DType otype = TypeInfo<OutputType>::dtype;

  if ((itype == DType::kBFloat16 && otype == DType::kFloat16) ||
      (itype == DType::kFloat16 && otype == DType::kBFloat16)) {
    GTEST_SKIP() << "LN kernel does not support mixing Float16 and BFloat16";
    return;
  }

  Tensor input({ N, H }, itype);
  Tensor z({ N, H }, otype);
  Tensor gamma({ H }, wtype);
  Tensor beta({ H }, wtype);
  Tensor mu({ N }, DType::kFloat32);
  Tensor rsigma({ N }, DType::kFloat32);
  Tensor dz({ N, H }, wtype);
  Tensor dx({ N, H }, itype);
  Tensor dgamma({ H }, wtype);
  Tensor dbeta({ H }, wtype);
  Tensor workspace_fwd, workspace_bwd;

  fillUniform(&input);
  fillUniform(&gamma);
  fillUniform(&beta);
  setRandomScale(&z);
  fillUniform(&dz);

  std::unique_ptr<OutputType[]> ref_output = std::make_unique<OutputType[]>(N * H);
  std::unique_ptr<float[]> ref_mu = std::make_unique<float[]>(N);
  std::unique_ptr<float[]> ref_rsigma = std::make_unique<float[]>(N);
  std::unique_ptr<InputType[]> ref_dx = std::make_unique<InputType[]>(N * H);
  std::unique_ptr<WeightType[]> ref_dgamma = std::make_unique<InputType[]>(H);
  std::unique_ptr<WeightType[]> ref_dbeta = std::make_unique<InputType[]>(H);

  cudaDeviceProp prop;
  cudaGetDeviceProperties(&prop, 0);

  if (use_cudnn){
    nvte_enable_cudnn_norm_fwd(true);
    nvte_enable_cudnn_norm_bwd(true);
  }

  // Forward kernel
  float epsilon = 1e-5;
  if (norm_type == LayerNorm){
    nvte_layernorm_fwd(input.data(), gamma.data(), beta.data(), epsilon,
                       z.data(), mu.data(), rsigma.data(), workspace_fwd.data(),
                       prop.multiProcessorCount, zero_centered_gamma, 0);
    workspace_fwd = Tensor(workspace_fwd.rowwise_shape(), workspace_fwd.dtype());
    nvte_layernorm_fwd(input.data(), gamma.data(), beta.data(), epsilon,
                       z.data(), mu.data(), rsigma.data(), workspace_fwd.data(),
                       prop.multiProcessorCount, zero_centered_gamma, 0);

    nvte_layernorm_bwd(dz.data(), input.data(),
                       mu.data(), rsigma.data(), gamma.data(),
                       dx.data(), dgamma.data(), dbeta.data(),
                       workspace_bwd.data(),
                       prop.multiProcessorCount, zero_centered_gamma, 0);
    workspace_bwd = Tensor(workspace_bwd.rowwise_shape(), workspace_bwd.dtype());
    nvte_layernorm_bwd(dz.data(), input.data(),
                       mu.data(), rsigma.data(), gamma.data(),
                       dx.data(), dgamma.data(), dbeta.data(),
                       workspace_bwd.data(),
                       prop.multiProcessorCount, zero_centered_gamma, 0);
  } else {
    nvte_rmsnorm_fwd(input.data(), gamma.data(), epsilon,
                     z.data(), rsigma.data(), workspace_fwd.data(),
                     prop.multiProcessorCount, zero_centered_gamma, 0);
    workspace_fwd = Tensor(workspace_fwd.rowwise_shape(), workspace_fwd.dtype());
    nvte_rmsnorm_fwd(input.data(), gamma.data(), epsilon,
                     z.data(), rsigma.data(), workspace_fwd.data(),
                     prop.multiProcessorCount, zero_centered_gamma, 0);

    nvte_rmsnorm_bwd(dz.data(), input.data(), rsigma.data(), gamma.data(),
                     dx.data(), dgamma.data(),
                     workspace_bwd.data(),
                     prop.multiProcessorCount, zero_centered_gamma, 0);
    workspace_bwd = Tensor(workspace_bwd.rowwise_shape(), workspace_bwd.dtype());
    nvte_rmsnorm_bwd(dz.data(), input.data(), rsigma.data(), gamma.data(),
                     dx.data(), dgamma.data(),
                     workspace_bwd.data(),
                     prop.multiProcessorCount, zero_centered_gamma, 0);
  }

  if (use_cudnn){
    nvte_enable_cudnn_norm_fwd(false);
    nvte_enable_cudnn_norm_bwd(false);
  }

  // Reference implementations
  // use the GPU stats to tighten the tolerances
  mu.to_cpu();
  rsigma.to_cpu();
  float ref_amax;
  compute_ref_stats(norm_type, input.rowwise_cpu_dptr<InputType>(), ref_mu.get(),
                    ref_rsigma.get(), N, H, epsilon);
  float ref_scale = isFp8Type(otype) ? z.scale() : 1.f;
  compute_ref_output(norm_type, input.rowwise_cpu_dptr<InputType>(),
                     gamma.rowwise_cpu_dptr<WeightType>(),
                     beta.rowwise_cpu_dptr<WeightType>(),
                     ref_output.get(),
                     mu.rowwise_cpu_dptr<float>(),
                     rsigma.rowwise_cpu_dptr<float>(),
                     N, H,
                     &ref_amax,
                     ref_scale,
<<<<<<< HEAD
                     zero_centered_gamma);
  compute_ref_backward(norm_type, dz.rowwise_cpu_dptr<WeightType>(),
                       input.rowwise_cpu_dptr<InputType>(),
                       mu.rowwise_cpu_dptr<float>(), rsigma.rowwise_cpu_dptr<float>(),
                       gamma.rowwise_cpu_dptr<WeightType>(),
=======
                     zero_centered_gamma,
                     use_cudnn);
  compute_ref_backward(norm_type, dz.cpu_dptr<WeightType>(), input.cpu_dptr<InputType>(),
                       mu.cpu_dptr<float>(), rsigma.cpu_dptr<float>(),
                       gamma.cpu_dptr<WeightType>(),
>>>>>>> 94a9fadb
                       ref_dx.get(), ref_dgamma.get(), ref_dbeta.get(),
                       N, H, zero_centered_gamma,
                       use_cudnn);

  cudaDeviceSynchronize();
  auto err = cudaGetLastError();
  ASSERT_EQ(err, cudaSuccess) << cudaGetErrorString(err);

  auto [atol_amax, rtol_amax] = getTolerances(DType::kFloat32);
  if (isFp8Type(otype)) {
    compareResults("amax", z.amax(), ref_amax, atol_amax, rtol_amax);
    float ref_scale_inv = 1.f / z.scale();
    compareResults("scale_inv", z.rowwise_scale_inv(), ref_scale_inv, atol_amax, rtol_amax);
  }

  auto [atol_stats, rtol_stats] = getTolerances(DType::kFloat32);
  rtol_stats = 5e-5;
  compareResults("mu", mu, ref_mu.get(), true, atol_stats, rtol_stats);
  compareResults("rsigma", rsigma, ref_rsigma.get(), true, atol_stats, rtol_stats);

  auto [atol, rtol] = getTolerances(otype);
  if (otype == DType::kFloat32) {
    atol = 5e-7;
  }
  compareResults("output", z, ref_output.get(), true, atol, rtol);

<<<<<<< HEAD
  double atol_bwd = 1e-3;
  double rtol_bwd = 1e-3;
  if (otype == DType::kBFloat16 || otype == DType::kFloat8E4M3){
    atol_bwd = 8e-3;
    rtol_bwd = 8e-3;
  }
  compareResults("dx", dx, ref_dx.get(), true, atol_bwd, rtol_bwd);
  compareResults("dgamma", dgamma, ref_dgamma.get(), true, atol_bwd, rtol_bwd);
  compareResults("dbeta", dbeta, ref_dbeta.get(), true, atol_bwd, rtol_bwd);
=======
  double atol_bwd = 1e-4;
  double rtol_bwd = 1e-4;
  compareResults("dx", dx, ref_dx.get(), atol_bwd, rtol_bwd);
  compareResults("dgamma", dgamma, ref_dgamma.get(), atol_bwd, rtol_bwd);
  compareResults("dbeta", dbeta, ref_dbeta.get(), atol_bwd, rtol_bwd);
>>>>>>> 94a9fadb
}

std::vector<std::pair<size_t, size_t>> test_cases = {
  {71, 229},
  {29, 541},
  {768, 6144},
  {2048, 12288},
};

}  // namespace

class NormTestSuite : public ::testing::TestWithParam<std::tuple<bool,
NormType,
transformer_engine::DType,
                                                               transformer_engine::DType,
                                                               std::pair<size_t, size_t>,
                                                               bool>> {};

TEST_P(NormTestSuite, TestNorm) {
    using namespace transformer_engine;
    using namespace test;

  const bool use_cudnn = std::get<0>(GetParam());
  const NormType norm_type = std::get<1>(GetParam());
    const DType input_type = std::get<2>(GetParam());
    const DType output_type = std::get<3>(GetParam());
    const auto size = std::get<4>(GetParam());
    const bool zero_centered_gamma = std::get<5>(GetParam());

    TRANSFORMER_ENGINE_TYPE_SWITCH_ALL(input_type, InputType,
      TRANSFORMER_ENGINE_TYPE_SWITCH_ALL(output_type, OutputType,
        performTest<InputType, OutputType>(size.first, size.second, zero_centered_gamma, norm_type, use_cudnn);
      );
    );
}

INSTANTIATE_TEST_SUITE_P(
  OperatorTest,
  NormTestSuite,
  ::testing::Combine(
    ::testing::Values(true, false),
    ::testing::Values(NormType::LayerNorm, NormType::RMSNorm),
    ::testing::Values(DType::kFloat32, DType::kBFloat16, DType::kFloat16),
    ::testing::Values(DType::kFloat32, DType::kBFloat16, DType::kFloat16, DType::kFloat8E4M3),
    ::testing::ValuesIn(test_cases),
    ::testing::Values(false, true)),
  [](const testing::TestParamInfo<NormTestSuite::ParamType>& info) {
    auto backend = std::get<0>(info.param) == false ? "Te" : "Cudnn";
    std::string name =
      backend +
      normToString.at(std::get<1>(info.param)) + "_" +
      test::typeName(std::get<2>(info.param)) + "X" +
      test::typeName(std::get<3>(info.param)) + "X" +
      std::to_string(std::get<4>(info.param).first) + "X" +
      std::to_string(std::get<4>(info.param).second) + "X" +
      std::to_string(std::get<5>(info.param));
    return name;
  });<|MERGE_RESOLUTION|>--- conflicted
+++ resolved
@@ -283,19 +283,12 @@
                      N, H,
                      &ref_amax,
                      ref_scale,
-<<<<<<< HEAD
-                     zero_centered_gamma);
+                     zero_centered_gamma,
+                     use_cudnn);
   compute_ref_backward(norm_type, dz.rowwise_cpu_dptr<WeightType>(),
                        input.rowwise_cpu_dptr<InputType>(),
                        mu.rowwise_cpu_dptr<float>(), rsigma.rowwise_cpu_dptr<float>(),
                        gamma.rowwise_cpu_dptr<WeightType>(),
-=======
-                     zero_centered_gamma,
-                     use_cudnn);
-  compute_ref_backward(norm_type, dz.cpu_dptr<WeightType>(), input.cpu_dptr<InputType>(),
-                       mu.cpu_dptr<float>(), rsigma.cpu_dptr<float>(),
-                       gamma.cpu_dptr<WeightType>(),
->>>>>>> 94a9fadb
                        ref_dx.get(), ref_dgamma.get(), ref_dbeta.get(),
                        N, H, zero_centered_gamma,
                        use_cudnn);
@@ -322,23 +315,11 @@
   }
   compareResults("output", z, ref_output.get(), true, atol, rtol);
 
-<<<<<<< HEAD
-  double atol_bwd = 1e-3;
-  double rtol_bwd = 1e-3;
-  if (otype == DType::kBFloat16 || otype == DType::kFloat8E4M3){
-    atol_bwd = 8e-3;
-    rtol_bwd = 8e-3;
-  }
+  double atol_bwd = 1e-4;
+  double rtol_bwd = 1e-4;
   compareResults("dx", dx, ref_dx.get(), true, atol_bwd, rtol_bwd);
   compareResults("dgamma", dgamma, ref_dgamma.get(), true, atol_bwd, rtol_bwd);
   compareResults("dbeta", dbeta, ref_dbeta.get(), true, atol_bwd, rtol_bwd);
-=======
-  double atol_bwd = 1e-4;
-  double rtol_bwd = 1e-4;
-  compareResults("dx", dx, ref_dx.get(), atol_bwd, rtol_bwd);
-  compareResults("dgamma", dgamma, ref_dgamma.get(), atol_bwd, rtol_bwd);
-  compareResults("dbeta", dbeta, ref_dbeta.get(), atol_bwd, rtol_bwd);
->>>>>>> 94a9fadb
 }
 
 std::vector<std::pair<size_t, size_t>> test_cases = {
