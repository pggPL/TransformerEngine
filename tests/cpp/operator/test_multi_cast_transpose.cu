--- conflicted
+++ resolved
@@ -81,14 +81,9 @@
   for (size_t tensor_id = 0; tensor_id < num_tensors; ++tensor_id) {
     const size_t height = tensor_dims[tensor_id].first;
     const size_t width = tensor_dims[tensor_id].second;
-<<<<<<< HEAD
-    input_list.emplace_back(Tensor({ height, width }, itype));
-    output_list.emplace_back(Tensor({ height, width }, otype, true, true));
-=======
     input_list.emplace_back(Tensor("input_" + std::to_string(tensor_id), { height, width }, itype));
     output_list.emplace_back(Tensor("output_" + std::to_string(tensor_id),
                                     { height, width }, otype, true, true));
->>>>>>> 544dd14b
 
     auto& input = input_list.back();
     auto& output = output_list.back();
