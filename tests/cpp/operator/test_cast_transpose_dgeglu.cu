--- conflicted
+++ resolved
@@ -74,15 +74,9 @@
   DType itype = TypeInfo<IType>::dtype;
   DType otype = TypeInfo<OType>::dtype;
 
-<<<<<<< HEAD
-  Tensor grad({N, H}, itype);
-  Tensor input({N, H * 2}, itype);
-  Tensor output({N, H * 2}, otype, true, true);
-=======
   Tensor grad("grad", {N, H}, itype);
   Tensor input("input", {N, H * 2}, itype);
   Tensor output("output", {N, H * 2}, otype, true, true);
->>>>>>> 544dd14b
 
   fillUniform(&grad);
   fillUniform(&input);
