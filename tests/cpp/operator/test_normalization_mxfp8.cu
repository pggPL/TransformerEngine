/*************************************************************************
 * Copyright (c) 2022-2024, NVIDIA CORPORATION & AFFILIATES. All rights reserved.
 *
 * See LICENSE for license information.
 ************************************************************************/

#include <cmath>
#include <cstring>
#include <memory>
#include <map>
#include <iomanip>
#include <iostream>
#include <random>

#include <cuda_bf16.h>
#include <cuda_runtime.h>
#include <gtest/gtest.h>

#include <transformer_engine/normalization.h>
#include <transformer_engine/transformer_engine.h>
#include "../test_common.h"

using namespace transformer_engine;
using namespace test;

namespace {

using fp8e8m0 = byte;

enum NormType {
  LayerNorm,
  RMSNorm
};

std::map<NormType, std::string> normToString = {
  {NormType::LayerNorm, "LayerNorm"},
  {NormType::RMSNorm, "RMSNorm"}
};

template <typename InputType, typename ScaleType, typename OutputType>
void dequantize_1x_kernel(InputType* input_ptr, ScaleType* scale_ptr, OutputType* output_ptr,
  size_t rows, size_t cols, size_t scaling_mode_x, size_t scaling_mode_y){

  const size_t block_size_Y = scaling_mode_x;   // mind the mapping Y <-- x
  const size_t block_size_X = scaling_mode_y;   //              and X <-- y
  const size_t tile_size_Y = std::max(32lu, block_size_Y);
  const size_t tile_size_X = std::max(64lu, block_size_X);
  const size_t tiles_num_Y = (rows + tile_size_Y - 1) / tile_size_Y;
  const size_t tiles_num_X = (cols + tile_size_X - 1) / tile_size_X;
  const size_t blocks_per_tile_Y = tile_size_Y / block_size_Y;
  const size_t blocks_per_tile_X = tile_size_X / block_size_X;
  const size_t blocks_per_row = (cols + block_size_X - 1) / block_size_X;

  #pragma omp parallel for proc_bind(spread) schedule(static)
  for (size_t t = 0; t < tiles_num_Y * tiles_num_X; ++t) {
      const size_t tile_Y = t / tiles_num_X;
      const size_t tile_X = t % tiles_num_X;
      const size_t tile_offset_Y = tile_Y * tile_size_Y;
      const size_t tile_offset_X = tile_X * tile_size_X;

      for (size_t ii = 0; ii < blocks_per_tile_Y; ++ii) {
          const size_t block_idx_Y = tile_Y * blocks_per_tile_Y + ii;
          const size_t block_offset_Y = ii * block_size_Y;
          const size_t i_min = tile_offset_Y + block_offset_Y;
          const size_t i_max = std::min(i_min + block_size_Y, rows);

          for (size_t jj = 0; jj < blocks_per_tile_X; ++jj) {
              const size_t block_idx_X = tile_X * blocks_per_tile_X + jj;
              const size_t block_offset_X = jj * block_size_X;
              const size_t j_min = tile_offset_X + block_offset_X;
              const size_t j_max = std::min(j_min + block_size_X, cols);

              const size_t mx_scale_idx = block_idx_Y * blocks_per_row + block_idx_X;

              // TODO: padded SFs i.e. (4,128)
              const float scale_inv = exp2f(static_cast<float>(scale_ptr[mx_scale_idx]) - FP32_EXPONENT_BIAS);
              for (size_t i = i_min; i < i_max; ++i) {
                  for (size_t j = j_min; j < j_max; ++j) {
                    const size_t idx = i * cols + j;
                    const float elem = static_cast<float>(input_ptr[idx]);
                    output_ptr[idx] = static_cast<float>(elem * scale_inv);
                  }
              }
          }
      }
  }
}

template <typename InputType, typename ScaleType>
<<<<<<< HEAD
void dequantize_2x(Tensor& input, Tensor& output, bool is_colwise_out)
=======
void dequantize_2x(Tensor& input, Tensor& output, bool is_training)
>>>>>>> cde8f39c
{
  input.to_cpu();
  auto scaling_mode = input.scaling_mode();
  assert(input.rowwise_shape().ndim == 2);
  assert(input.columnwise_shape().ndim == 2);

  dequantize_1x_kernel(input.rowwise_cpu_dptr<InputType>(),
                       input.rowwise_cpu_scale_inv_ptr<ScaleType>(),
                       output.rowwise_cpu_dptr<float>(),
                       input.rowwise_shape().data[0], input.rowwise_shape().data[1],
                       1, 32);
<<<<<<< HEAD
  if (is_colwise_out)
=======
  if (is_training)
>>>>>>> cde8f39c
    dequantize_1x_kernel(input.columnwise_cpu_dptr<InputType>(),
                         input.columnwise_cpu_scale_inv_ptr<ScaleType>(),
                         output.columnwise_cpu_dptr<float>(),
                         input.columnwise_shape().data[0], input.columnwise_shape().data[1],
                         32, 1);
}

template <typename InputType>
void compute_ref_stats(NormType norm_type,
                       const InputType *data, float *mu, float *rsigma,
                       const size_t N, const size_t H, const double epsilon){
  using compute_t = float;

  #pragma omp parallel for proc_bind(spread)
  for (size_t i = 0; i < N; ++i) {
    compute_t sum = 0;
    for (size_t j = 0; j < H; ++j) {
      sum += static_cast<compute_t>(data[i * H + j]);
    }
    compute_t m;
    if (norm_type == LayerNorm){
      mu[i] = sum / H;
      m = mu[i];
    } else { m = 0;}

    compute_t sum_sq = 0;
    for (size_t j = 0; j < H; ++j) {
      compute_t current = static_cast<compute_t>(data[i * H + j]);
      sum_sq += (current - m) * (current - m);
    }
    rsigma[i] = rsqrtf((sum_sq / H) + epsilon);
  }
}

template <typename InputType, typename OutputType>
void compute_ref_output(NormType norm_type,
                        const InputType *data, const InputType *gamma, const InputType *beta,
                        const float *mu, const float *rsigma,
                        const size_t N, const size_t H,
                        OutputType* output,
                        const bool zero_centered_gamma){
  using compute_t = float;

  #pragma omp parallel for proc_bind(spread)
  for (size_t i = 0; i < N; ++i) {
    for (size_t j = 0; j < H; ++j) {
      compute_t current = static_cast<compute_t>(data[i * H + j]);
      compute_t g = static_cast<compute_t>(gamma[j]);
      if (zero_centered_gamma) {
        g += 1.0;
      }

      compute_t tmp;
      if (norm_type == LayerNorm) {
        tmp = (current - mu[i]) * rsigma[i] * g + static_cast<compute_t>(beta[j]);
      } else { // RMSNorm
        tmp = current * rsigma[i] * g;
      }

      output[i * H + j] = tmp;
    }
  }
}

template <typename InputType, typename OutputType>
<<<<<<< HEAD
void performTest(const size_t N, const size_t H, const bool zero_centered_gamma, NormType norm_type, bool is_colwise_out) {
=======
void performTest(const size_t N, const size_t H, const bool zero_centered_gamma, NormType norm_type, bool is_training) {
>>>>>>> cde8f39c

  cudaDeviceProp prop;
  cudaGetDeviceProperties(&prop, 0);

  const auto deviceComputeCapability = 10 * prop.major + prop.minor;
  constexpr int32_t blackwellComputeCapability = 100;
  if (deviceComputeCapability < blackwellComputeCapability) {
    GTEST_SKIP();
  }

  using WeightType = InputType;
  DType itype = TypeInfo<InputType>::dtype;
  DType wtype = TypeInfo<WeightType>::dtype;
  DType otype = TypeInfo<OutputType>::dtype;

  Tensor input({ N, H }, itype);
<<<<<<< HEAD
  Tensor z({ N, H }, otype, true, is_colwise_out, NVTE_MXFP8_1D_SCALING);
=======
  Tensor z({ N, H }, otype, true, is_training, NVTE_MXFP8_1D_SCALING);
>>>>>>> cde8f39c
  Tensor gamma({ H }, wtype);
  Tensor beta({ H }, wtype);
  Tensor mu({ N }, DType::kFloat32);
  Tensor rsigma({ N }, DType::kFloat32);
  Tensor workspace;


  fillUniform(&input);
  fillUniform(&gamma);
  fillUniform(&beta);

  // Forward kernel
  float epsilon = 1e-5;
  if (norm_type == NormType::LayerNorm){
    nvte_layernorm_fwd(input.data(), gamma.data(), beta.data(), epsilon,
                       z.data(), mu.data(), rsigma.data(), workspace.data(),
                       prop.multiProcessorCount, zero_centered_gamma,
                       0);
    workspace = Tensor(workspace.rowwise_shape(), workspace.dtype());
    nvte_layernorm_fwd(input.data(), gamma.data(), beta.data(), epsilon,
                       z.data(), mu.data(), rsigma.data(), workspace.data(),
                       prop.multiProcessorCount, zero_centered_gamma,
                       0);
  } else {
    nvte_rmsnorm_fwd(input.data(), gamma.data(), epsilon,
                     z.data(), rsigma.data(), workspace.data(),
                     prop.multiProcessorCount, zero_centered_gamma,
                     0);

    workspace = Tensor(workspace.rowwise_shape(), workspace.dtype());
    nvte_rmsnorm_fwd(input.data(), gamma.data(), epsilon,
                     z.data(), rsigma.data(), workspace.data(),
                     prop.multiProcessorCount, zero_centered_gamma,
                     0);
  }

  Tensor dequantized_output({ N, H }, DType::kFloat32, true, true);

<<<<<<< HEAD
  dequantize_2x<OutputType, fp8e8m0>(z, dequantized_output);
=======
  dequantize_2x<OutputType, e8m0_t>(z, dequantized_output, is_training);
>>>>>>> cde8f39c

  // Reference implementations
  std::unique_ptr<float[]> ref_mu = std::make_unique<float[]>(N);
  std::unique_ptr<float[]> ref_rsigma = std::make_unique<float[]>(N);
  std::unique_ptr<float[]> ref_output = std::make_unique<float[]>(N * H);


  compute_ref_stats(norm_type, input.rowwise_cpu_dptr<InputType>(), ref_mu.get(),
                    ref_rsigma.get(), N, H, epsilon);
  // use the GPU stats to tighten the tolerances
  float *ref_mu_ptr, *ref_rsigma_ptr;
  if (is_training){
    mu.to_cpu();
    rsigma.to_cpu();
    ref_mu_ptr = mu.rowwise_cpu_dptr<float>();
    ref_rsigma_ptr = rsigma.rowwise_cpu_dptr<float>();
  } else {
    ref_mu_ptr = ref_mu.get();
    ref_rsigma_ptr = ref_rsigma.get();
  }
  compute_ref_output(norm_type, input.rowwise_cpu_dptr<InputType>(),
                     gamma.rowwise_cpu_dptr<WeightType>(),
                     beta.rowwise_cpu_dptr<WeightType>(),
                     ref_mu_ptr,
                     ref_rsigma_ptr,
                     N, H,
                     ref_output.get(),
                     zero_centered_gamma);

  cudaDeviceSynchronize();
  auto err = cudaGetLastError();
  ASSERT_EQ(err, cudaSuccess) << cudaGetErrorString(err);

  auto [atol_stats, rtol_stats] = getTolerances(DType::kFloat32);
  rtol_stats = 5e-5;
  if (is_training){
    compareResults("mu", mu, ref_mu.get(), true, atol_stats, rtol_stats);
    compareResults("rsigma", rsigma, ref_rsigma.get(), true, atol_stats, rtol_stats);
  }

  float atol, rtol;
  if (otype == DType::kFloat8E5M2){
    atol = 1.25e-1;
    rtol = 1.25e-1;
  } else if (otype == DType::kFloat8E4M3){
    if (itype == DType::kBFloat16){
      atol = 7e-2;
      rtol = 7e-2;
    } else {
      atol = 6.25e-2;
      rtol = 6.25e-2;
    }
  }
  compareResults("output_rowwise", dequantized_output, ref_output.get(), true, atol, rtol, false);
<<<<<<< HEAD
  if (is_colwise_out)
=======
  if (is_training)
>>>>>>> cde8f39c
    compareResults("output_colwise", dequantized_output, ref_output.get(), false, atol, rtol, false);
}

std::vector<std::pair<size_t, size_t>> test_cases = {
  {32, 32},
  {768, 2304},
  {2048, 12288},
};

std::vector<NormType> norms = {
  NormType::LayerNorm,
  NormType::RMSNorm
};

}  // namespace

class MxNormTestSuite : public ::testing::TestWithParam< std::tuple<NormType,
                                                                    transformer_engine::DType,
                                                                    transformer_engine::DType,
                                                                    std::pair<size_t, size_t>,
                                                                    bool, bool>> {};

TEST_P(MxNormTestSuite, TestMxNorm) {
  using namespace transformer_engine;
  using namespace test;

  const NormType norm_type = std::get<0>(GetParam());
  const DType input_type = std::get<1>(GetParam());
  const DType output_type = std::get<2>(GetParam());
  const auto size = std::get<3>(GetParam());
  const bool zero_centered_gamma = std::get<4>(GetParam());
<<<<<<< HEAD
  const bool is_colwise_out = std::get<5>(GetParam());

  TRANSFORMER_ENGINE_TYPE_SWITCH_FP16_FP32_ONLY(input_type, InputType,
    TRANSFORMER_ENGINE_TYPE_SWITCH_FP8_ONLY(output_type, OutputType,
      performTest<InputType, OutputType>(size.first, size.second, zero_centered_gamma, norm_type, is_colwise_out);
=======
  const bool is_training = std::get<5>(GetParam());

  TRANSFORMER_ENGINE_TYPE_SWITCH_FP16_FP32_ONLY(input_type, InputType,
    TRANSFORMER_ENGINE_TYPE_SWITCH_FP8_ONLY(output_type, OutputType,
      performTest<InputType, OutputType>(size.first, size.second, zero_centered_gamma, norm_type, is_training);
>>>>>>> cde8f39c
    );
  );
}

INSTANTIATE_TEST_SUITE_P(
  OperatorTest,
  MxNormTestSuite,
  ::testing::Combine(
    ::testing::Values(NormType::LayerNorm, NormType::RMSNorm),
    ::testing::Values(DType::kFloat32, DType::kBFloat16, DType::kFloat16),
    ::testing::Values(DType::kFloat8E5M2, DType::kFloat8E4M3),
    ::testing::ValuesIn(test_cases),
    ::testing::Values(true, false),
    ::testing::Values(true, false)),
  [](const testing::TestParamInfo<MxNormTestSuite::ParamType>& info) {
    std::string name = normToString.at(std::get<0>(info.param)) + "_" +
      test::typeName(std::get<1>(info.param)) + "X" +
      test::typeName(std::get<2>(info.param)) + "X" +
      std::to_string(std::get<3>(info.param).first) + "X" +
      std::to_string(std::get<3>(info.param).second) + "X" +
      std::to_string(std::get<4>(info.param)) + "out" +
      std::to_string(int(std::get<5>(info.param)) + 1) + "x";
    return name;
  });<|MERGE_RESOLUTION|>--- conflicted
+++ resolved
@@ -87,11 +87,7 @@
 }
 
 template <typename InputType, typename ScaleType>
-<<<<<<< HEAD
-void dequantize_2x(Tensor& input, Tensor& output, bool is_colwise_out)
-=======
 void dequantize_2x(Tensor& input, Tensor& output, bool is_training)
->>>>>>> cde8f39c
 {
   input.to_cpu();
   auto scaling_mode = input.scaling_mode();
@@ -103,11 +99,7 @@
                        output.rowwise_cpu_dptr<float>(),
                        input.rowwise_shape().data[0], input.rowwise_shape().data[1],
                        1, 32);
-<<<<<<< HEAD
-  if (is_colwise_out)
-=======
   if (is_training)
->>>>>>> cde8f39c
     dequantize_1x_kernel(input.columnwise_cpu_dptr<InputType>(),
                          input.columnwise_cpu_scale_inv_ptr<ScaleType>(),
                          output.columnwise_cpu_dptr<float>(),
@@ -173,11 +165,7 @@
 }
 
 template <typename InputType, typename OutputType>
-<<<<<<< HEAD
-void performTest(const size_t N, const size_t H, const bool zero_centered_gamma, NormType norm_type, bool is_colwise_out) {
-=======
 void performTest(const size_t N, const size_t H, const bool zero_centered_gamma, NormType norm_type, bool is_training) {
->>>>>>> cde8f39c
 
   cudaDeviceProp prop;
   cudaGetDeviceProperties(&prop, 0);
@@ -194,11 +182,7 @@
   DType otype = TypeInfo<OutputType>::dtype;
 
   Tensor input({ N, H }, itype);
-<<<<<<< HEAD
-  Tensor z({ N, H }, otype, true, is_colwise_out, NVTE_MXFP8_1D_SCALING);
-=======
   Tensor z({ N, H }, otype, true, is_training, NVTE_MXFP8_1D_SCALING);
->>>>>>> cde8f39c
   Tensor gamma({ H }, wtype);
   Tensor beta({ H }, wtype);
   Tensor mu({ N }, DType::kFloat32);
@@ -237,11 +221,7 @@
 
   Tensor dequantized_output({ N, H }, DType::kFloat32, true, true);
 
-<<<<<<< HEAD
-  dequantize_2x<OutputType, fp8e8m0>(z, dequantized_output);
-=======
   dequantize_2x<OutputType, e8m0_t>(z, dequantized_output, is_training);
->>>>>>> cde8f39c
 
   // Reference implementations
   std::unique_ptr<float[]> ref_mu = std::make_unique<float[]>(N);
@@ -296,11 +276,7 @@
     }
   }
   compareResults("output_rowwise", dequantized_output, ref_output.get(), true, atol, rtol, false);
-<<<<<<< HEAD
-  if (is_colwise_out)
-=======
   if (is_training)
->>>>>>> cde8f39c
     compareResults("output_colwise", dequantized_output, ref_output.get(), false, atol, rtol, false);
 }
 
@@ -332,19 +308,11 @@
   const DType output_type = std::get<2>(GetParam());
   const auto size = std::get<3>(GetParam());
   const bool zero_centered_gamma = std::get<4>(GetParam());
-<<<<<<< HEAD
-  const bool is_colwise_out = std::get<5>(GetParam());
-
-  TRANSFORMER_ENGINE_TYPE_SWITCH_FP16_FP32_ONLY(input_type, InputType,
-    TRANSFORMER_ENGINE_TYPE_SWITCH_FP8_ONLY(output_type, OutputType,
-      performTest<InputType, OutputType>(size.first, size.second, zero_centered_gamma, norm_type, is_colwise_out);
-=======
   const bool is_training = std::get<5>(GetParam());
 
   TRANSFORMER_ENGINE_TYPE_SWITCH_FP16_FP32_ONLY(input_type, InputType,
     TRANSFORMER_ENGINE_TYPE_SWITCH_FP8_ONLY(output_type, OutputType,
       performTest<InputType, OutputType>(size.first, size.second, zero_centered_gamma, norm_type, is_training);
->>>>>>> cde8f39c
     );
   );
 }
