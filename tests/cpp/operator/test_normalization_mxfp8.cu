/*************************************************************************
 * Copyright (c) 2022-2024, NVIDIA CORPORATION & AFFILIATES. All rights reserved.
 *
 * See LICENSE for license information.
 ************************************************************************/

#include <cmath>
#include <cstring>
#include <memory>
#include <map>
#include <iomanip>
#include <iostream>
#include <random>

#include <cuda_bf16.h>
#include <cuda_runtime.h>
#include <gtest/gtest.h>

#include <transformer_engine/normalization.h>
#include <transformer_engine/transformer_engine.h>
#include "../test_common.h"

using namespace transformer_engine;
using namespace test;

namespace {

using fp8e8m0 = byte;

enum NormType {
  LayerNorm,
  RMSNorm
};

std::map<NormType, std::string> normToString = {
  {NormType::LayerNorm, "LayerNorm"},
  {NormType::RMSNorm, "RMSNorm"}
};

template <typename InputType, typename ScaleType, typename OutputType>
void dequantize_1x_kernel(InputType* input_ptr, ScaleType* scale_ptr, OutputType* output_ptr,
  size_t rows, size_t cols, size_t scaling_mode_x, size_t scaling_mode_y){

  const size_t block_size_Y = scaling_mode_x;   // mind the mapping Y <-- x
  const size_t block_size_X = scaling_mode_y;   //              and X <-- y
  const size_t tile_size_Y = std::max(32lu, block_size_Y);
  const size_t tile_size_X = std::max(64lu, block_size_X);
  const size_t tiles_num_Y = (rows + tile_size_Y - 1) / tile_size_Y;
  const size_t tiles_num_X = (cols + tile_size_X - 1) / tile_size_X;
  const size_t blocks_per_tile_Y = tile_size_Y / block_size_Y;
  const size_t blocks_per_tile_X = tile_size_X / block_size_X;
  const size_t blocks_per_row = (cols + block_size_X - 1) / block_size_X;

  #pragma omp parallel for proc_bind(spread) schedule(static)
  for (size_t t = 0; t < tiles_num_Y * tiles_num_X; ++t) {
      const size_t tile_Y = t / tiles_num_X;
      const size_t tile_X = t % tiles_num_X;
      const size_t tile_offset_Y = tile_Y * tile_size_Y;
      const size_t tile_offset_X = tile_X * tile_size_X;

      for (size_t ii = 0; ii < blocks_per_tile_Y; ++ii) {
          const size_t block_idx_Y = tile_Y * blocks_per_tile_Y + ii;
          const size_t block_offset_Y = ii * block_size_Y;
          const size_t i_min = tile_offset_Y + block_offset_Y;
          const size_t i_max = std::min(i_min + block_size_Y, rows);

          for (size_t jj = 0; jj < blocks_per_tile_X; ++jj) {
              const size_t block_idx_X = tile_X * blocks_per_tile_X + jj;
              const size_t block_offset_X = jj * block_size_X;
              const size_t j_min = tile_offset_X + block_offset_X;
              const size_t j_max = std::min(j_min + block_size_X, cols);

              const size_t mx_scale_idx = block_idx_Y * blocks_per_row + block_idx_X;

              // TODO: padded SFs i.e. (4,128)
              const float scale_inv = exp2f(static_cast<float>(scale_ptr[mx_scale_idx]) - FP32_EXPONENT_BIAS);
              for (size_t i = i_min; i < i_max; ++i) {
                  for (size_t j = j_min; j < j_max; ++j) {
                    const size_t idx = i * cols + j;
                    const float elem = static_cast<float>(input_ptr[idx]);
                    output_ptr[idx] = static_cast<float>(elem * scale_inv);
                  }
              }
          }
      }
  }
}

template <typename InputType, typename ScaleType>
void dequantize_2x(Tensor& input, Tensor& output, bool is_colwise_out)
{
  input.to_cpu();
  auto scaling_mode = input.scaling_mode();
  assert(input.rowwise_shape().ndim == 2);
  assert(input.columnwise_shape().ndim == 2);

  dequantize_1x_kernel(input.rowwise_cpu_dptr<InputType>(),
                       input.rowwise_cpu_scale_inv_ptr<ScaleType>(),
                       output.rowwise_cpu_dptr<float>(),
                       input.rowwise_shape().data[0], input.rowwise_shape().data[1],
                       1, 32);
  if (is_colwise_out)
    dequantize_1x_kernel(input.columnwise_cpu_dptr<InputType>(),
                         input.columnwise_cpu_scale_inv_ptr<ScaleType>(),
                         output.columnwise_cpu_dptr<float>(),
                         input.columnwise_shape().data[0], input.columnwise_shape().data[1],
                         32, 1);
}

template <typename InputType>
void compute_ref_stats(NormType norm_type,
                       const InputType *data, float *mu, float *rsigma,
                       const size_t N, const size_t H, const double epsilon){
  using compute_t = float;

  #pragma omp parallel for proc_bind(spread)
  for (size_t i = 0; i < N; ++i) {
    compute_t sum = 0;
    for (size_t j = 0; j < H; ++j) {
      sum += static_cast<compute_t>(data[i * H + j]);
    }
    compute_t m;
    if (norm_type == LayerNorm){
      mu[i] = sum / H;
      m = mu[i];
    } else { m = 0;}

    compute_t sum_sq = 0;
    for (size_t j = 0; j < H; ++j) {
      compute_t current = static_cast<compute_t>(data[i * H + j]);
      sum_sq += (current - m) * (current - m);
    }
    rsigma[i] = rsqrtf((sum_sq / H) + epsilon);
  }
}

template <typename InputType, typename OutputType>
void compute_ref_output(NormType norm_type,
                        const InputType *data, const InputType *gamma, const InputType *beta,
                        const float *mu, const float *rsigma,
                        const size_t N, const size_t H,
                        OutputType* output,
                        const bool zero_centered_gamma){
  using compute_t = float;

  #pragma omp parallel for proc_bind(spread)
  for (size_t i = 0; i < N; ++i) {
    for (size_t j = 0; j < H; ++j) {
      compute_t current = static_cast<compute_t>(data[i * H + j]);
      compute_t g = static_cast<compute_t>(gamma[j]);
      if (zero_centered_gamma) {
        g += 1.0;
      }

      compute_t tmp;
      if (norm_type == LayerNorm) {
        tmp = (current - mu[i]) * rsigma[i] * g + static_cast<compute_t>(beta[j]);
      } else { // RMSNorm
        tmp = current * rsigma[i] * g;
      }

      output[i * H + j] = tmp;
    }
  }
}

template <typename InputType, typename OutputType>
void performTest(const size_t N, const size_t H, const bool zero_centered_gamma, NormType norm_type, bool is_colwise_out) {

  cudaDeviceProp prop;
  cudaGetDeviceProperties(&prop, 0);

  const auto deviceComputeCapability = 10 * prop.major + prop.minor;
  constexpr int32_t blackwellComputeCapability = 100;
  if (deviceComputeCapability < blackwellComputeCapability) {
    GTEST_SKIP();
  }

  using WeightType = InputType;
  DType itype = TypeInfo<InputType>::dtype;
  DType wtype = TypeInfo<WeightType>::dtype;
  DType otype = TypeInfo<OutputType>::dtype;

  Tensor input({ N, H }, itype);
  Tensor z({ N, H }, otype, true, is_colwise_out, NVTE_MXFP8_1D_SCALING);
  Tensor gamma({ H }, wtype);
  Tensor beta({ H }, wtype);
  Tensor mu({ N }, DType::kFloat32);
  Tensor rsigma({ N }, DType::kFloat32);
  Tensor workspace;


  fillUniform(&input);
  fillUniform(&gamma);
  fillUniform(&beta);

  // Forward kernel
  float epsilon = 1e-5;
  if (norm_type == NormType::LayerNorm){
    nvte_layernorm_fwd(input.data(), gamma.data(), beta.data(), epsilon,
                       z.data(), mu.data(), rsigma.data(), workspace.data(),
                       prop.multiProcessorCount, zero_centered_gamma,
                       0);
    workspace = Tensor(workspace.rowwise_shape(), workspace.dtype());
    nvte_layernorm_fwd(input.data(), gamma.data(), beta.data(), epsilon,
                       z.data(), mu.data(), rsigma.data(), workspace.data(),
                       prop.multiProcessorCount, zero_centered_gamma,
                       0);
  } else {
    nvte_rmsnorm_fwd(input.data(), gamma.data(), epsilon,
                     z.data(), rsigma.data(), workspace.data(),
                     prop.multiProcessorCount, zero_centered_gamma,
                     0);

    workspace = Tensor(workspace.rowwise_shape(), workspace.dtype());
    nvte_rmsnorm_fwd(input.data(), gamma.data(), epsilon,
                     z.data(), rsigma.data(), workspace.data(),
                     prop.multiProcessorCount, zero_centered_gamma,
                     0);
  }

  Tensor dequantized_output({ N, H }, DType::kFloat32, true, true);

<<<<<<< HEAD
  dequantize_2x<OutputType, e8m0_t>(z, dequantized_output, is_colwise_out);
=======
  dequantize_2x<OutputType, fp8e8m0>(z, dequantized_output);
>>>>>>> 8ecb1019

  // Reference implementations
  std::unique_ptr<float[]> ref_mu = std::make_unique<float[]>(N);
  std::unique_ptr<float[]> ref_rsigma = std::make_unique<float[]>(N);
  std::unique_ptr<float[]> ref_output = std::make_unique<float[]>(N * H);


  compute_ref_stats(norm_type, input.rowwise_cpu_dptr<InputType>(), ref_mu.get(),
                    ref_rsigma.get(), N, H, epsilon);
  // use the GPU stats to tighten the tolerances
  mu.to_cpu();
  rsigma.to_cpu();
  compute_ref_output(norm_type, input.rowwise_cpu_dptr<InputType>(),
                     gamma.rowwise_cpu_dptr<WeightType>(),
                     beta.rowwise_cpu_dptr<WeightType>(),
                     mu.rowwise_cpu_dptr<float>(),
                     rsigma.rowwise_cpu_dptr<float>(),
                     N, H,
                     ref_output.get(),
                     zero_centered_gamma);

  cudaDeviceSynchronize();
  auto err = cudaGetLastError();
  ASSERT_EQ(err, cudaSuccess) << cudaGetErrorString(err);

  auto [atol_stats, rtol_stats] = getTolerances(DType::kFloat32);
  rtol_stats = 5e-5;
  compareResults("mu", mu, ref_mu.get(), true, atol_stats, rtol_stats);
  compareResults("rsigma", rsigma, ref_rsigma.get(), true, atol_stats, rtol_stats);

  float atol, rtol;
  if (otype == DType::kFloat8E5M2){
    atol = 1.25e-1;
    rtol = 1.25e-1;
  } else if (otype == DType::kFloat8E4M3){
    if (itype == DType::kBFloat16){
      atol = 7e-2;
      rtol = 7e-2;
    } else {
      atol = 6.25e-2;
      rtol = 6.25e-2;
    }
  }
  compareResults("output_rowwise", dequantized_output, ref_output.get(), true, atol, rtol, false);
  if (is_colwise_out)
    compareResults("output_colwise", dequantized_output, ref_output.get(), false, atol, rtol, false);
}

std::vector<std::pair<size_t, size_t>> test_cases = {
  {32, 32},
  {768, 2304},
  {2048, 12288},
};

std::vector<NormType> norms = {
  NormType::LayerNorm,
  NormType::RMSNorm
};

}  // namespace

class MxNormTestSuite : public ::testing::TestWithParam< std::tuple<NormType,
                                                                    transformer_engine::DType,
                                                                    transformer_engine::DType,
                                                                    std::pair<size_t, size_t>,
                                                                    bool, bool>> {};

TEST_P(MxNormTestSuite, TestMxNorm) {
  using namespace transformer_engine;
  using namespace test;

  const NormType norm_type = std::get<0>(GetParam());
  const DType input_type = std::get<1>(GetParam());
  const DType output_type = std::get<2>(GetParam());
  const auto size = std::get<3>(GetParam());
  const bool zero_centered_gamma = std::get<4>(GetParam());
  const bool is_colwise_out = std::get<5>(GetParam());

  TRANSFORMER_ENGINE_TYPE_SWITCH_FP16_FP32_ONLY(input_type, InputType,
    TRANSFORMER_ENGINE_TYPE_SWITCH_FP8_ONLY(output_type, OutputType,
      performTest<InputType, OutputType>(size.first, size.second, zero_centered_gamma, norm_type, is_colwise_out);
    );
  );
}

INSTANTIATE_TEST_SUITE_P(
  OperatorTest,
  MxNormTestSuite,
  ::testing::Combine(
    ::testing::Values(NormType::LayerNorm, NormType::RMSNorm),
    ::testing::Values(DType::kFloat32, DType::kBFloat16, DType::kFloat16),
    ::testing::Values(DType::kFloat8E5M2, DType::kFloat8E4M3),
    ::testing::ValuesIn(test_cases),
    ::testing::Values(true, false),
    ::testing::Values(true, false)),
  [](const testing::TestParamInfo<MxNormTestSuite::ParamType>& info) {
    std::string name = normToString.at(std::get<0>(info.param)) + "_" +
      test::typeName(std::get<1>(info.param)) + "X" +
      test::typeName(std::get<2>(info.param)) + "X" +
      std::to_string(std::get<3>(info.param).first) + "X" +
      std::to_string(std::get<3>(info.param).second) + "X" +
      std::to_string(std::get<4>(info.param)) + "out" +
      std::to_string(int(std::get<5>(info.param)) + 1) + "x";
    return name;
  });<|MERGE_RESOLUTION|>--- conflicted
+++ resolved
@@ -221,11 +221,7 @@
 
   Tensor dequantized_output({ N, H }, DType::kFloat32, true, true);
 
-<<<<<<< HEAD
-  dequantize_2x<OutputType, e8m0_t>(z, dequantized_output, is_colwise_out);
-=======
   dequantize_2x<OutputType, fp8e8m0>(z, dequantized_output);
->>>>>>> 8ecb1019
 
   // Reference implementations
   std::unique_ptr<float[]> ref_mu = std::make_unique<float[]>(N);
